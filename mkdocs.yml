site_name: HolmesGPT Documentation
site_description: AI-powered root cause analysis for DevOps and SRE teams
site_url: https://holmesgpt.dev/
repo_url: https://github.com/robusta-dev/holmesgpt
repo_name: robusta-dev/holmesgpt
edit_uri: edit/master/docs/
exclude_docs: |
  _*
  snippets/
  README.md

theme:
  name: material
  custom_dir: docs/overrides
  features:
    - announce.dismiss
    - content.action.edit
    - content.action.view
    - content.code.annotate
    - content.code.copy
    - content.tooltips
    - navigation.footer
    - navigation.indexes
    - navigation.instant
    - navigation.instant.prefetch
    - navigation.path
    - navigation.top
    - navigation.tracking
    - search.highlight
    - search.share
    - search.suggest
    - toc.follow
  palette:
    - media: "(prefers-color-scheme)"
      toggle:
        icon: material/brightness-auto
        name: Switch to light mode
    - media: "(prefers-color-scheme: light)"
      scheme: default
      primary: teal
      accent: teal
      toggle:
        icon: material/brightness-7
        name: Switch to dark mode
    - media: "(prefers-color-scheme: dark)"
      scheme: slate
      primary: teal
      accent: teal
      toggle:
        icon: material/brightness-4
        name: Switch to system preference
  font:
    text: Inter
    code: Fira Code
  favicon: assets/favicon.png
  logo: assets/logo.png

plugins:
  - awesome-nav
  - search:
      separator: '[\s\-,:!=\[\]()"`/]+|\.(?!\d)|&[lg]t;|(?!\b)(?=[A-Z][a-z])'
  - glightbox
  # - git-revision-date-localized:
  #     enable_creation_date: true
  #     type: timeago
  # - git-committers:
  #     repository: robusta-dev/holmesgpt
  #     branch: master
  #     docs_path: docs/
  # - minify:
  #     minify_html: true

markdown_extensions:
  - abbr
  - admonition
  - attr_list
  - def_list
  - footnotes
  - md_in_html
  - toc:
      permalink: true
  - pymdownx.arithmatex:
      generic: true
  - pymdownx.betterem:
      smart_enable: all
  - pymdownx.caret
  - pymdownx.details
  - pymdownx.emoji:
      emoji_generator: !!python/name:material.extensions.emoji.to_svg
      emoji_index: !!python/name:material.extensions.emoji.twemoji
  - pymdownx.highlight:
      anchor_linenums: true
      line_spans: __span
      pygments_lang_class: true
  - pymdownx.inlinehilite
  - pymdownx.keys
  - pymdownx.magiclink:
      normalize_issue_symbols: true
      repo_url_shorthand: true
      user: robusta-dev
      repo: holmesgpt
  - pymdownx.mark
  - pymdownx.smartsymbols
  - pymdownx.snippets:
      base_path: docs
  - pymdownx.superfences:
      custom_fences:
        - name: mermaid
          class: mermaid
          format: !!python/name:pymdownx.superfences.fence_code_format
        - name: yaml-helm-values
          class: yaml
          format: !!python/name:docs.custom_fences.helm_tabs_fence_format
        - name: yaml-toolset-config
          class: yaml
          format: !!python/name:docs.custom_fences.toolset_config_fence_format
  - pymdownx.tabbed:
      alternate_style: true
      combine_header_slug: true
      slugify: !!python/object/apply:pymdownx.slugs.slugify
        kwds:
          case: lower
  - pymdownx.tasklist:
      custom_checkbox: true
  - pymdownx.tilde

extra_css:
  - stylesheets/extra.css

extra:
  social:
    - icon: fontawesome/brands/github
      link: https://github.com/robusta-dev/holmesgpt
    - icon: fontawesome/brands/slack
      link: https://bit.ly/robusta-slack
    - icon: fontawesome/brands/twitter
<<<<<<< HEAD
      link: https://twitter.com/RobustaDev

nav:
  - Installation:
      - index.md
      - Install CLI: installation/cli-installation.md
      - Install UI/TUI: installation/ui-installation.md
      - Install Helm Chart: installation/kubernetes-installation.md
      - Install Python SDK: installation/python-installation.md

  - Walkthrough:
      - walkthrough/index.md
      - Interactive Mode: walkthrough/interactive-mode.md
      - CI/CD Troubleshooting: walkthrough/cicd-troubleshooting.md
      - Investigating Prometheus Alerts: walkthrough/investigating-prometheus-alerts.md
      - Investigating using AKS MCP Server: walkthrough/investigating-using-aks-mcp-server.md

  - AI Providers:
      - ai-providers/index.md
      - Anthropic: ai-providers/anthropic.md
      - AWS Bedrock: ai-providers/aws-bedrock.md
      - Azure OpenAI: ai-providers/azure-openai.md
      - Gemini: ai-providers/gemini.md
      - Google Vertex AI: ai-providers/google-vertex-ai.md
      - Ollama: ai-providers/ollama.md
      - OpenAI: ai-providers/openai.md
      - OpenAI-Compatible: ai-providers/openai-compatible.md
      - Robusta AI: ai-providers/robusta-ai.md
      - Using Multiple Providers: ai-providers/using-multiple-providers.md

  - Data Sources:
      - data-sources/index.md
      - Built-in Toolsets:
          - data-sources/builtin-toolsets/index.md
          - AKS Node Health: data-sources/builtin-toolsets/aks-node-health.md
          - ArgoCD: data-sources/builtin-toolsets/argocd.md
          - AWS: data-sources/builtin-toolsets/aws.md
          - Azure Kubernetes Service: data-sources/builtin-toolsets/aks.md
          - Azure SQL Database: data-sources/builtin-toolsets/azure-sql.md
          - Bash: data-sources/builtin-toolsets/bash.md
          - Confluence: data-sources/builtin-toolsets/confluence.md
          - Coralogix logs: data-sources/builtin-toolsets/coralogix-logs.md
          - DataDog: data-sources/builtin-toolsets/datadog.md
          - Datetime: data-sources/builtin-toolsets/datetime.md
          - Docker: data-sources/builtin-toolsets/docker.md
          - GitHub: data-sources/builtin-toolsets/github.md
          - Loki: data-sources/builtin-toolsets/grafanaloki.md
          - Tempo: data-sources/builtin-toolsets/grafanatempo.md
          - Helm: data-sources/builtin-toolsets/helm.md
          - Internet: data-sources/builtin-toolsets/internet.md
          - Kafka: data-sources/builtin-toolsets/kafka.md
          - Kubernetes: data-sources/builtin-toolsets/kubernetes.md
          - Kubectl Run Image: data-sources/builtin-toolsets/kubectl-run-image.md
          - MongoDB Atlas: data-sources/builtin-toolsets/mongodb-atlas.md
          - New Relic: data-sources/builtin-toolsets/newrelic.md
          - Notion: data-sources/builtin-toolsets/notion.md
          - OpenSearch logs: data-sources/builtin-toolsets/opensearch-logs.md
          - OpenSearch status: data-sources/builtin-toolsets/opensearch-status.md
          - Prometheus: data-sources/builtin-toolsets/prometheus.md
          - RabbitMQ: data-sources/builtin-toolsets/rabbitmq.md
          - Robusta: data-sources/builtin-toolsets/robusta.md
          - ServiceNow: data-sources/builtin-toolsets/servicenow.md
          - Slab: data-sources/builtin-toolsets/slab.md

      - Custom Toolsets: data-sources/custom-toolsets.md
      - Remote MCP Servers: data-sources/remote-mcp-servers.md
      - Adding Permissions for Additional Resources: data-sources/permissions.md

  - Development:
      - development/index.md
      - Evaluations:
          - development/evals/index.md
          - Adding a New Eval: development/evals/adding-new-eval.md
          - Reporting with Braintrust: development/evals/reporting.md

  - Reference:
      - Environment Variables: reference/environment-variables.md
      - reference/helm-configuration.md
      - HTTP API: reference/http-api.md
      - Slash Commands: reference/slash-commands.md
      - Troubleshooting: reference/troubleshooting.md

  - Community: community.md
=======
      link: https://twitter.com/RobustaDev
>>>>>>> 5b1fb795
<|MERGE_RESOLUTION|>--- conflicted
+++ resolved
@@ -134,90 +134,4 @@
     - icon: fontawesome/brands/slack
       link: https://bit.ly/robusta-slack
     - icon: fontawesome/brands/twitter
-<<<<<<< HEAD
-      link: https://twitter.com/RobustaDev
-
-nav:
-  - Installation:
-      - index.md
-      - Install CLI: installation/cli-installation.md
-      - Install UI/TUI: installation/ui-installation.md
-      - Install Helm Chart: installation/kubernetes-installation.md
-      - Install Python SDK: installation/python-installation.md
-
-  - Walkthrough:
-      - walkthrough/index.md
-      - Interactive Mode: walkthrough/interactive-mode.md
-      - CI/CD Troubleshooting: walkthrough/cicd-troubleshooting.md
-      - Investigating Prometheus Alerts: walkthrough/investigating-prometheus-alerts.md
-      - Investigating using AKS MCP Server: walkthrough/investigating-using-aks-mcp-server.md
-
-  - AI Providers:
-      - ai-providers/index.md
-      - Anthropic: ai-providers/anthropic.md
-      - AWS Bedrock: ai-providers/aws-bedrock.md
-      - Azure OpenAI: ai-providers/azure-openai.md
-      - Gemini: ai-providers/gemini.md
-      - Google Vertex AI: ai-providers/google-vertex-ai.md
-      - Ollama: ai-providers/ollama.md
-      - OpenAI: ai-providers/openai.md
-      - OpenAI-Compatible: ai-providers/openai-compatible.md
-      - Robusta AI: ai-providers/robusta-ai.md
-      - Using Multiple Providers: ai-providers/using-multiple-providers.md
-
-  - Data Sources:
-      - data-sources/index.md
-      - Built-in Toolsets:
-          - data-sources/builtin-toolsets/index.md
-          - AKS Node Health: data-sources/builtin-toolsets/aks-node-health.md
-          - ArgoCD: data-sources/builtin-toolsets/argocd.md
-          - AWS: data-sources/builtin-toolsets/aws.md
-          - Azure Kubernetes Service: data-sources/builtin-toolsets/aks.md
-          - Azure SQL Database: data-sources/builtin-toolsets/azure-sql.md
-          - Bash: data-sources/builtin-toolsets/bash.md
-          - Confluence: data-sources/builtin-toolsets/confluence.md
-          - Coralogix logs: data-sources/builtin-toolsets/coralogix-logs.md
-          - DataDog: data-sources/builtin-toolsets/datadog.md
-          - Datetime: data-sources/builtin-toolsets/datetime.md
-          - Docker: data-sources/builtin-toolsets/docker.md
-          - GitHub: data-sources/builtin-toolsets/github.md
-          - Loki: data-sources/builtin-toolsets/grafanaloki.md
-          - Tempo: data-sources/builtin-toolsets/grafanatempo.md
-          - Helm: data-sources/builtin-toolsets/helm.md
-          - Internet: data-sources/builtin-toolsets/internet.md
-          - Kafka: data-sources/builtin-toolsets/kafka.md
-          - Kubernetes: data-sources/builtin-toolsets/kubernetes.md
-          - Kubectl Run Image: data-sources/builtin-toolsets/kubectl-run-image.md
-          - MongoDB Atlas: data-sources/builtin-toolsets/mongodb-atlas.md
-          - New Relic: data-sources/builtin-toolsets/newrelic.md
-          - Notion: data-sources/builtin-toolsets/notion.md
-          - OpenSearch logs: data-sources/builtin-toolsets/opensearch-logs.md
-          - OpenSearch status: data-sources/builtin-toolsets/opensearch-status.md
-          - Prometheus: data-sources/builtin-toolsets/prometheus.md
-          - RabbitMQ: data-sources/builtin-toolsets/rabbitmq.md
-          - Robusta: data-sources/builtin-toolsets/robusta.md
-          - ServiceNow: data-sources/builtin-toolsets/servicenow.md
-          - Slab: data-sources/builtin-toolsets/slab.md
-
-      - Custom Toolsets: data-sources/custom-toolsets.md
-      - Remote MCP Servers: data-sources/remote-mcp-servers.md
-      - Adding Permissions for Additional Resources: data-sources/permissions.md
-
-  - Development:
-      - development/index.md
-      - Evaluations:
-          - development/evals/index.md
-          - Adding a New Eval: development/evals/adding-new-eval.md
-          - Reporting with Braintrust: development/evals/reporting.md
-
-  - Reference:
-      - Environment Variables: reference/environment-variables.md
-      - reference/helm-configuration.md
-      - HTTP API: reference/http-api.md
-      - Slash Commands: reference/slash-commands.md
-      - Troubleshooting: reference/troubleshooting.md
-
-  - Community: community.md
-=======
-      link: https://twitter.com/RobustaDev
->>>>>>> 5b1fb795
+      link: https://twitter.com/RobustaDev