--- conflicted
+++ resolved
@@ -279,11 +279,7 @@
 # Basic configuration example
 config = Config(
     api_key="your-api-key",
-<<<<<<< HEAD
-    model="gpt-4.1",  # or "anthropic/claude-opus-4-1-20250805" (recommended), "gpt-5", etc.
-=======
     model="gpt-4.1",  # or "anthropic/claude-sonnet-4-20250514", etc.
->>>>>>> 2bc85d86
     max_steps=10
 )
 
