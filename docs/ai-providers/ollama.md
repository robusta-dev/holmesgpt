--- conflicted
+++ resolved
@@ -13,7 +13,6 @@
 
 ## Configuration
 
-<<<<<<< HEAD
 === "Holmes CLI"
 
     ```bash
@@ -79,7 +78,7 @@
 
     !!! note "Ollama Service"
         You'll need to deploy Ollama as a service in your cluster. The `OLLAMA_API_BASE` should point to your Ollama service endpoint.
-=======
+
 ### Using Environment Variables
 
 ```bash
@@ -87,7 +86,7 @@
 export MODEL="ollama_chat/<your-ollama-model>"
 holmes ask "what pods are failing?"
 ```
->>>>>>> 6157f8ed
+
 
 ### Using CLI Parameters
 
