# Using Multiple Providers

Configure multiple AI providers to give users flexibility in choosing models for investigations.

!!! note "Robusta UI and HTTP API Feature"
    Multiple provider configuration impacts investigations run from the **Robusta UI** and other HTTP API clients. When multiple providers are defined, users can select which model to use from a dropdown in the UI, or specify a `model` parameter when using the HTTP API directly. This feature does not affect CLI usage.

## Configuration

Configure multiple models using the `modelList` parameter in your Helm values, along with the necessary environment variables.

### Step 1: Create the Kubernetes Secret

First, create a secret with your API keys (only include the ones you need):

```bash
# Example with all providers - only include what you're using
kubectl create secret generic holmes-secrets \
  --from-literal=openai-api-key="sk-..." \
  --from-literal=anthropic-api-key="sk-ant-..." \
  --from-literal=azure-api-key="..." \
  --from-literal=aws-access-key-id="AKIA..." \
  --from-literal=aws-secret-access-key="..." \
  -n <namespace>

# Example with just OpenAI and Anthropic
kubectl create secret generic holmes-secrets \
  --from-literal=openai-api-key="sk-..." \
  --from-literal=anthropic-api-key="sk-ant-..." \
  -n <namespace>
```

### Step 2: Configure Helm Values

```yaml
# values.yaml
# Reference only the API keys you created in the secret
additionalEnvVars:
  - name: AZURE_API_KEY
    valueFrom:
      secretKeyRef:
        name: holmes-secrets
        key: azure-api-key
  - name: ANTHROPIC_API_KEY
    valueFrom:
      secretKeyRef:
        name: holmes-secrets
        key: anthropic-api-key
  - name: AWS_ACCESS_KEY_ID
    valueFrom:
      secretKeyRef:
        name: holmes-secrets
        key: aws-access-key-id
  - name: AWS_SECRET_ACCESS_KEY
    valueFrom:
      secretKeyRef:
        name: holmes-secrets
        key: aws-secret-access-key
  - name: OPENAI_API_KEY
    valueFrom:
      secretKeyRef:
        name: holmes-secrets
        key: openai-api-key

# Configure the model list using the environment variables
modelList:
  # Standard OpenAI
  openai-4.1:
    api_key: "{{ env.OPENAI_API_KEY }}"
    model: openai/gpt-4.1
    temperature: 0

  # Azure OpenAI Models
<<<<<<< HEAD
  azure-4.1:
=======
  azure-41:
>>>>>>> 2bc85d86
    api_key: "{{ env.AZURE_API_KEY }}"
    model: azure/gpt-4.1
    api_base: https://your-resource.openai.azure.com/
    api_version: "2025-01-01-preview"
    temperature: 0

  azure-gpt-5:
    api_key: "{{ env.AZURE_API_KEY }}"
    model: azure/gpt-5
    api_base: https://your-resource.openai.azure.com/
    api_version: "2025-01-01-preview"
    temperature: 1 # only 1 is supported for gpt-5 models

  # Anthropic Models
  claude-sonnet-4:
    api_key: "{{ env.ANTHROPIC_API_KEY }}"
    model: claude-sonnet-4-20250514
    temperature: 1
    thinking:
      budget_tokens: 10000
      type: enabled

  claude-opus-4-1:
    api_key: "{{ env.ANTHROPIC_API_KEY }}"
    model: claude-opus-4-1-20250805
    temperature: 0

  # AWS Bedrock
  bedrock-claude:
    aws_access_key_id: "{{ env.AWS_ACCESS_KEY_ID }}"
    aws_region_name: us-east-1
    aws_secret_access_key: "{{ env.AWS_SECRET_ACCESS_KEY }}"
    model: bedrock/anthropic.claude-sonnet-4-20250514-v1:0
    temperature: 1
    thinking:
      budget_tokens: 10000
      type: enabled
```


## Model Parameters

Each model in `modelList` can accept any parameter supported by LiteLLM for that provider. The `model` parameter is required, while authentication requirements vary by provider. Any additional LiteLLM parameters will be passed directly through to the provider.

### Required Parameter
- `model`: Model identifier (provider-specific format)

### Common Parameters
- `api_key`: API key for authentication where required (can use `{{ env.VAR_NAME }}` syntax)
- `temperature`: Creativity level (0-2, lower is more deterministic)

### Additional Parameters

You can pass any LiteLLM-supported parameter for your provider. Examples include:

- **Azure**: `api_base`, `api_version`, `deployment_id`
- **Anthropic**: `thinking` (with `budget_tokens` and `type`)
- **AWS Bedrock**: `aws_access_key_id`, `aws_secret_access_key`, `aws_region_name`, `aws_session_token`
- **Google Vertex**: `vertex_project`, `vertex_location`

Refer to [LiteLLM documentation](https://docs.litellm.ai/docs/providers) for the complete list of parameters supported by each provider.

## User Experience

When multiple models are configured:

### Robusta UI
1. Users see a **model selector dropdown** in the Robusta UI
2. Each model appears with its configured name (e.g., "azure-4o", "claude-sonnet-4")
3. Users can switch between models for different investigations

### HTTP API
Clients can specify the model in their API requests:
```json
{
  "ask": "What pods are failing?",
  "model": "claude-sonnet-4"
}
```

### Robusta AI Integration
If you're a Robusta SaaS customer, you can also use [Robusta AI](robusta-ai.md) which provides access to multiple models without managing individual API keys.

## Best Practices

1. **Secure API keys**: Always use Kubernetes secrets for API keys
2. **Model recommendations**: For best results, consider using Anthropic's Claude Opus 4.1 or Claude Sonnet 4 models. GPT-4.1 provides a good balance of speed and capability as an alternative.

## Limitations

- **No automatic failover**: If a selected model fails, clients must manually switch to another model

## See Also

- [UI Installation](../installation/ui-installation.md)
- [Helm Configuration](../reference/helm-configuration.md)
- Individual provider documentation for specific configuration details<|MERGE_RESOLUTION|>--- conflicted
+++ resolved
@@ -71,11 +71,7 @@
     temperature: 0
 
   # Azure OpenAI Models
-<<<<<<< HEAD
-  azure-4.1:
-=======
   azure-41:
->>>>>>> 2bc85d86
     api_key: "{{ env.AZURE_API_KEY }}"
     model: azure/gpt-4.1
     api_base: https://your-resource.openai.azure.com/
