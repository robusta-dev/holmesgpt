--- conflicted
+++ resolved
@@ -11,11 +11,8 @@
 -   [:material-aws:{ .lg .middle } **AWS**](aws.md)
 -   [:material-microsoft-azure:{ .lg .middle } **Azure Kubernetes Service**](aks.md)
 -   [:material-database:{ .lg .middle } **Azure SQL Database**](azure-sql.md)
-<<<<<<< HEAD
 -   [:material-bash:{ .lg .middle } **Bash**](bash.md)
-=======
 -   [:simple-cilium:{ .lg .middle } **Cilium**](cilium.md)
->>>>>>> 5b1fb795
 -   [:simple-confluence:{ .lg .middle } **Confluence**](confluence.md)
 -   [:material-chart-line:{ .lg .middle } **Coralogix logs**](coralogix-logs.md)
 -   [:simple-datadog:{ .lg .middle } **Datadog**](datadog.md)
