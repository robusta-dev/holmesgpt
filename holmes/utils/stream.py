--- conflicted
+++ resolved
@@ -19,11 +19,8 @@
     ERROR = "error"
     AI_MESSAGE = "ai_message"
     APPROVAL_REQUIRED = "approval_required"
-<<<<<<< HEAD
+    TOKEN_COUNT = "token_count"
     CONVERSATION_HISTORY_COMPACTED = "conversation_history_compacted"
-=======
-    TOKEN_COUNT = "token_count"
->>>>>>> 6f8857a4
 
 
 class StreamMessage(BaseModel):
