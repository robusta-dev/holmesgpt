import json
from enum import Enum
from typing import Generator, Optional, List
import litellm
from pydantic import BaseModel, Field
from holmes.core.investigation_structured_output import process_response_into_sections
from functools import partial


class StreamEvents(str, Enum):
    ANSWER_END = "ai_answer_end"
    START_TOOL = "start_tool_calling"
    TOOL_RESULT = "tool_calling_result"
    ERROR = "error"
    AI_MESSAGE = "ai_message"


class StreamMessage(BaseModel):
    event: StreamEvents
    data: dict = Field(default={})


def create_sse_message(event_type: str, data: Optional[dict] = None):
    if data is None:
        data = {}
    return f"event: {event_type}\ndata: {json.dumps(data)}\n\n"


def create_sse_error_message(description: str, error_code: int, msg: str):
    return create_sse_message(
        StreamEvents.ERROR.value,
        {
            "description": description,
            "error_code": error_code,
            "msg": msg,
            "success": False,
        },
    )


create_rate_limit_error_message = partial(
    create_sse_error_message,
    error_code=5204,
    msg="Rate limit exceeded",
)


def stream_investigate_formatter(
    call_stream: Generator[StreamMessage, None, None], runbooks
):
<<<<<<< HEAD
    for message in call_stream:
        if message.event == StreamEvents.ANSWER_END:
            (text_response, sections) = process_response_into_sections(  # type: ignore
                message.data.get("content")
            )

            yield create_sse_message(
                StreamEvents.ANSWER_END.value,
                {
                    "sections": sections or {},
                    "analysis": text_response,
                    "instructions": runbooks or [],
                    "metadata": message.data.get("metadata") or {},
                },
            )
        else:
            yield create_sse_message(message.event.value, message.data)
=======
    try:
        for message in call_stream:
            if message.event == StreamEvents.ANSWER_END:
                (text_response, sections) = process_response_into_sections(  # type: ignore
                    message.data.get("content")
                )

                yield create_sse_message(
                    StreamEvents.ANSWER_END.value,
                    {
                        "sections": sections or {},
                        "analysis": text_response,
                        "instructions": runbooks or [],
                    },
                )
            else:
                yield create_sse_message(message.event.value, message.data)
    except litellm.exceptions.RateLimitError as e:
        yield create_rate_limit_error_message(str(e))
>>>>>>> 7a4a25b4


def stream_chat_formatter(
    call_stream: Generator[StreamMessage, None, None],
    followups: Optional[List[dict]] = None,
):
<<<<<<< HEAD
    for message in call_stream:
        if message.event == StreamEvents.ANSWER_END:
            yield create_sse_message(
                StreamEvents.ANSWER_END.value,
                {
                    "analysis": message.data.get("content"),
                    "conversation_history": message.data.get("messages"),
                    "follow_up_actions": followups,
                    "metadata": message.data.get("metadata") or {},
                },
            )
        else:
            yield create_sse_message(message.event.value, message.data)
=======
    try:
        for message in call_stream:
            if message.event == StreamEvents.ANSWER_END:
                yield create_sse_message(
                    StreamEvents.ANSWER_END.value,
                    {
                        "analysis": message.data.get("content"),
                        "conversation_history": message.data.get("messages"),
                        "follow_up_actions": followups,
                    },
                )
            else:
                yield create_sse_message(message.event.value, message.data)
    except litellm.exceptions.RateLimitError as e:
        yield create_rate_limit_error_message(str(e))
>>>>>>> 7a4a25b4
<|MERGE_RESOLUTION|>--- conflicted
+++ resolved
@@ -48,25 +48,6 @@
 def stream_investigate_formatter(
     call_stream: Generator[StreamMessage, None, None], runbooks
 ):
-<<<<<<< HEAD
-    for message in call_stream:
-        if message.event == StreamEvents.ANSWER_END:
-            (text_response, sections) = process_response_into_sections(  # type: ignore
-                message.data.get("content")
-            )
-
-            yield create_sse_message(
-                StreamEvents.ANSWER_END.value,
-                {
-                    "sections": sections or {},
-                    "analysis": text_response,
-                    "instructions": runbooks or [],
-                    "metadata": message.data.get("metadata") or {},
-                },
-            )
-        else:
-            yield create_sse_message(message.event.value, message.data)
-=======
     try:
         for message in call_stream:
             if message.event == StreamEvents.ANSWER_END:
@@ -80,34 +61,19 @@
                         "sections": sections or {},
                         "analysis": text_response,
                         "instructions": runbooks or [],
+                        "metadata": message.data.get("metadata") or {},
                     },
                 )
             else:
                 yield create_sse_message(message.event.value, message.data)
     except litellm.exceptions.RateLimitError as e:
         yield create_rate_limit_error_message(str(e))
->>>>>>> 7a4a25b4
 
 
 def stream_chat_formatter(
     call_stream: Generator[StreamMessage, None, None],
     followups: Optional[List[dict]] = None,
 ):
-<<<<<<< HEAD
-    for message in call_stream:
-        if message.event == StreamEvents.ANSWER_END:
-            yield create_sse_message(
-                StreamEvents.ANSWER_END.value,
-                {
-                    "analysis": message.data.get("content"),
-                    "conversation_history": message.data.get("messages"),
-                    "follow_up_actions": followups,
-                    "metadata": message.data.get("metadata") or {},
-                },
-            )
-        else:
-            yield create_sse_message(message.event.value, message.data)
-=======
     try:
         for message in call_stream:
             if message.event == StreamEvents.ANSWER_END:
@@ -117,10 +83,10 @@
                         "analysis": message.data.get("content"),
                         "conversation_history": message.data.get("messages"),
                         "follow_up_actions": followups,
+                        "metadata": message.data.get("metadata") or {},
                     },
                 )
             else:
                 yield create_sse_message(message.event.value, message.data)
     except litellm.exceptions.RateLimitError as e:
-        yield create_rate_limit_error_message(str(e))
->>>>>>> 7a4a25b4
+        yield create_rate_limit_error_message(str(e))