# ruff: noqa: E402
import os
<<<<<<< HEAD
from collections import OrderedDict

from tabulate import tabulate  # type: ignore

=======
from holmes.core.prompt import append_file_to_user_prompt
>>>>>>> 23a01179
from holmes.utils.cert_utils import add_custom_certificate

ADDITIONAL_CERTIFICATE: str = os.environ.get("CERTIFICATE", "")
if add_custom_certificate(ADDITIONAL_CERTIFICATE):
    print("added custom certificate")

# DO NOT ADD ANY IMPORTS OR CODE ABOVE THIS LINE
# IMPORTING ABOVE MIGHT INITIALIZE AN HTTPS CLIENT THAT DOESN'T TRUST THE CUSTOM CERTIFICATE


import json
import logging
import socket
import uuid
import warnings
from enum import Enum
from pathlib import Path
from typing import List, Optional

import typer
from rich.console import Console
from rich.logging import RichHandler
from rich.markdown import Markdown
from rich.rule import Rule

from holmes import get_version  # type: ignore
from holmes.config import (
    DEFAULT_CONFIG_LOCATION,
    Config,
    SourceFactory,
    SupportedTicketSources,
)
from holmes.core.resource_instruction import ResourceInstructionDocument
from holmes.core.tool_calling_llm import LLMResult, ToolCallingLLM
from holmes.core.tools import Toolset
from holmes.plugins.destinations import DestinationType
from holmes.plugins.interfaces import Issue
from holmes.plugins.prompts import load_and_render_prompt
from holmes.plugins.sources.opsgenie import OPSGENIE_TEAM_INTEGRATION_KEY_HELP
from holmes.utils.file_utils import write_json_file

app = typer.Typer(add_completion=False, pretty_exceptions_show_locals=False)
investigate_app = typer.Typer(
    add_completion=False,
    name="investigate",
    no_args_is_help=True,
    help="Investigate firing alerts or tickets",
)
app.add_typer(investigate_app, name="investigate")
generate_app = typer.Typer(
    add_completion=False,
    name="generate",
    no_args_is_help=True,
    help="Generate new integrations or test data",
)
app.add_typer(generate_app, name="generate")
toolset_app = typer.Typer(
    add_completion=False,
    name="toolset",
    no_args_is_help=True,
    help="Toolset management commands",
)
app.add_typer(toolset_app, name="toolset")


class Verbosity(Enum):
    NORMAL = 0
    LOG_QUERIES = 1  # TODO: currently unused
    VERBOSE = 2
    VERY_VERBOSE = 3


def cli_flags_to_verbosity(verbose_flags: List[bool]) -> Verbosity:
    if verbose_flags is None or len(verbose_flags) == 0:
        return Verbosity.NORMAL
    elif len(verbose_flags) == 1:
        return Verbosity.LOG_QUERIES
    elif len(verbose_flags) == 2:
        return Verbosity.VERBOSE
    else:
        return Verbosity.VERY_VERBOSE


def suppress_noisy_logs():
    # disable INFO logs from OpenAI
    logging.getLogger("httpx").setLevel(logging.WARNING)
    # disable INFO logs from LiteLLM
    logging.getLogger("LiteLLM").setLevel(logging.WARNING)
    # disable INFO logs from AWS (relevant when using bedrock)
    logging.getLogger("boto3").setLevel(logging.WARNING)
    logging.getLogger("botocore").setLevel(logging.WARNING)
    # when running in --verbose mode we don't want to see DEBUG logs from these libraries
    logging.getLogger("openai._base_client").setLevel(logging.INFO)
    logging.getLogger("httpcore").setLevel(logging.INFO)
    logging.getLogger("markdown_it").setLevel(logging.INFO)
    # suppress UserWarnings from the slack_sdk module
    warnings.filterwarnings("ignore", category=UserWarning, module="slack_sdk.*")


def init_logging(verbose_flags: Optional[List[bool]] = None):
    verbosity = cli_flags_to_verbosity(verbose_flags)  # type: ignore

    if verbosity == Verbosity.VERY_VERBOSE:
        logging.basicConfig(
            level=logging.DEBUG,
            format="%(message)s",
            handlers=[RichHandler(show_level=False, show_time=False)],
        )
    elif verbosity == Verbosity.VERBOSE:
        logging.basicConfig(
            level=logging.INFO,
            format="%(message)s",
            handlers=[RichHandler(show_level=False, show_time=False)],
        )
        logging.getLogger().setLevel(logging.DEBUG)
        suppress_noisy_logs()
    else:
        logging.basicConfig(
            level=logging.INFO,
            format="%(message)s",
            handlers=[RichHandler(show_level=False, show_time=False)],
        )
        suppress_noisy_logs()

    logging.debug(f"verbosity is {verbosity}")

    return Console()


# Common cli options
# The defaults for options that are also in the config file MUST be None or else the cli defaults will override settings in the config file
opt_api_key: Optional[str] = typer.Option(
    None,
    help="API key to use for the LLM (if not given, uses environment variables OPENAI_API_KEY or AZURE_API_KEY)",
)
opt_model: Optional[str] = typer.Option(None, help="Model to use for the LLM")
opt_config_file: Optional[Path] = typer.Option(
    DEFAULT_CONFIG_LOCATION,  # type: ignore
    "--config",
    help="Path to the config file. Defaults to ~/.holmes/config.yaml when it exists. Command line arguments take precedence over config file settings",
)
opt_custom_toolsets: Optional[List[Path]] = typer.Option(
    [],
    "--custom-toolsets",
    "-t",
    help="Path to a custom toolsets. The status of the custom toolsets specified here won't be cached (can specify -t multiple times to add multiple toolsets)",
)
opt_custom_runbooks: Optional[List[Path]] = typer.Option(
    [],
    "--custom-runbooks",
    "-r",
    help="Path to a custom runbooks (can specify -r multiple times to add multiple runbooks)",
)
opt_max_steps: Optional[int] = typer.Option(
    10,
    "--max-steps",
    help="Advanced. Maximum number of steps the LLM can take to investigate the issue",
)
opt_verbose: Optional[List[bool]] = typer.Option(
    [],
    "--verbose",
    "-v",
    help="Verbose output. You can pass multiple times to increase the verbosity. e.g. -v or -vv or -vvv",
)
opt_echo_request: bool = typer.Option(
    True,
    "--echo/--no-echo",
    help="Echo back the question provided to HolmesGPT in the output",
)
opt_destination: Optional[DestinationType] = typer.Option(
    DestinationType.CLI,
    "--destination",
    help="Destination for the results of the investigation (defaults to STDOUT)",
)
opt_slack_token: Optional[str] = typer.Option(
    None,
    "--slack-token",
    help="Slack API key if --destination=slack (experimental). Can generate with `pip install robusta-cli && robusta integrations slack`",
)
opt_slack_channel: Optional[str] = typer.Option(
    None,
    "--slack-channel",
    help="Slack channel if --destination=slack (experimental). E.g. #devops",
)
opt_json_output_file: Optional[str] = typer.Option(
    None,
    "--json-output-file",
    help="Save the complete output in json format in to a file",
    envvar="HOLMES_JSON_OUTPUT_FILE",
)

opt_post_processing_prompt: Optional[str] = typer.Option(
    None,
    "--post-processing-prompt",
    help="Adds a prompt for post processing. (Preferable for chatty ai models)",
    envvar="HOLMES_POST_PROCESSING_PROMPT",
)

opt_documents: Optional[str] = typer.Option(
    None,
    "--documents",
    help="Additional documents to provide the LLM (typically URLs to runbooks)",
)

# Common help texts
system_prompt_help = "Advanced. System prompt for LLM. Values starting with builtin:// are loaded from holmes/plugins/prompts, values starting with file:// are loaded from the given path, other values are interpreted as a prompt string"


def parse_documents(documents: Optional[str]) -> List[ResourceInstructionDocument]:
    resource_documents = []

    if documents is not None:
        data = json.loads(documents)
        for item in data:
            resource_document = ResourceInstructionDocument(**item)
            resource_documents.append(resource_document)

    return resource_documents


def handle_result(
    result: LLMResult,
    console: Console,
    destination: DestinationType,
    config: Config,
    issue: Issue,
    show_tool_output: bool,
    add_separator: bool,
):
    if destination == DestinationType.CLI:
        if show_tool_output and result.tool_calls:
            for tool_call in result.tool_calls:
                console.print("[bold magenta]Used Tool:[/bold magenta]", end="")
                # we need to print this separately with markup=False because it contains arbitrary text and we don't want console.print to interpret it
                console.print(
                    f"{tool_call.description}. Output=\n{tool_call.result}",
                    markup=False,
                )

        console.print("[bold green]AI:[/bold green]", end=" ")
        console.print(Markdown(result.result))  # type: ignore
        if add_separator:
            console.print(Rule())

    elif destination == DestinationType.SLACK:
        slack = config.create_slack_destination()
        slack.send_issue(issue, result)


def _pre_check_and_clarify(
    ai: ToolCallingLLM,
    initial_prompt: str,
    console: Console,
    messages: List[dict],
) -> List[dict]:
    """
    Uses the LLM to check if the initial prompt has enough information
    and asks clarifying questions if necessary.
    Returns the updated messages list.
    """
    clarification_system_prompt = load_and_render_prompt(
        "builtin://clarification_needed.jinja2",
        {"toolsets": ai.tool_executor.toolsets},
    )

    pre_check_messages = [
        {"role": "system", "content": clarification_system_prompt},
        {"role": "user", "content": initial_prompt},
    ]

    logging.info("Running pre-check for clarifications...")
    try:
        # Use a simpler, cheaper model if configured, otherwise default
        # For simplicity here, we use the same model but could optimize
        pre_check_response = ai.llm.completion(
            messages=pre_check_messages, temperature=0.2
        )
        clarification_request = pre_check_response.choices[0].message.content.strip()  # type: ignore
        logging.debug(f"Pre-check response: {clarification_request}")

        if clarification_request and not clarification_request.upper().startswith("OK"):
            console.print(
                "[bold yellow]AI needs more information:[/bold yellow]", end="\n"
            )
            # Print the questions received from the LLM
            console.print(f"{clarification_request}")
            # Add AI's clarification request to messages
            messages.append({"role": "assistant", "content": clarification_request})

            console.print()
            console.print(Rule("[dim]Your input below[/dim]"))

            user_answers = typer.prompt("Please provide the requested information")
            # Add user's answers to messages
            # Format the response to indicate it's an answer to the previous questions
            formatted_answer = f"Here is the information you requested:\n{user_answers}"
            messages.append({"role": "user", "content": formatted_answer})
            console.print(
                "[bold green]Thanks! Proceeding with investigation...[/bold green]"
            )
            console.print(Rule())

    except Exception as e:
        logging.error(f"Error during pre-check/clarification phase: {e}", exc_info=True)
        console.print(
            "[bold red]Error during clarification check. Proceeding with original prompt.[/bold red]"
        )

    return messages


# TODO: add streaming output
@app.command()
def ask(
    prompt: Optional[str] = typer.Argument(
        None, help="What to ask the LLM (user prompt)"
    ),
    prompt_file: Optional[Path] = typer.Option(
        None,
        "--prompt-file",
        "-pf",
        help="File containing the prompt to ask the LLM (overrides the prompt argument if provided)",
    ),
    # common options
    api_key: Optional[str] = opt_api_key,
    model: Optional[str] = opt_model,
    config_file: Optional[Path] = opt_config_file,
    custom_toolsets: Optional[List[Path]] = opt_custom_toolsets,
    max_steps: Optional[int] = opt_max_steps,
    verbose: Optional[List[bool]] = opt_verbose,
    # semi-common options
    destination: Optional[DestinationType] = opt_destination,
    slack_token: Optional[str] = opt_slack_token,
    slack_channel: Optional[str] = opt_slack_channel,
    # advanced options for this command
    system_prompt: Optional[str] = typer.Option(
        "builtin://generic_ask.jinja2", help=system_prompt_help
    ),
    show_tool_output: bool = typer.Option(
        False,
        "--show-tool-output",
        help="Advanced. Show the output of each tool that was called",
    ),
    include_file: Optional[List[Path]] = typer.Option(
        [],
        "--file",
        "-f",
        help="File to append to prompt (can specify -f multiple times to add multiple files)",
    ),
    json_output_file: Optional[str] = opt_json_output_file,
    echo_request: bool = opt_echo_request,
    post_processing_prompt: Optional[str] = opt_post_processing_prompt,
    interactive: bool = typer.Option(
        False,
        "--interactive",
        "-i",
        help="Enter interactive mode after the initial question to ask follow-up questions.",
    ),
    interactive_limit: int = typer.Option(
        10,
        "--interactive-limit",
        help="Maximum number of follow-up questions in interactive mode.",
    ),
    skip_clarifications: bool = typer.Option(
        False,
        "--skip-clarifications",
        help="Skip the initial clarification-seeking step.",
    ),
):
    """
    Ask any question and answer using available tools
    """
    console = init_logging(verbose)  # type: ignore
    config = Config.load_from_file(
        config_file,
        api_key=api_key,
        model=model,
        max_steps=max_steps,
        custom_toolsets_from_cli=custom_toolsets,
        slack_token=slack_token,
        slack_channel=slack_channel,
    )

    ai = config.create_console_toolcalling_llm(
        dal=None,  # type: ignore
    )
    template_context = {
        "toolsets": ai.tool_executor.toolsets,
    }

    system_prompt_rendered = load_and_render_prompt(system_prompt, template_context)  # type: ignore

    if prompt_file:
        if not prompt_file.is_file():
            raise typer.BadParameter(f"Prompt file not found: {prompt_file}")
        with prompt_file.open("r") as f:
            prompt = f.read()
        console.print(
            f"[bold yellow]Loaded prompt from file {prompt_file}[/bold yellow]"
        )
    elif not prompt:
        raise typer.BadParameter(
            "Either the 'prompt' argument or the --prompt-file option must be provided."
        )

    initial_user_prompt = prompt

    if echo_request:
        console.print("[bold yellow]User:[/bold yellow] " + initial_user_prompt)
    for path in include_file:  # type: ignore
        initial_user_prompt = append_file_to_user_prompt(initial_user_prompt, path)
        console.print(f"[bold yellow]Loading file {path}[/bold yellow]")

    messages = [
        {"role": "system", "content": system_prompt_rendered},
        {"role": "user", "content": initial_user_prompt},
    ]

    if not skip_clarifications and interactive:
        messages = _pre_check_and_clarify(ai, initial_user_prompt, console, messages)

    response = ai.call(messages, post_processing_prompt)
    messages = response.messages  # type: ignore # Update messages with the full history

    if json_output_file:
        # Save only the first response to the JSON file if not interactive
        # In interactive mode, saving the whole conversation might be complex, so we skip it for now.
        if not interactive:
            write_json_file(json_output_file, response.model_dump())
        else:
            logging.warning(
                "JSON output is not supported in interactive mode yet. Skipping."
            )

    issue = Issue(
        id=str(uuid.uuid4()),
        name=prompt,
        source_type="holmes-ask",
        raw={"prompt": initial_user_prompt, "full_conversation": messages},
        source_instance_id=socket.gethostname(),
    )
    handle_result(
        response,
        console,
        destination,  # type: ignore
        config,
        issue,
        show_tool_output,
        False,  # type: ignore
    )

    # Interactive loop
    if interactive:
        run_interactive_loop(
            ai,
            console,
            destination,  # type: ignore
            messages,
            post_processing_prompt,
            show_tool_output,
            interactive_limit,
        )


def run_interactive_loop(
    ai,
    console: Console,
    destination: DestinationType,
    messages: list[dict],
    post_processing_prompt: Optional[str],
    show_tool_output: bool,
    limit: int,
) -> None:
    console.print(
        Rule(
            "[bold cyan]Entering interactive mode. Type 'exit' or 'quit' to end.[/bold cyan]"
        )
    )
    for _ in range(limit):
        try:
            follow_up_prompt = typer.prompt("Follow-up question")
            if follow_up_prompt.lower() in ["exit", "quit"]:
                break

            messages.append({"role": "user", "content": follow_up_prompt})

            # Subsequent calls in interactive mode
            response = ai.call(messages, post_processing_prompt)
            messages = response.messages  # Keep updating the history

            # Handle response for interactive mode (simplified, adjust as needed)
            if destination == DestinationType.CLI:
                if show_tool_output and response.tool_calls:
                    for tool_call in response.tool_calls:
                        console.print("[bold magenta]Used Tool:[/bold magenta]", end="")
                        console.print(
                            f"{tool_call.description}. Output=\n{tool_call.result}",
                            markup=False,
                        )
                console.print("[bold green]AI:[/bold green]", end=" ")
                console.print(Markdown(response.result))
                console.print(Rule())
            else:
                # Handling other destinations in interactive mode might need specific logic
                logging.warning(
                    f"Interactive mode might not fully support destination '{destination}'. Displaying to CLI."
                )
                console.print("[bold green]AI:[/bold green]", end=" ")
                console.print(Markdown(response.result))
                console.print(Rule())

        except typer.Abort:
            break
        except EOFError:  # Handle Ctrl+D
            break
        except Exception as e:
            logging.error("An error occurred during interactive mode:", exc_info=e)
            console.print(f"[bold red]Error: {e}[/bold red]")
    console.print("[bold cyan]Exiting interactive mode.[/bold cyan]")


@investigate_app.command()
def alertmanager(
    alertmanager_url: Optional[str] = typer.Option(None, help="AlertManager url"),
    alertmanager_alertname: Optional[str] = typer.Option(
        None,
        help="Investigate all alerts with this name (can be regex that matches multiple alerts). If not given, defaults to all firing alerts",
    ),
    alertmanager_label: Optional[List[str]] = typer.Option(
        [],
        help="For filtering alerts with a specific label. Must be of format key=value. If --alertmanager-label is passed multiple times, alerts must match ALL labels",
    ),
    alertmanager_username: Optional[str] = typer.Option(
        None, help="Username to use for basic auth"
    ),
    alertmanager_password: Optional[str] = typer.Option(
        None, help="Password to use for basic auth"
    ),
    alertmanager_file: Optional[Path] = typer.Option(
        None, help="Load alertmanager alerts from a file (used by the test framework)"
    ),
    alertmanager_limit: Optional[int] = typer.Option(
        None, "-n", help="Limit the number of alerts to process"
    ),
    # common options
    api_key: Optional[str] = opt_api_key,
    model: Optional[str] = opt_model,
    config_file: Optional[Path] = opt_config_file,  # type: ignore
    custom_toolsets: Optional[List[Path]] = opt_custom_toolsets,
    custom_runbooks: Optional[List[Path]] = opt_custom_runbooks,
    max_steps: Optional[int] = opt_max_steps,
    verbose: Optional[List[bool]] = opt_verbose,
    # advanced options for this command
    destination: Optional[DestinationType] = opt_destination,
    slack_token: Optional[str] = opt_slack_token,
    slack_channel: Optional[str] = opt_slack_channel,
    json_output_file: Optional[str] = opt_json_output_file,
    system_prompt: Optional[str] = typer.Option(
        "builtin://generic_investigation.jinja2", help=system_prompt_help
    ),
    post_processing_prompt: Optional[str] = opt_post_processing_prompt,
):
    """
    Investigate a Prometheus/Alertmanager alert
    """
    console = init_logging(verbose)
    config = Config.load_from_file(
        config_file,
        api_key=api_key,
        model=model,
        max_steps=max_steps,
        alertmanager_url=alertmanager_url,
        alertmanager_username=alertmanager_username,
        alertmanager_password=alertmanager_password,
        alertmanager_alertname=alertmanager_alertname,
        alertmanager_label=alertmanager_label,
        alertmanager_file=alertmanager_file,
        slack_token=slack_token,
        slack_channel=slack_channel,
        custom_toolsets_from_cli=custom_toolsets,
        custom_runbooks=custom_runbooks,
    )

    ai = config.create_console_issue_investigator()  # type: ignore

    source = config.create_alertmanager_source()

    try:
        issues = source.fetch_issues()
    except Exception as e:
        logging.error("Failed to fetch issues from alertmanager", exc_info=e)
        return

    if alertmanager_limit is not None:
        console.print(
            f"[bold yellow]Limiting to {alertmanager_limit}/{len(issues)} issues.[/bold yellow]"
        )
        issues = issues[:alertmanager_limit]

    if alertmanager_alertname is not None:
        console.print(
            f"[bold yellow]Analyzing {len(issues)} issues matching filter.[/bold yellow] [red]Press Ctrl+C to stop.[/red]"
        )
    else:
        console.print(
            f"[bold yellow]Analyzing all {len(issues)} issues. (Use --alertmanager-alertname to filter.)[/bold yellow] [red]Press Ctrl+C to stop.[/red]"
        )
    results = []
    for i, issue in enumerate(issues):
        console.print(
            f"[bold yellow]Analyzing issue {i+1}/{len(issues)}: {issue.name}...[/bold yellow]"
        )
        result = ai.investigate(
            issue=issue,
            prompt=system_prompt,  # type: ignore
            console=console,
            instructions=None,
            post_processing_prompt=post_processing_prompt,
        )
        results.append({"issue": issue.model_dump(), "result": result.model_dump()})
        handle_result(result, console, destination, config, issue, False, True)  # type: ignore

    if json_output_file:
        write_json_file(json_output_file, results)


@generate_app.command("alertmanager-tests")
def generate_alertmanager_tests(
    alertmanager_url: Optional[str] = typer.Option(None, help="AlertManager url"),
    alertmanager_username: Optional[str] = typer.Option(
        None, help="Username to use for basic auth"
    ),
    alertmanager_password: Optional[str] = typer.Option(
        None, help="Password to use for basic auth"
    ),
    output: Optional[Path] = typer.Option(
        None,
        help="Path to dump alertmanager alerts as json (if not given, output curl commands instead)",
    ),
    config_file: Optional[Path] = opt_config_file,  # type: ignore
    verbose: Optional[List[bool]] = opt_verbose,
):
    """
    Connect to alertmanager and dump all alerts as either a json file or curl commands to simulate the alert (depending on --output flag)
    """
    console = init_logging(verbose)  # type: ignore
    config = Config.load_from_file(
        config_file,
        alertmanager_url=alertmanager_url,
        alertmanager_username=alertmanager_username,
        alertmanager_password=alertmanager_password,
    )

    source = config.create_alertmanager_source()
    if output is None:
        source.output_curl_commands(console)
    else:
        source.dump_raw_alerts_to_file(output)


@investigate_app.command()
def jira(
    jira_url: Optional[str] = typer.Option(
        None,
        help="Jira url - e.g. https://your-company.atlassian.net",
        envvar="JIRA_URL",
    ),
    jira_username: Optional[str] = typer.Option(
        None,
        help="The email address with which you log into Jira",
        envvar="JIRA_USERNAME",
    ),
    jira_api_key: str = typer.Option(
        None,
        envvar="JIRA_API_KEY",
    ),
    jira_query: Optional[str] = typer.Option(
        None,
        help="Investigate tickets matching a JQL query (e.g. 'project=DEFAULT_PROJECT')",
    ),
    update: Optional[bool] = typer.Option(False, help="Update Jira with AI results"),
    # common options
    api_key: Optional[str] = opt_api_key,
    model: Optional[str] = opt_model,
    config_file: Optional[Path] = opt_config_file,  # type: ignore
    custom_toolsets: Optional[List[Path]] = opt_custom_toolsets,
    custom_runbooks: Optional[List[Path]] = opt_custom_runbooks,
    max_steps: Optional[int] = opt_max_steps,
    verbose: Optional[List[bool]] = opt_verbose,
    json_output_file: Optional[str] = opt_json_output_file,
    # advanced options for this command
    system_prompt: Optional[str] = typer.Option(
        "builtin://generic_investigation.jinja2", help=system_prompt_help
    ),
    post_processing_prompt: Optional[str] = opt_post_processing_prompt,
):
    """
    Investigate a Jira ticket
    """
    console = init_logging(verbose)
    config = Config.load_from_file(
        config_file,
        api_key=api_key,
        model=model,
        max_steps=max_steps,
        jira_url=jira_url,
        jira_username=jira_username,
        jira_api_key=jira_api_key,
        jira_query=jira_query,
        custom_toolsets_from_cli=custom_toolsets,
        custom_runbooks=custom_runbooks,
    )
    ai = config.create_console_issue_investigator()  # type: ignore
    source = config.create_jira_source()
    try:
        issues = source.fetch_issues()
    except Exception as e:
        logging.error("Failed to fetch issues from Jira", exc_info=e)
        return

    console.print(
        f"[bold yellow]Analyzing {len(issues)} Jira tickets.[/bold yellow] [red]Press Ctrl+C to stop.[/red]"
    )

    results = []
    for i, issue in enumerate(issues):
        console.print(
            f"[bold yellow]Analyzing Jira ticket {i+1}/{len(issues)}: {issue.name}...[/bold yellow]"
        )
        result = ai.investigate(
            issue=issue,
            prompt=system_prompt,  # type: ignore
            console=console,
            instructions=None,
            post_processing_prompt=post_processing_prompt,
        )

        console.print(Rule())
        console.print(f"[bold green]AI analysis of {issue.url}[/bold green]")
        console.print(Markdown(result.result.replace("\n", "\n\n")), style="bold green")  # type: ignore
        console.print(Rule())
        if update:
            source.write_back_result(issue.id, result)
            console.print(f"[bold]Updated ticket {issue.url}.[/bold]")
        else:
            console.print(
                f"[bold]Not updating ticket {issue.url}. Use the --update option to do so.[/bold]"
            )

        results.append({"issue": issue.model_dump(), "result": result.model_dump()})

    if json_output_file:
        write_json_file(json_output_file, results)


# Define supported sources


@investigate_app.command()
def ticket(
    prompt: str = typer.Argument(help="What to ask the LLM (user prompt)"),
    source: SupportedTicketSources = typer.Option(
        ...,
        help=f"Source system to investigate the ticket from. Supported sources: {', '.join(s.value for s in SupportedTicketSources)}",
    ),
    ticket_url: Optional[str] = typer.Option(
        None,
        help="URL - e.g. https://your-company.atlassian.net",
        envvar="TICKET_URL",
    ),
    ticket_username: Optional[str] = typer.Option(
        None,
        help="The email address with which you log into your Source",
        envvar="TICKET_USERNAME",
    ),
    ticket_api_key: Optional[str] = typer.Option(
        None,
        envvar="TICKET_API_KEY",
    ),
    ticket_id: Optional[str] = typer.Option(
        None,
        help="ticket ID to investigate (e.g., 'KAN-1')",
    ),
    config_file: Optional[Path] = opt_config_file,  # type: ignore
    system_prompt: Optional[str] = typer.Option(
        "builtin://generic_ticket.jinja2", help=system_prompt_help
    ),
    post_processing_prompt: Optional[str] = opt_post_processing_prompt,
):
    """
    Fetch and print a Jira ticket from the specified source.
    """

    console = init_logging([])

    # Validate source
    try:
        ticket_source = SourceFactory.create_source(
            source=source,
            config_file=config_file,
            ticket_url=ticket_url,
            ticket_username=ticket_username,
            ticket_api_key=ticket_api_key,
            ticket_id=ticket_id,
        )
    except Exception as e:
        console.print(f"[bold red]Error: {str(e)}[/bold red]")
        return

    try:
        issue_to_investigate = ticket_source.source.fetch_issue(id=ticket_id)  # type: ignore
        if issue_to_investigate is None:
            raise Exception(f"Issue {ticket_id} Not found")
    except Exception as e:
        logging.error(f"Failed to fetch issue from {source}", exc_info=e)
        console.print(
            f"[bold red]Error: Failed to fetch issue {ticket_id} from {source}.[/bold red]"
        )
        return

    system_prompt = load_and_render_prompt(
        prompt=system_prompt,  # type: ignore
        context={
            "source": source,
            "output_instructions": ticket_source.output_instructions,
        },
    )

    ai = ticket_source.config.create_console_issue_investigator()
    console.print(
        f"[bold yellow]Analyzing ticket: {issue_to_investigate.name}...[/bold yellow]"
    )
    prompt = (
        prompt
        + f" for issue '{issue_to_investigate.name}' with description:'{issue_to_investigate.description}'"
    )

    result = ai.prompt_call(system_prompt, prompt, post_processing_prompt)

    console.print(Rule())
    console.print(
        f"[bold green]AI analysis of {issue_to_investigate.url} {prompt}[/bold green]"
    )
    console.print(result.result.replace("\n", "\n\n"), style="bold green")  # type: ignore
    console.print(Rule())

    ticket_source.source.write_back_result(issue_to_investigate.id, result)
    console.print(f"[bold]Updated ticket {issue_to_investigate.url}.[/bold]")


@investigate_app.command()
def github(
    github_url: str = typer.Option(
        "https://api.github.com",
        help="The GitHub api base url (e.g: https://api.github.com)",
    ),
    github_owner: Optional[str] = typer.Option(
        None,
        help="The GitHub repository Owner, eg: if the repository url is https://github.com/robusta-dev/holmesgpt, the owner is robusta-dev",
    ),
    github_pat: str = typer.Option(
        None,
    ),
    github_repository: Optional[str] = typer.Option(
        None,
        help="The GitHub repository name, eg: if the repository url is https://github.com/robusta-dev/holmesgpt, the repository name is holmesgpt",
    ),
    update: Optional[bool] = typer.Option(False, help="Update GitHub with AI results"),
    github_query: Optional[str] = typer.Option(
        "is:issue is:open",
        help="Investigate tickets matching a GitHub query (e.g. 'is:issue is:open')",
    ),
    # common options
    api_key: Optional[str] = opt_api_key,
    model: Optional[str] = opt_model,
    config_file: Optional[Path] = opt_config_file,  # type: ignore
    custom_toolsets: Optional[List[Path]] = opt_custom_toolsets,
    custom_runbooks: Optional[List[Path]] = opt_custom_runbooks,
    max_steps: Optional[int] = opt_max_steps,
    verbose: Optional[List[bool]] = opt_verbose,
    # advanced options for this command
    system_prompt: Optional[str] = typer.Option(
        "builtin://generic_investigation.jinja2", help=system_prompt_help
    ),
    post_processing_prompt: Optional[str] = opt_post_processing_prompt,
):
    """
    Investigate a GitHub issue
    """
    console = init_logging(verbose)  # type: ignore
    config = Config.load_from_file(
        config_file,
        api_key=api_key,
        model=model,
        max_steps=max_steps,
        github_url=github_url,
        github_owner=github_owner,
        github_pat=github_pat,
        github_repository=github_repository,
        github_query=github_query,
        custom_toolsets_from_cli=custom_toolsets,
        custom_runbooks=custom_runbooks,
    )
    ai = config.create_console_issue_investigator()
    source = config.create_github_source()
    try:
        issues = source.fetch_issues()
    except Exception as e:
        logging.error("Failed to fetch issues from GitHub", exc_info=e)
        return

    console.print(
        f"[bold yellow]Analyzing {len(issues)} GitHub Issues.[/bold yellow] [red]Press Ctrl+C to stop.[/red]"
    )
    for i, issue in enumerate(issues):
        console.print(
            f"[bold yellow]Analyzing GitHub issue {i+1}/{len(issues)}: {issue.name}...[/bold yellow]"
        )

        result = ai.investigate(
            issue=issue,
            prompt=system_prompt,  # type: ignore
            console=console,
            instructions=None,
            post_processing_prompt=post_processing_prompt,
        )

        console.print(Rule())
        console.print(f"[bold green]AI analysis of {issue.url}[/bold green]")
        console.print(Markdown(result.result.replace("\n", "\n\n")), style="bold green")  # type: ignore
        console.print(Rule())
        if update:
            source.write_back_result(issue.id, result)
            console.print(f"[bold]Updated ticket {issue.url}.[/bold]")
        else:
            console.print(
                f"[bold]Not updating issue {issue.url}. Use the --update option to do so.[/bold]"
            )


@investigate_app.command()
def pagerduty(
    pagerduty_api_key: str = typer.Option(
        None,
        help="The PagerDuty API key.  This can be found in the PagerDuty UI under Integrations > API Access Keys.",
    ),
    pagerduty_user_email: Optional[str] = typer.Option(
        None,
        help="When --update is set, which user will be listed as the user who updated the ticket. (Must be the email of a valid user in your PagerDuty account.)",
    ),
    pagerduty_incident_key: Optional[str] = typer.Option(
        None,
        help="If provided, only analyze a single PagerDuty incident matching this key",
    ),
    update: Optional[bool] = typer.Option(
        False, help="Update PagerDuty with AI results"
    ),
    # common options
    api_key: Optional[str] = opt_api_key,
    model: Optional[str] = opt_model,
    config_file: Optional[Path] = opt_config_file,  # type: ignore
    custom_toolsets: Optional[List[Path]] = opt_custom_toolsets,
    custom_runbooks: Optional[List[Path]] = opt_custom_runbooks,
    max_steps: Optional[int] = opt_max_steps,
    verbose: Optional[List[bool]] = opt_verbose,
    json_output_file: Optional[str] = opt_json_output_file,
    # advanced options for this command
    system_prompt: Optional[str] = typer.Option(
        "builtin://generic_investigation.jinja2", help=system_prompt_help
    ),
    post_processing_prompt: Optional[str] = opt_post_processing_prompt,
):
    """
    Investigate a PagerDuty incident
    """
    console = init_logging(verbose)
    config = Config.load_from_file(
        config_file,
        api_key=api_key,
        model=model,
        max_steps=max_steps,
        pagerduty_api_key=pagerduty_api_key,
        pagerduty_user_email=pagerduty_user_email,
        pagerduty_incident_key=pagerduty_incident_key,
        custom_toolsets_from_cli=custom_toolsets,
        custom_runbooks=custom_runbooks,
    )
    ai = config.create_console_issue_investigator()
    source = config.create_pagerduty_source()
    try:
        issues = source.fetch_issues()
    except Exception as e:
        logging.error("Failed to fetch issues from PagerDuty", exc_info=e)
        return

    console.print(
        f"[bold yellow]Analyzing {len(issues)} PagerDuty incidents.[/bold yellow] [red]Press Ctrl+C to stop.[/red]"
    )

    results = []
    for i, issue in enumerate(issues):
        console.print(
            f"[bold yellow]Analyzing PagerDuty incident {i+1}/{len(issues)}: {issue.name}...[/bold yellow]"
        )

        result = ai.investigate(
            issue=issue,
            prompt=system_prompt,  # type: ignore
            console=console,
            instructions=None,
            post_processing_prompt=post_processing_prompt,
        )

        console.print(Rule())
        console.print(f"[bold green]AI analysis of {issue.url}[/bold green]")
        console.print(Markdown(result.result.replace("\n", "\n\n")), style="bold green")  # type: ignore
        console.print(Rule())
        if update:
            source.write_back_result(issue.id, result)
            console.print(f"[bold]Updated alert {issue.url}.[/bold]")
        else:
            console.print(
                f"[bold]Not updating alert {issue.url}. Use the --update option to do so.[/bold]"
            )
        results.append({"issue": issue.model_dump(), "result": result.model_dump()})

    if json_output_file:
        write_json_file(json_output_file, results)


@investigate_app.command()
def opsgenie(
    opsgenie_api_key: str = typer.Option(None, help="The OpsGenie API key"),
    opsgenie_team_integration_key: str = typer.Option(
        None, help=OPSGENIE_TEAM_INTEGRATION_KEY_HELP
    ),
    opsgenie_query: Optional[str] = typer.Option(
        None,
        help="E.g. 'message: Foo' (see https://support.atlassian.com/opsgenie/docs/search-queries-for-alerts/)",
    ),
    update: Optional[bool] = typer.Option(
        False, help="Update OpsGenie with AI results"
    ),
    # common options
    api_key: Optional[str] = opt_api_key,
    model: Optional[str] = opt_model,
    config_file: Optional[Path] = opt_config_file,  # type: ignore
    custom_toolsets: Optional[List[Path]] = opt_custom_toolsets,
    custom_runbooks: Optional[List[Path]] = opt_custom_runbooks,
    max_steps: Optional[int] = opt_max_steps,
    verbose: Optional[List[bool]] = opt_verbose,
    # advanced options for this command
    system_prompt: Optional[str] = typer.Option(
        "builtin://generic_investigation.jinja2", help=system_prompt_help
    ),
    post_processing_prompt: Optional[str] = opt_post_processing_prompt,
    documents: Optional[str] = opt_documents,
):
    """
    Investigate an OpsGenie alert
    """
    console = init_logging(verbose)  # type: ignore
    config = Config.load_from_file(
        config_file,
        api_key=api_key,
        model=model,
        max_steps=max_steps,
        opsgenie_api_key=opsgenie_api_key,
        opsgenie_team_integration_key=opsgenie_team_integration_key,
        opsgenie_query=opsgenie_query,
        custom_toolsets_from_cli=custom_toolsets,
        custom_runbooks=custom_runbooks,
    )
    ai = config.create_console_issue_investigator()
    source = config.create_opsgenie_source()
    try:
        issues = source.fetch_issues()
    except Exception as e:
        logging.error("Failed to fetch issues from OpsGenie", exc_info=e)
        return

    console.print(
        f"[bold yellow]Analyzing {len(issues)} OpsGenie alerts.[/bold yellow] [red]Press Ctrl+C to stop.[/red]"
    )
    for i, issue in enumerate(issues):
        console.print(
            f"[bold yellow]Analyzing OpsGenie alert {i+1}/{len(issues)}: {issue.name}...[/bold yellow]"
        )
        result = ai.investigate(
            issue=issue,
            prompt=system_prompt,  # type: ignore
            console=console,
            instructions=None,
            post_processing_prompt=post_processing_prompt,
        )

        console.print(Rule())
        console.print(f"[bold green]AI analysis of {issue.url}[/bold green]")
        console.print(Markdown(result.result.replace("\n", "\n\n")), style="bold green")  # type: ignore
        console.print(Rule())
        if update:
            source.write_back_result(issue.id, result)
            console.print(f"[bold]Updated alert {issue.url}.[/bold]")
        else:
            console.print(
                f"[bold]Not updating alert {issue.url}. Use the --update option to do so.[/bold]"
            )


@toolset_app.command("list")
def list_toolsets(
    verbose: Optional[List[bool]] = opt_verbose,
    config_file: Optional[Path] = opt_config_file,  # type: ignore
):
    """
    List build-in and custom toolsets status of CLI
    """
    console = init_logging(verbose)
    config = Config.load_from_file(config_file)
    cli_toolsets = config.toolset_manager.load_toolset_with_status()

    pretty_print_toolset_status(cli_toolsets, console)


@toolset_app.command("refresh")
def refresh_toolsets(
    verbose: Optional[List[bool]] = opt_verbose,
    config_file: Optional[Path] = opt_config_file,  # type: ignore
):
    """
    Refresh build-in and custom toolsets status of CLI
    """
    console = init_logging(verbose)
    config = Config.load_from_file(config_file)
    cli_toolsets = config.toolset_manager.load_toolset_with_status(refresh_status=True)
    pretty_print_toolset_status(cli_toolsets, console)


def pretty_print_toolset_status(toolsets: list[Toolset], console: Console) -> None:
    status_fields = ["name", "status", "enabled", "type", "path", "error"]
    toolsets_status = []
    for toolset in toolsets:
        toolset_status = json.loads(toolset.model_dump_json(include=status_fields))  # type: ignore
        order_toolset_status = OrderedDict(
            (k.capitalize(), toolset_status[k])
            for k in status_fields
            if k in toolset_status
        )
        toolsets_status.append(order_toolset_status)

    table = tabulate(
        toolsets_status,
        headers="keys",
        tablefmt="simple",
        disable_numparse=True,
    )

    console.print(table)


@app.command()
def version() -> None:
    typer.echo(get_version())


def run():
    app()


if __name__ == "__main__":
    run()<|MERGE_RESOLUTION|>--- conflicted
+++ resolved
@@ -1,13 +1,10 @@
 # ruff: noqa: E402
 import os
-<<<<<<< HEAD
+from holmes.core.prompt import append_file_to_user_prompt
 from collections import OrderedDict
 
 from tabulate import tabulate  # type: ignore
 
-=======
-from holmes.core.prompt import append_file_to_user_prompt
->>>>>>> 23a01179
 from holmes.utils.cert_utils import add_custom_certificate
 
 ADDITIONAL_CERTIFICATE: str = os.environ.get("CERTIFICATE", "")
