--- conflicted
+++ resolved
@@ -287,12 +287,6 @@
         slack_token=slack_token,
         slack_channel=slack_channel,
     )
-<<<<<<< HEAD
-    ai = config.create_console_toolcalling_llm(
-        allowed_toolsets=allowed_toolsets, dal=None
-    )
-    system_prompt = load_and_render_prompt(system_prompt, {"enabled_toolsets": ai.tool_executor.enabled_toolsets_names})
-=======
 
     ai = config.create_console_toolcalling_llm(
         allowed_toolsets=allowed_toolsets, dal=None
@@ -301,7 +295,6 @@
         "enabled_toolsets": ai.tool_executor.enabled_toolsets,
     }
     system_prompt = load_and_render_prompt(system_prompt, template_context)
->>>>>>> 574793a5
     if echo_request:
         console.print("[bold yellow]User:[/bold yellow] " + prompt)
     for path in include_file:
