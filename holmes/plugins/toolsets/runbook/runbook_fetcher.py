--- conflicted
+++ resolved
@@ -66,15 +66,8 @@
             additional_search_paths=additional_search_paths,  # type: ignore[call-arg]
         )
 
-<<<<<<< HEAD
     def _invoke(self, params: dict, context: ToolInvokeContext) -> StructuredToolResult:
-        link: str = params["link"]
-=======
-    def _invoke(
-        self, params: dict, user_approved: bool = False
-    ) -> StructuredToolResult:
         link: str = params.get("link", "")
-
         # Validate link is not empty
         if not link or not link.strip():
             err_msg = (
@@ -86,7 +79,6 @@
                 error=err_msg,
                 params=params,
             )
->>>>>>> 5b1fb795
 
         # Build list of allowed search paths
         search_paths = [DEFAULT_RUNBOOK_SEARCH_PATH]
