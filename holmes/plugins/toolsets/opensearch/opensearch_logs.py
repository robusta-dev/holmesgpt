--- conflicted
+++ resolved
@@ -35,8 +35,8 @@
         super().__init__(
             name="opensearch/logs",
             description="OpenSearch integration to fetch logs",
-            docs_url="https://docs.robusta.dev/master/configuration/holmesgpt/toolsets/opensearch-logs.html",
-            icon_url="https://opensearch.org/assets/brand/PNG/Mark/opensearch_mark_default.png",
+            docs_url="https://docs.robusta.dev/master/configuration/holmesgpt/toolsets/opensearch_logs.html",
+            icon_url="https://opensearch.org/wp-content/uploads/2025/01/opensearch_mark_default.png",
             prerequisites=[CallablePrerequisite(callable=self.prerequisites_callable)],
             tools=[
                 PodLoggingTool(self),
@@ -146,33 +146,6 @@
             logging.warning("Failed to process OpenSearch logs", exc_info=True)
             return StructuredToolResult(
                 status=ToolResultStatus.ERROR,
-<<<<<<< HEAD
                 error=f"Unexpected error: {str(e)}",
                 params=params.model_dump(),
-            )
-=======
-                error=f"Unexpected error {err_msg}: {str(e)}",
-                params=params,
-            )
-
-    def get_parameterized_one_liner(self, params) -> str:
-        return f'search logs: {params.get("query")}'
-
-
-class OpenSearchLogsToolset(BaseOpenSearchToolset):
-    def __init__(self):
-        super().__init__(
-            name="opensearch/logs",
-            description="OpenSearch integration to fetch logs",
-            docs_url="https://docs.robusta.dev/master/configuration/holmesgpt/toolsets/opensearch_logs.html",
-            icon_url="https://opensearch.org/wp-content/uploads/2025/01/opensearch_mark_default.png",
-            prerequisites=[CallablePrerequisite(callable=self.prerequisites_callable)],
-            tools=[
-                GetLogFields(toolset=self),
-                LogsSearchQuery(toolset=self),
-            ],
-            tags=[
-                ToolsetTag.CORE,
-            ],
-        )
->>>>>>> c24a638e
+            )