import logging
<<<<<<< HEAD
import requests  # type: ignore
from typing import Any, Dict, List, Optional, Tuple
=======
import requests
from typing import Tuple
>>>>>>> 09fbbb33
import backoff

from holmes.plugins.toolsets.grafana.common import (
    GrafanaConfig,
    build_headers,
    get_base_url,
)


@backoff.on_exception(
    backoff.expo,  # Exponential backoff
    requests.exceptions.RequestException,  # Retry on request exceptions
    max_tries=5,  # Maximum retries
    giveup=lambda e: isinstance(e, requests.exceptions.HTTPError)
    and e.response.status_code < 500,
)
<<<<<<< HEAD
def get_health(grafana_url: str, api_key: Optional[str]) -> Tuple[bool, str]:
    url = f"{grafana_url}/api/health"
=======
def get_health(config: GrafanaConfig) -> Tuple[bool, str]:
    base_url = get_base_url(config)

    # Both loki and tempo provide the same /ready api
    url = f"{base_url}/ready"
>>>>>>> 09fbbb33
    try:
        headers_ = build_headers(api_key=config.api_key, additional_headers=None)

        response = requests.get(url, headers=headers_, timeout=10)  # Added timeout
        response.raise_for_status()
        return True, ""
    except Exception as e:
        logging.error(f"Failed to fetch grafana health status at {url}", exc_info=True)
        return False, f"Failed to fetch grafana health status at {url}. {str(e)}"<|MERGE_RESOLUTION|>--- conflicted
+++ resolved
@@ -1,11 +1,6 @@
 import logging
-<<<<<<< HEAD
-import requests  # type: ignore
-from typing import Any, Dict, List, Optional, Tuple
-=======
-import requests
+import requests # type: ignore
 from typing import Tuple
->>>>>>> 09fbbb33
 import backoff
 
 from holmes.plugins.toolsets.grafana.common import (
@@ -22,16 +17,12 @@
     giveup=lambda e: isinstance(e, requests.exceptions.HTTPError)
     and e.response.status_code < 500,
 )
-<<<<<<< HEAD
-def get_health(grafana_url: str, api_key: Optional[str]) -> Tuple[bool, str]:
-    url = f"{grafana_url}/api/health"
-=======
+
 def get_health(config: GrafanaConfig) -> Tuple[bool, str]:
     base_url = get_base_url(config)
 
     # Both loki and tempo provide the same /ready api
     url = f"{base_url}/ready"
->>>>>>> 09fbbb33
     try:
         headers_ = build_headers(api_key=config.api_key, additional_headers=None)
 
