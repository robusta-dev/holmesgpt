--- conflicted
+++ resolved
@@ -60,89 +60,8 @@
         return f"Fetched Loki logs ({self._build_query(params)})"
 
 
-<<<<<<< HEAD
-class DetectElevatedLogRate(Tool):
-    def __init__(self, toolset: BaseGrafanaToolset):
-        super().__init__(
-            name="detect_elevated_log_rate",
-            description="Detects an elevated number of logs per minute in Loki and identifies the app(s) responsible.",
-            parameters={
-                "loki_datasource_id": ToolParameter(
-                    description="The ID of the Loki datasource to use. Call list_loki_datasources to find available sources.",
-                    type="string",
-                    required=True,
-                ),
-                "threshold": ToolParameter(
-                    description="The log count per minute threshold for an app to be flagged as elevated.",
-                    type="integer",
-                    required=True,
-                ),
-                "start_timestamp": ToolParameter(
-                    description="The start time boundary (epoch in seconds). If negative, it's relative to now.",
-                    type="string",
-                    required=False,
-                ),
-                "end_timestamp": ToolParameter(
-                    description="The end time boundary (epoch in seconds). Defaults to NOW().",
-                    type="string",
-                    required=False,
-                ),
-            },
-        )
-        self._toolset = toolset
-
-    def invoke(self, params: Dict) -> str:
-        (start, end) = process_timestamps(
-            params.get("start_timestamp"), params.get("end_timestamp")
-        )
-        loki_datasource_id = get_datasource_id(params, "loki_datasource_id")
-        threshold = int(get_param_or_raise(params, "threshold"))
-
-        # Loki query to get log count per minute per app
-        query = 'sum by (app) (count_over_time({app=~".+"}[1m]))'
-
-        # Execute query
-        results = execute_loki_query(
-            grafana_url=self._toolset._grafana_config.url,
-            api_key=self._toolset._grafana_config.api_key,
-            loki_datasource_id=loki_datasource_id,
-            query=query,
-            start=start,
-            end=end,
-            limit=1000,
-        )
-
-        # Parse results and filter elevated logs
-        if not isinstance(results, list):
-            return "Unexpected response format from Loki"
-
-        # Parse results and filter elevated logs
-        elevated_apps = []
-        for result in results:
-            if "log" in result and "labels" in result:
-                log_count = int(result["log"])
-                labels = result["labels"]
-
-                app_name = labels.get("app", "unknown")
-                if log_count > threshold:
-                    elevated_apps.append({"app": app_name, "log_count": log_count})
-
-        return (
-            yaml.dump(elevated_apps)
-            if elevated_apps
-            else "No elevated log rates detected."
-        )
-
-    def get_parameterized_one_liner(self, params: Dict) -> str:
-        return f"Detected elevated log rates in Loki ({str(params)})"
-
-
-class GetLokiLogsByLabel(Tool):
-    def __init__(self, toolset: BaseGrafanaToolset):
-=======
 class GetLokiLogs(Tool):
     def __init__(self, toolset: BaseGrafanaLokiToolset):
->>>>>>> 7a4b202f
         super().__init__(
             name="fetch_loki_logs",
             description="Fetches Loki logs from any query",
@@ -268,24 +187,6 @@
             name="grafana/loki",
             description="Fetches kubernetes pods and node logs from Loki",
             icon_url="https://grafana.com/media/docs/loki/logo-grafana-loki.png",
-<<<<<<< HEAD
-            doc_url="https://grafana.com/oss/loki/",
-            tools=[
-                ListLokiDatasources(self),
-                GetLokiLogsByNode(self),
-                GetLokiLogsByPod(self),
-                GetLokiLogsByLabel(self),
-                DetectElevatedLogRate(self),
-            ],
-        )
-
-    def get_example_config(self):
-        example_config = GrafanaLokiConfig(
-            api_key="YOUR API KEY", url="YOUR GRAFANA URL"
-        )
-        return example_config.model_dump()
-=======
             docs_url="https://grafana.com/oss/loki/",
             tools=[GetLokiLogsForResource(self), GetLokiLogs(self)],
-        )
->>>>>>> 7a4b202f
+        )