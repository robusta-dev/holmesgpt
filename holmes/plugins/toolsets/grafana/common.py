import json
from typing import Dict, Optional
from pydantic import BaseModel
import datetime

from holmes.core.tools import StructuredToolResult, ToolResultStatus


class GrafanaConfig(BaseModel):
    """A config that represents one of the Grafana related tools like Loki or Tempo
    If `grafana_datasource_uid` is set, then it is assume that Holmes will proxy all
    requests through grafana. In this case `url` should be the grafana URL.
    If `grafana_datasource_uid` is not set, it is assumed that the `url` is the
    systems' URL
    """

    api_key: Optional[str] = None
    headers: Optional[Dict[str, str]] = None
    url: str
    grafana_datasource_uid: Optional[str] = None
    external_url: Optional[str] = None


def build_headers(api_key: Optional[str], additional_headers: Optional[Dict[str, str]]):
    headers = {
        "Accept": "application/json",
        "Content-Type": "application/json",
    }
    if api_key:
        headers["Authorization"] = f"Bearer {api_key}"

    if additional_headers:
        headers.update(additional_headers)

    return headers


def format_log(log: Dict) -> str:
    log_str = log.get("log")
    timestamp_nanoseconds = log.get("timestamp")
    if not log_str:
        log_str = json.dumps(log)
    elif timestamp_nanoseconds:
        timestamp_seconds = int(timestamp_nanoseconds) // 1_000_000_000
        dt = datetime.datetime.fromtimestamp(timestamp_seconds)
        log_str = dt.strftime("%Y-%m-%dT%H:%M:%SZ") + " " + log_str

    return log_str


def get_base_url(config: GrafanaConfig) -> str:
    if config.grafana_datasource_uid:
        return f"{config.url}/api/datasources/proxy/uid/{config.grafana_datasource_uid}"
    else:
        return config.url


def ensure_grafana_uid_or_return_error_result(
    config: GrafanaConfig,
) -> Optional[StructuredToolResult]:
    if not config.grafana_datasource_uid:
        return StructuredToolResult(
            status=ToolResultStatus.ERROR,
            error="This tool only works when the toolset is configued ",
        )
<<<<<<< HEAD

    return None
=======
    else:
        return None
>>>>>>> 59c959d6
<|MERGE_RESOLUTION|>--- conflicted
+++ resolved
@@ -63,10 +63,5 @@
             status=ToolResultStatus.ERROR,
             error="This tool only works when the toolset is configued ",
         )
-<<<<<<< HEAD
-
-    return None
-=======
     else:
-        return None
->>>>>>> 59c959d6
+        return None