--- conflicted
+++ resolved
@@ -18,132 +18,6 @@
     }
 
 
-<<<<<<< HEAD
-def is_int(string):
-    try:
-        int(string)
-    except ValueError:
-        return False
-    else:
-        return True
-
-
-def is_rfc3339(timestamp_str: str) -> bool:
-    """Check if a string is in RFC3339 format."""
-    try:
-        parser.parse(timestamp_str)
-        return True
-    except (ValueError, TypeError):
-        return False
-
-
-def rfc3339_to_unix(timestamp_str: str) -> int:
-    dt = parser.parse(timestamp_str)
-    return int(dt.timestamp())
-
-
-def datetime_to_unix(timestamp_or_datetime_str):
-    if timestamp_or_datetime_str and is_int(timestamp_or_datetime_str):
-        return int(timestamp_or_datetime_str)
-    elif isinstance(timestamp_or_datetime_str, str) and is_rfc3339(
-        timestamp_or_datetime_str
-    ):
-        return rfc3339_to_unix(timestamp_or_datetime_str)
-    else:
-        return timestamp_or_datetime_str
-
-
-def unix_to_rfc3339(timestamp: int) -> str:
-    dt = datetime.datetime.fromtimestamp(timestamp, datetime.timezone.utc)
-    return dt.isoformat()
-
-
-def unix_nano_to_rfc3339(unix_nano: int) -> str:
-    unix_seconds = unix_nano / 1_000_000_000
-
-    seconds_part = int(unix_seconds)
-    milliseconds_part = int((unix_seconds - seconds_part) * 1000)
-
-    dt = datetime.datetime.fromtimestamp(seconds_part, datetime.timezone.utc)
-    return f"{dt.strftime('%Y-%m-%dT%H:%M:%S')}.{milliseconds_part:03d}Z"
-
-
-def datetime_to_rfc3339(timestamp):
-    if isinstance(timestamp, int):
-        return unix_to_rfc3339(timestamp)
-    else:
-        return timestamp
-
-
-def process_timestamps_to_rfc3339(
-    start_timestamp: Optional[Union[int, str]], end_timestamp: Optional[Union[int, str]]
-) -> Tuple[str, str]:
-    (start_timestamp, end_timestamp) = process_timestamps_to_int(
-        start_timestamp, end_timestamp
-    )
-    start_timestamp = datetime_to_rfc3339(start_timestamp)
-    end_timestamp = datetime_to_rfc3339(end_timestamp)
-    return (start_timestamp, end_timestamp)
-
-
-def process_timestamps_to_int(
-    start: Optional[Union[int, str]],
-    end: Optional[Union[int, str]],
-    default_time_span_seconds: int = ONE_HOUR_IN_SECONDS,
-) -> Tuple[int, int]:
-    """
-    Process and normalize start and end timestamps.
-
-    Supports:
-    - Integer timestamps (Unix time)
-    - RFC3339 formatted timestamps
-    - Negative integers as relative time from the other timestamp
-    - Auto-inversion if start is after end
-
-    Returns:
-    Tuple of (start_timestamp, end_timestamp)
-    """
-    # If no end_timestamp provided, use current time
-    if not end:
-        end = int(time.time())
-
-    # If no start provided, default to one hour before end
-    if not start:
-        start = -1 * default_time_span_seconds
-
-    start = datetime_to_unix(start)
-    end = datetime_to_unix(end)
-
-    # Handle negative timestamps (relative to the other timestamp)
-    if isinstance(start, int) and isinstance(end, int):
-        if start < 0 and end < 0:
-            raise ValueError(
-                f"Both start and end cannot be negative. Received start={start} and end={end}"
-            )
-        elif start < 0:
-            start = end + start
-        elif end < 0:
-            # start/end are inverted. end should be after start_timestamp
-            delta = end
-            end = start
-            start = start + delta
-
-    # Invert timestamps if start is after end
-    if isinstance(start, int) and isinstance(end, int) and start > end:
-        start, end = end, start
-
-    return (start, end)
-
-
-def get_param_or_raise(dict: Dict, param: str) -> str:
-    value = dict.get(param)
-    if not value:
-        raise Exception(f'Missing param "{param}"')
-    return value
-
-
-=======
->>>>>>> 6da61450
 def format_log(log: Dict) -> str:
     log_str = log.get("log")
     timestamp_nanoseconds = log.get("timestamp")
