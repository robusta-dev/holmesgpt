--- conflicted
+++ resolved
@@ -409,15 +409,8 @@
         )
         self._toolset = toolset
 
-<<<<<<< HEAD
     def _invoke(self, params: Dict, context: ToolInvokeContext) -> StructuredToolResult:
-        api = GrafanaTempoAPI(self._toolset.grafana_config, use_post=TEMPO_API_USE_POST)
-=======
-    def _invoke(
-        self, params: Dict, user_approved: bool = False
-    ) -> StructuredToolResult:
         api = GrafanaTempoAPI(self._toolset.grafana_config)
->>>>>>> 9f3dfa6a
 
         start, end = BaseGrafanaTempoToolset.adjust_start_end_time(params)
 
@@ -496,15 +489,8 @@
         )
         self._toolset = toolset
 
-<<<<<<< HEAD
     def _invoke(self, params: Dict, context: ToolInvokeContext) -> StructuredToolResult:
-        api = GrafanaTempoAPI(self._toolset.grafana_config, use_post=TEMPO_API_USE_POST)
-=======
-    def _invoke(
-        self, params: Dict, user_approved: bool = False
-    ) -> StructuredToolResult:
         api = GrafanaTempoAPI(self._toolset.grafana_config)
->>>>>>> 9f3dfa6a
 
         start, end = BaseGrafanaTempoToolset.adjust_start_end_time(params)
 
@@ -565,15 +551,8 @@
         )
         self._toolset = toolset
 
-<<<<<<< HEAD
     def _invoke(self, params: Dict, context: ToolInvokeContext) -> StructuredToolResult:
-        api = GrafanaTempoAPI(self._toolset.grafana_config, use_post=TEMPO_API_USE_POST)
-=======
-    def _invoke(
-        self, params: Dict, user_approved: bool = False
-    ) -> StructuredToolResult:
         api = GrafanaTempoAPI(self._toolset.grafana_config)
->>>>>>> 9f3dfa6a
 
         start, end = BaseGrafanaTempoToolset.adjust_start_end_time(params)
 
@@ -647,15 +626,8 @@
         )
         self._toolset = toolset
 
-<<<<<<< HEAD
     def _invoke(self, params: Dict, context: ToolInvokeContext) -> StructuredToolResult:
-        api = GrafanaTempoAPI(self._toolset.grafana_config, use_post=TEMPO_API_USE_POST)
-=======
-    def _invoke(
-        self, params: Dict, user_approved: bool = False
-    ) -> StructuredToolResult:
         api = GrafanaTempoAPI(self._toolset.grafana_config)
->>>>>>> 9f3dfa6a
 
         start, end = BaseGrafanaTempoToolset.adjust_start_end_time(params)
 
@@ -730,15 +702,8 @@
         )
         self._toolset = toolset
 
-<<<<<<< HEAD
     def _invoke(self, params: Dict, context: ToolInvokeContext) -> StructuredToolResult:
-        api = GrafanaTempoAPI(self._toolset.grafana_config, use_post=TEMPO_API_USE_POST)
-=======
-    def _invoke(
-        self, params: Dict, user_approved: bool = False
-    ) -> StructuredToolResult:
         api = GrafanaTempoAPI(self._toolset.grafana_config)
->>>>>>> 9f3dfa6a
 
         start, end = BaseGrafanaTempoToolset.adjust_start_end_time(params)
 
@@ -815,15 +780,8 @@
         )
         self._toolset = toolset
 
-<<<<<<< HEAD
     def _invoke(self, params: Dict, context: ToolInvokeContext) -> StructuredToolResult:
-        api = GrafanaTempoAPI(self._toolset.grafana_config, use_post=TEMPO_API_USE_POST)
-=======
-    def _invoke(
-        self, params: Dict, user_approved: bool = False
-    ) -> StructuredToolResult:
         api = GrafanaTempoAPI(self._toolset.grafana_config)
->>>>>>> 9f3dfa6a
 
         start, end = BaseGrafanaTempoToolset.adjust_start_end_time(params)
 
@@ -906,15 +864,8 @@
         )
         self._toolset = toolset
 
-<<<<<<< HEAD
     def _invoke(self, params: Dict, context: ToolInvokeContext) -> StructuredToolResult:
-        api = GrafanaTempoAPI(self._toolset.grafana_config, use_post=TEMPO_API_USE_POST)
-=======
-    def _invoke(
-        self, params: Dict, user_approved: bool = False
-    ) -> StructuredToolResult:
         api = GrafanaTempoAPI(self._toolset.grafana_config)
->>>>>>> 9f3dfa6a
 
         start, end = BaseGrafanaTempoToolset.adjust_start_end_time(params)
 
