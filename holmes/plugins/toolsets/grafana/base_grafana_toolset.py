import logging
from typing import Any, ClassVar, Type, Tuple
from holmes.core.tools import (
    Tool,
    Toolset,
    ToolsetTag,
    CallablePrerequisite,
)
from holmes.plugins.toolsets.grafana.common import GrafanaConfig
from holmes.plugins.toolsets.grafana.grafana_api import get_health
from holmes.plugins.toolsets.utils import TOOLSET_CONFIG_MISSING_ERROR


class BaseGrafanaToolset(Toolset):
    config_class: ClassVar[Type[GrafanaConfig]] = GrafanaConfig

    def __init__(
        self,
        name: str,
        description: str,
        icon_url: str,
        tools: list[Tool],
        docs_url: str,
    ):
        super().__init__(
            name=name,
            description=description,
            icon_url=icon_url,
            docs_url=docs_url,
            prerequisites=[CallablePrerequisite(callable=self.prerequisites_callable)],
            tools=tools,
            tags=[
                ToolsetTag.CORE,
            ],
            enabled=False,
        )

    def prerequisites_callable(self, config: dict[str, Any]) -> Tuple[bool, str]:
        if not config:
<<<<<<< HEAD
            logging.warning(f"Grafana config not provided {self.name}")
            return False
=======
            logging.debug("Grafana config not provided")
            return False, TOOLSET_CONFIG_MISSING_ERROR
>>>>>>> 1b5f8ab2

        try:
            self._grafana_config = self.config_class(**config)
            return get_health(self._grafana_config.url, self._grafana_config.api_key)

<<<<<<< HEAD
        except Exception:
            logging.exception(f"Failed to set up grafana toolset {self.name}")
            return False
=======
        except Exception as e:
            logging.exception("Failed to set up grafana toolset")
            return False, str(e)
>>>>>>> 1b5f8ab2

    def get_example_config(self):
        example_config = GrafanaConfig(
            api_key="YOUR API KEY",
            url="YOUR GRAFANA URL",
            grafana_datasource_uid="UID OF DATASOURCE IN GRAFANA",
        )
        return example_config.model_dump()<|MERGE_RESOLUTION|>--- conflicted
+++ resolved
@@ -37,27 +37,16 @@
 
     def prerequisites_callable(self, config: dict[str, Any]) -> Tuple[bool, str]:
         if not config:
-<<<<<<< HEAD
             logging.warning(f"Grafana config not provided {self.name}")
-            return False
-=======
-            logging.debug("Grafana config not provided")
             return False, TOOLSET_CONFIG_MISSING_ERROR
->>>>>>> 1b5f8ab2
 
         try:
             self._grafana_config = self.config_class(**config)
             return get_health(self._grafana_config.url, self._grafana_config.api_key)
 
-<<<<<<< HEAD
-        except Exception:
+        except Exception as e:
             logging.exception(f"Failed to set up grafana toolset {self.name}")
-            return False
-=======
-        except Exception as e:
-            logging.exception("Failed to set up grafana toolset")
             return False, str(e)
->>>>>>> 1b5f8ab2
 
     def get_example_config(self):
         example_config = GrafanaConfig(
