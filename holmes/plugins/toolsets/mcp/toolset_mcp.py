from holmes.common.env_vars import SSE_READ_TIMEOUT
from holmes.core.tools import (
    ToolInvokeContext,
    Toolset,
    Tool,
    ToolParameter,
    StructuredToolResult,
    StructuredToolResultStatus,
    CallablePrerequisite,
)

from typing import Dict, Any, List, Optional
from mcp.client.session import ClientSession
from mcp.client.sse import sse_client
from mcp.client.streamable_http import streamablehttp_client

from mcp.types import Tool as MCP_Tool

import asyncio
from contextlib import asynccontextmanager
from pydantic import BaseModel, Field, AnyUrl, model_validator
from typing import Tuple
import logging
<<<<<<< HEAD
import threading

# Lock per MCP server URL to serialize calls to the same server
_server_locks: Dict[str, threading.Lock] = {}
_locks_lock = threading.Lock()


def get_server_lock(url: str) -> threading.Lock:
    """Get or create a lock for a specific MCP server URL."""
    with _locks_lock:
        if url not in _server_locks:
            _server_locks[url] = threading.Lock()
        return _server_locks[url]
=======
from enum import Enum
>>>>>>> 41341615


class MCPMode(str, Enum):
    SSE = "sse"
    STREAMABLE_HTTP = "streamable-http"


class MCPConfig(BaseModel):
    url: AnyUrl
    mode: MCPMode = MCPMode.SSE
    headers: Optional[Dict[str, str]] = None


@asynccontextmanager
async def get_initialized_mcp_session(
    url: str, headers: Optional[Dict[str, str]], mode: MCPMode
):
    if mode == MCPMode.SSE:
        async with sse_client(url, headers) as (
            read_stream,
            write_stream,
        ):
            async with ClientSession(read_stream, write_stream) as session:
                _ = await session.initialize()
                yield session
    else:
        async with streamablehttp_client(url, headers=headers) as (
            read_stream,
            write_stream,
            _,
        ):
            async with ClientSession(read_stream, write_stream) as session:
                _ = await session.initialize()
                yield session


class RemoteMCPTool(Tool):
    toolset: "RemoteMCPToolset"

    def _invoke(self, params: dict, context: ToolInvokeContext) -> StructuredToolResult:
        try:
            # Serialize calls to the same MCP server to prevent SSE conflicts
            # Different servers can still run in parallel
            lock = get_server_lock(self.url)
            with lock:
                return asyncio.run(self._invoke_async(params))
        except Exception as e:
            return StructuredToolResult(
                status=StructuredToolResultStatus.ERROR,
                error=str(e.args),
                params=params,
                invocation=f"MCPtool {self.name} with params {params}",
            )

    async def _invoke_async(self, params: Dict) -> StructuredToolResult:
<<<<<<< HEAD
        async with sse_client(
            self.url, headers=self.headers, sse_read_timeout=SSE_READ_TIMEOUT
        ) as (read_stream, write_stream):
            async with ClientSession(read_stream, write_stream) as session:
                _ = await session.initialize()
                tool_result: CallToolResult = await session.call_tool(self.name, params)

                merged_text = " ".join(
                    c.text for c in tool_result.content if c.type == "text"
                )
                return StructuredToolResult(
                    status=(
                        StructuredToolResultStatus.ERROR
                        if tool_result.isError
                        else StructuredToolResultStatus.SUCCESS
                    ),
                    data=merged_text,
                    params=params,
                    invocation=f"MCPtool {self.name} with params {params}",
                )
=======
        async with self.toolset.get_initialized_session() as session:
            tool_result = await session.call_tool(self.name, params)

        merged_text = " ".join(c.text for c in tool_result.content if c.type == "text")
        return StructuredToolResult(
            status=(
                StructuredToolResultStatus.ERROR
                if tool_result.isError
                else StructuredToolResultStatus.SUCCESS
            ),
            data=merged_text,
            params=params,
            invocation=f"MCPtool {self.name} with params {params}",
        )
>>>>>>> 41341615

    @classmethod
    def create(
        cls,
        tool: MCP_Tool,
        toolset: "RemoteMCPToolset",
    ):
        parameters = cls.parse_input_schema(tool.inputSchema)
        return cls(
            name=tool.name,
            description=tool.description or "",
            parameters=parameters,
            toolset=toolset,
        )

    @classmethod
    def parse_input_schema(
        cls, input_schema: dict[str, Any]
    ) -> Dict[str, ToolParameter]:
        required_list = input_schema.get("required", [])
        schema_params = input_schema.get("properties", {})
        parameters = {}
        for key, val in schema_params.items():
            parameters[key] = ToolParameter(
                description=val.get("description"),
                type=val.get("type", "string"),
                required=key in required_list,
            )

        return parameters

    def get_parameterized_one_liner(self, params: Dict) -> str:
<<<<<<< HEAD
        if params:
            if params.get("cli_command"):  # Return AWS MCP cli command, if available
                return f"{params.get('cli_command')}"
        return f"Call MCP Server ({self.url} - {self.name})"
=======
        url = (
            str(self.toolset._mcp_config.url) if self.toolset._mcp_config else "unknown"
        )
        return f"Call MCP Server ({url} - {self.name})"
>>>>>>> 41341615


class RemoteMCPToolset(Toolset):
    tools: List[RemoteMCPTool] = Field(default_factory=list)  # type: ignore
    icon_url: str = "https://registry.npmmirror.com/@lobehub/icons-static-png/1.46.0/files/light/mcp.png"
    _mcp_config: Optional[MCPConfig] = None

    def model_post_init(self, __context: Any) -> None:
        self.prerequisites = [
            CallablePrerequisite(callable=self.prerequisites_callable)
        ]

    @model_validator(mode="before")
    @classmethod
    def migrate_url_to_config(cls, values: dict[str, Any]) -> dict[str, Any]:
        """
        Migrates url from field parameter to config object.
        If url is passed as a parameter, it's moved to config (or config is created if it doesn't exist).
        """
        if not isinstance(values, dict) or "url" not in values:
            return values

        url_value = values.pop("url")
        if url_value is None:
            return values

        config = values.get("config")
        if config is None:
            config = {}
            values["config"] = config

        toolset_name = values.get("name", "unknown")
        if "url" in config:
            logging.warning(
                f"Toolset {toolset_name}: has two urls defined, remove the 'url' field from the toolset configuration and keep the 'url' in the config section."
            )
            return values

        logging.warning(
            f"Toolset {toolset_name}: 'url' field has been migrated to config. "
            "Please move 'url' to the config section."
        )
        config["url"] = url_value
        return values

    def prerequisites_callable(self, config) -> Tuple[bool, str]:
        try:
            if not config:
                return (False, f"Config is required for {self.name}")

            if "mode" in config:
                mode_value = config.get("mode")
                allowed_modes = [e.value for e in MCPMode]
                if mode_value not in allowed_modes:
                    return (
                        False,
                        f'Invalid mode "{mode_value}", allowed modes are {", ".join(allowed_modes)}',
                    )

            self._mcp_config = MCPConfig(**config)

            clean_url_str = str(self._mcp_config.url).rstrip("/")

            if self._mcp_config.mode == MCPMode.SSE and not clean_url_str.endswith(
                "/sse"
            ):
                self._mcp_config.url = AnyUrl(clean_url_str + "/sse")

            tools_result = asyncio.run(self._get_server_tools())

            self.tools = [
                RemoteMCPTool.create(tool, self) for tool in tools_result.tools
            ]

            if not self.tools:
                logging.warning(f"mcp server {self.name} loaded 0 tools.")

            return (True, "")
        except Exception as e:
            return (
                False,
                f"Failed to load mcp server {self.name} {self._mcp_config.url if self._mcp_config else 'unknown'}: {str(e)}",
            )

    async def _get_server_tools(self):
<<<<<<< HEAD
        async with sse_client(
            str(self.url), headers=self.get_headers(), sse_read_timeout=SSE_READ_TIMEOUT
        ) as (
            read_stream,
            write_stream,
        ):
            async with ClientSession(read_stream, write_stream) as session:
                _ = await session.initialize()
                return await session.list_tools()
=======
        async with self.get_initialized_session() as session:
            return await session.list_tools()

    def get_initialized_session(self):
        return get_initialized_mcp_session(
            str(self._mcp_config.url), self._mcp_config.headers, self._mcp_config.mode
        )
>>>>>>> 41341615

    def get_example_config(self) -> Dict[str, Any]:
        example_config = MCPConfig(
            url=AnyUrl("http://example.com:8000/mcp/messages"),
            mode=MCPMode.STREAMABLE_HTTP,
            headers={"Authorization": "Bearer YOUR_TOKEN"},
        )
        return example_config.model_dump()<|MERGE_RESOLUTION|>--- conflicted
+++ resolved
@@ -21,8 +21,8 @@
 from pydantic import BaseModel, Field, AnyUrl, model_validator
 from typing import Tuple
 import logging
-<<<<<<< HEAD
 import threading
+from enum import Enum
 
 # Lock per MCP server URL to serialize calls to the same server
 _server_locks: Dict[str, threading.Lock] = {}
@@ -35,9 +35,6 @@
         if url not in _server_locks:
             _server_locks[url] = threading.Lock()
         return _server_locks[url]
-=======
-from enum import Enum
->>>>>>> 41341615
 
 
 class MCPMode(str, Enum):
@@ -55,8 +52,8 @@
 async def get_initialized_mcp_session(
     url: str, headers: Optional[Dict[str, str]], mode: MCPMode
 ):
-    if mode == MCPMode.SSE:
-        async with sse_client(url, headers) as (
+    if mode == MCPMode.SSE: 
+        async with sse_client(url, headers=headers, sse_read_timeout=SSE_READ_TIMEOUT) as (
             read_stream,
             write_stream,
         ):
@@ -93,28 +90,6 @@
             )
 
     async def _invoke_async(self, params: Dict) -> StructuredToolResult:
-<<<<<<< HEAD
-        async with sse_client(
-            self.url, headers=self.headers, sse_read_timeout=SSE_READ_TIMEOUT
-        ) as (read_stream, write_stream):
-            async with ClientSession(read_stream, write_stream) as session:
-                _ = await session.initialize()
-                tool_result: CallToolResult = await session.call_tool(self.name, params)
-
-                merged_text = " ".join(
-                    c.text for c in tool_result.content if c.type == "text"
-                )
-                return StructuredToolResult(
-                    status=(
-                        StructuredToolResultStatus.ERROR
-                        if tool_result.isError
-                        else StructuredToolResultStatus.SUCCESS
-                    ),
-                    data=merged_text,
-                    params=params,
-                    invocation=f"MCPtool {self.name} with params {params}",
-                )
-=======
         async with self.toolset.get_initialized_session() as session:
             tool_result = await session.call_tool(self.name, params)
 
@@ -129,7 +104,6 @@
             params=params,
             invocation=f"MCPtool {self.name} with params {params}",
         )
->>>>>>> 41341615
 
     @classmethod
     def create(
@@ -162,17 +136,14 @@
         return parameters
 
     def get_parameterized_one_liner(self, params: Dict) -> str:
-<<<<<<< HEAD
         if params:
             if params.get("cli_command"):  # Return AWS MCP cli command, if available
                 return f"{params.get('cli_command')}"
-        return f"Call MCP Server ({self.url} - {self.name})"
-=======
+
         url = (
             str(self.toolset._mcp_config.url) if self.toolset._mcp_config else "unknown"
         )
         return f"Call MCP Server ({url} - {self.name})"
->>>>>>> 41341615
 
 
 class RemoteMCPToolset(Toolset):
@@ -258,17 +229,6 @@
             )
 
     async def _get_server_tools(self):
-<<<<<<< HEAD
-        async with sse_client(
-            str(self.url), headers=self.get_headers(), sse_read_timeout=SSE_READ_TIMEOUT
-        ) as (
-            read_stream,
-            write_stream,
-        ):
-            async with ClientSession(read_stream, write_stream) as session:
-                _ = await session.initialize()
-                return await session.list_tools()
-=======
         async with self.get_initialized_session() as session:
             return await session.list_tools()
 
@@ -276,7 +236,6 @@
         return get_initialized_mcp_session(
             str(self._mcp_config.url), self._mcp_config.headers, self._mcp_config.mode
         )
->>>>>>> 41341615
 
     def get_example_config(self) -> Dict[str, Any]:
         example_config = MCPConfig(
