--- conflicted
+++ resolved
@@ -1,18 +1,6 @@
-<<<<<<< HEAD
 import asyncio
 import logging
 from typing import Any, Dict, List, Optional, Tuple
-=======
-from holmes.core.tools import (
-    ToolInvokeContext,
-    Toolset,
-    Tool,
-    ToolParameter,
-    StructuredToolResult,
-    StructuredToolResultStatus,
-    CallablePrerequisite,
-)
->>>>>>> 9d2c6106
 
 from mcp import StdioServerParameters
 from mcp.client.session import ClientSession
@@ -27,6 +15,7 @@
     StructuredToolResult,
     StructuredToolResultStatus,
     Tool,
+    ToolInvokeContext,
     ToolParameter,
     Toolset,
 )
@@ -35,13 +24,7 @@
 class BaseMCPTool(Tool):
     """Base class for MCP tools with shared functionality"""
 
-<<<<<<< HEAD
-    def _invoke(
-        self, params: Dict, user_approved: bool = False
-    ) -> StructuredToolResult:
-=======
     def _invoke(self, params: dict, context: ToolInvokeContext) -> StructuredToolResult:
->>>>>>> 9d2c6106
         try:
             return asyncio.run(self._invoke_async(params))
         except Exception as e:
@@ -117,6 +100,7 @@
 class StdioMCPTool(BaseMCPTool):
     server_params: StdioServerParameters
 
+    # TODO(mainred): instead of starting a new process for each tool call, can we reuse the client session across calls?
     async def _invoke_async(self, params: Dict) -> StructuredToolResult:
         async with stdio_client(self.server_params) as (read_stream, write_stream):
             async with ClientSession(read_stream, write_stream) as session:
