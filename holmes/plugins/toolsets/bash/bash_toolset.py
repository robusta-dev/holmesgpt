--- conflicted
+++ resolved
@@ -30,105 +30,6 @@
 class BaseBashTool(Tool):
     toolset: BaseBashExecutorToolset
 
-
-<<<<<<< HEAD
-=======
-class KubectlRunImageCommand(BaseBashTool):
-    def __init__(self, toolset: BaseBashExecutorToolset):
-        super().__init__(
-            name="kubectl_run_image",
-            description=(
-                "Executes `kubectl run <name> --image=<image> ... -- <command>` return the result"
-            ),
-            parameters={
-                "image": ToolParameter(
-                    description="The image to run",
-                    type="string",
-                    required=True,
-                ),
-                "command": ToolParameter(
-                    description="The command to execute on the deployed pod",
-                    type="string",
-                    required=True,
-                ),
-                "namespace": ToolParameter(
-                    description="The namespace in which to deploy the temporary pod",
-                    type="string",
-                    required=False,
-                ),
-                "timeout": ToolParameter(
-                    description=(
-                        "Optional timeout in seconds for the command execution. "
-                        "Defaults to 60s."
-                    ),
-                    type="integer",
-                    required=False,
-                ),
-            },
-            toolset=toolset,
-        )
-
-    def _build_kubectl_command(self, params: dict, pod_name: str) -> str:
-        namespace = params.get("namespace", "default")
-        image = get_param_or_raise(params, "image")
-        command_str = get_param_or_raise(params, "command")
-        return f"kubectl run {pod_name} --image={image} --namespace={namespace} --rm --attach --restart=Never -i -- {command_str}"
-
-    def _invoke(
-        self, params: dict, user_approved: bool = False
-    ) -> StructuredToolResult:
-        timeout = params.get("timeout", 60)
-
-        image = get_param_or_raise(params, "image")
-        command_str = get_param_or_raise(params, "command")
-
-        namespace = params.get("namespace")
-
-        if namespace and not re.match(SAFE_NAMESPACE_PATTERN, namespace):
-            return StructuredToolResult(
-                status=StructuredToolResultStatus.ERROR,
-                error=f"Error: The namespace is invalid. Valid namespaces must match the following regexp: {SAFE_NAMESPACE_PATTERN}",
-                params=params,
-            )
-
-        try:
-            validate_image_and_commands(
-                image=image, container_command=command_str, config=self.toolset.config
-            )
-        except ValueError as e:
-            # Report unsafe kubectl run command attempt to Sentry
-            sentry_sdk.capture_event(
-                {
-                    "message": f"Unsafe kubectl run command attempted: {image}",
-                    "level": "warning",
-                    "extra": {
-                        "image": image,
-                        "command": command_str,
-                        "namespace": namespace,
-                        "error": str(e),
-                    },
-                }
-            )
-            return StructuredToolResult(
-                status=StructuredToolResultStatus.ERROR,
-                error=str(e),
-                params=params,
-            )
-
-        pod_name = (
-            "holmesgpt-debug-pod-"
-            + "".join(random.choices(string.ascii_letters, k=8)).lower()
-        )
-        full_kubectl_command = self._build_kubectl_command(params, pod_name)
-        return execute_bash_command(
-            cmd=full_kubectl_command, timeout=timeout, params=params
-        )
-
-    def get_parameterized_one_liner(self, params: Dict[str, Any]) -> str:
-        return self._build_kubectl_command(params, "<pod_name>")
-
-
->>>>>>> 69383451
 class RunBashCommand(BaseBashTool):
     def __init__(self, toolset: BaseBashExecutorToolset):
         super().__init__(
