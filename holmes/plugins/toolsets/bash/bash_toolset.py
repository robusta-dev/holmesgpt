import argparse
import logging
import os
import random
import re
import string
from typing import Dict, Any, Optional

import sentry_sdk


from holmes.common.env_vars import (
    BASH_TOOL_UNSAFE_ALLOW_ALL,
)
from holmes.core.tools import (
    CallablePrerequisite,
    StructuredToolResult,
    Tool,
    ToolParameter,
    ToolResultStatus,
    Toolset,
    ToolsetTag,
)
from holmes.plugins.toolsets.bash.common.bash import execute_bash_command
from holmes.plugins.toolsets.bash.common.config import BashExecutorConfig
from holmes.plugins.toolsets.bash.kubectl.constants import SAFE_NAMESPACE_PATTERN
from holmes.plugins.toolsets.bash.kubectl.kubectl_run import validate_image_and_commands
from holmes.plugins.toolsets.bash.parse_command import make_command_safe
from holmes.plugins.toolsets.utils import get_param_or_raise


class BaseBashExecutorToolset(Toolset):
    config: Optional[BashExecutorConfig] = None

    def get_example_config(self):
        example_config = BashExecutorConfig()
        return example_config.model_dump()


class BaseBashTool(Tool):
    toolset: BaseBashExecutorToolset


class KubectlRunImageCommand(BaseBashTool):
    def __init__(self, toolset: BaseBashExecutorToolset):
        super().__init__(
            name="kubectl_run_image",
            description=(
                "Executes `kubectl run <name> --image=<image> ... -- <command>` return the result"
            ),
            parameters={
                "image": ToolParameter(
                    description="The image to run",
                    type="string",
                    required=True,
                ),
                "command": ToolParameter(
                    description="The command to execute on the deployed pod",
                    type="string",
                    required=True,
                ),
                "namespace": ToolParameter(
                    description="The namespace in which to deploy the temporary pod",
                    type="string",
                    required=False,
                ),
                "timeout": ToolParameter(
                    description=(
                        "Optional timeout in seconds for the command execution. "
                        "Defaults to 60s."
                    ),
                    type="integer",
                    required=False,
                ),
            },
            toolset=toolset,
        )

    def _build_kubectl_command(self, params: dict, pod_name: str) -> str:
        namespace = params.get("namespace", "default")
        image = get_param_or_raise(params, "image")
        command_str = get_param_or_raise(params, "command")
        return f"kubectl run {pod_name} --image={image} --namespace={namespace} --rm --attach --restart=Never -i -- {command_str}"

    def _invoke(
        self, params: dict, user_approved: bool = False
    ) -> StructuredToolResult:
        timeout = params.get("timeout", 60)

        image = get_param_or_raise(params, "image")
        command_str = get_param_or_raise(params, "command")

        namespace = params.get("namespace")

        if namespace and not re.match(SAFE_NAMESPACE_PATTERN, namespace):
            return StructuredToolResult(
                status=ToolResultStatus.ERROR,
                error=f"Error: The namespace is invalid. Valid namespaces must match the following regexp: {SAFE_NAMESPACE_PATTERN}",
                params=params,
            )

        try:
            validate_image_and_commands(
                image=image, container_command=command_str, config=self.toolset.config
            )
        except ValueError as e:
            # Report unsafe kubectl run command attempt to Sentry
            sentry_sdk.capture_event(
                {
                    "message": f"Unsafe kubectl run command attempted: {image}",
                    "level": "warning",
                    "extra": {
                        "image": image,
                        "command": command_str,
                        "namespace": namespace,
                        "error": str(e),
                    },
                }
            )
            return StructuredToolResult(
                status=ToolResultStatus.ERROR,
                error=str(e),
                params=params,
            )

        pod_name = (
            "holmesgpt-debug-pod-"
            + "".join(random.choices(string.ascii_letters, k=8)).lower()
        )
        full_kubectl_command = self._build_kubectl_command(params, pod_name)
        return execute_bash_command(
            cmd=full_kubectl_command, timeout=timeout, params=params
        )

    def get_parameterized_one_liner(self, params: Dict[str, Any]) -> str:
        return self._build_kubectl_command(params, "<pod_name>")


class RunBashCommand(BaseBashTool):
    def __init__(self, toolset: BaseBashExecutorToolset):
        super().__init__(
            name="run_bash_command",
            description=(
                "Executes a given bash command and returns its standard output, "
                "standard error, and exit code."
                "The command is executed via 'bash -c \"<command>\"'."
                "Only some commands are allowed."
            ),
            parameters={
                "command": ToolParameter(
                    description="The bash command string to execute.",
                    type="string",
                    required=True,
                ),
                "timeout": ToolParameter(
                    description=(
                        "Optional timeout in seconds for the command execution. "
                        "Defaults to 60s."
                    ),
                    type="integer",
                    required=False,
                ),
            },
            toolset=toolset,
        )

    def _invoke(
        self, params: dict, user_approved: bool = False
    ) -> StructuredToolResult:
        command_str = params.get("command")
        timeout = params.get("timeout", 60)

        if not command_str:
            return StructuredToolResult(
                status=ToolResultStatus.ERROR,
                error="The 'command' parameter is required and was not provided.",
                params=params,
            )

        if not isinstance(command_str, str):
            return StructuredToolResult(
                status=ToolResultStatus.ERROR,
                error=f"The 'command' parameter must be a string, got {type(command_str).__name__}.",
                params=params,
            )

        command_to_execute = command_str
<<<<<<< HEAD
        try:
            command_to_execute = make_command_safe(command_str, self.toolset.config)

        except (argparse.ArgumentError, ValueError) as e:
            with sentry_sdk.configure_scope() as scope:
                scope.set_extra("command", command_str)
                scope.set_extra("error", str(e))
                scope.set_extra("unsafe_allow_all", BASH_TOOL_UNSAFE_ALLOW_ALL)
                sentry_sdk.capture_exception(e)

            if not BASH_TOOL_UNSAFE_ALLOW_ALL:
                logging.info(f"Refusing LLM tool call {command_str}")
                return StructuredToolResult(
                    status=ToolResultStatus.APPROVAL_REQUIRED,
                    error=f"Refusing to execute bash command for security reasons. Error: {str(e)}",
                    params=params,
                )
=======

        # Only run the safety check if user has NOT approved the command
        if not user_approved:
            try:
                command_to_execute = make_command_safe(command_str, self.toolset.config)

            except (argparse.ArgumentError, ValueError) as e:
                with sentry_sdk.configure_scope() as scope:
                    scope.set_extra("command", command_str)
                    scope.set_extra("error", str(e))
                    scope.set_extra("unsafe_allow_all", BASH_TOOL_UNSAFE_ALLOW_ALL)
                    sentry_sdk.capture_exception(e)

                if not BASH_TOOL_UNSAFE_ALLOW_ALL:
                    logging.info(f"Refusing LLM tool call {command_str}")

                    return StructuredToolResult(
                        status=ToolResultStatus.APPROVAL_REQUIRED,
                        error=f"Refusing to execute bash command. {str(e)}",
                        params=params,
                        invocation=command_str,
                    )
>>>>>>> 44fa5fed

        return execute_bash_command(
            cmd=command_to_execute, timeout=timeout, params=params
        )

    def get_parameterized_one_liner(self, params: Dict[str, Any]) -> str:
        command = params.get("command", "N/A")
        display_command = command[:200] + "..." if len(command) > 200 else command
        return display_command


class BashExecutorToolset(BaseBashExecutorToolset):
    def __init__(self):
        super().__init__(
            name="bash",
            enabled=False,
            description=(
                "Toolset for executing arbitrary bash commands on the system where Holmes is running. "
                "WARNING: This toolset provides powerful capabilities and should be "
                "enabled and used with extreme caution due to significant security risks. "
                "Ensure that only trusted users have access to this tool."
            ),
            docs_url="",  # TODO: Add relevant documentation URL
            icon_url="https://upload.wikimedia.org/wikipedia/commons/thumb/4/4b/Bash_Logo_Colored.svg/120px-Bash_Logo_Colored.svg.png",  # Example Bash icon
            prerequisites=[CallablePrerequisite(callable=self.prerequisites_callable)],
            tools=[RunBashCommand(self), KubectlRunImageCommand(self)],
            tags=[ToolsetTag.CORE],
            is_default=False,
        )

        self._reload_llm_instructions()

    def _reload_llm_instructions(self):
        template_file_path = os.path.abspath(
            os.path.join(os.path.dirname(__file__), "bash_instructions.jinja2")
        )
        self._load_llm_instructions(jinja_template=f"file://{template_file_path}")

    def prerequisites_callable(self, config: dict[str, Any]) -> tuple[bool, str]:
        if config:
            self.config = BashExecutorConfig(**config)
        else:
            self.config = BashExecutorConfig()
        return True, ""<|MERGE_RESOLUTION|>--- conflicted
+++ resolved
@@ -185,25 +185,6 @@
             )
 
         command_to_execute = command_str
-<<<<<<< HEAD
-        try:
-            command_to_execute = make_command_safe(command_str, self.toolset.config)
-
-        except (argparse.ArgumentError, ValueError) as e:
-            with sentry_sdk.configure_scope() as scope:
-                scope.set_extra("command", command_str)
-                scope.set_extra("error", str(e))
-                scope.set_extra("unsafe_allow_all", BASH_TOOL_UNSAFE_ALLOW_ALL)
-                sentry_sdk.capture_exception(e)
-
-            if not BASH_TOOL_UNSAFE_ALLOW_ALL:
-                logging.info(f"Refusing LLM tool call {command_str}")
-                return StructuredToolResult(
-                    status=ToolResultStatus.APPROVAL_REQUIRED,
-                    error=f"Refusing to execute bash command for security reasons. Error: {str(e)}",
-                    params=params,
-                )
-=======
 
         # Only run the safety check if user has NOT approved the command
         if not user_approved:
@@ -226,7 +207,6 @@
                         params=params,
                         invocation=command_str,
                     )
->>>>>>> 44fa5fed
 
         return execute_bash_command(
             cmd=command_to_execute, timeout=timeout, params=params
