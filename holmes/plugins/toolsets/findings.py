--- conflicted
+++ resolved
@@ -51,13 +51,8 @@
 
         return f"There was an internal error while fetching finding {finding_id}"
 
-<<<<<<< HEAD
-    def get_parameterized_one_liner(self, params: Dict) -> str:
-        return f"Fetched finding with finding_id={params[PARAM_FINDING_ID]}"
-=======
     def get_parameterized_one_liner(self, params:Dict) -> str:
         return f"Fetch metadata and history"
->>>>>>> d4793c57
 
 
 class FindingsToolset(Toolset):
