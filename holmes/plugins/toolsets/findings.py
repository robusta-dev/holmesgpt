--- conflicted
+++ resolved
@@ -4,9 +4,6 @@
 from typing import Optional
 from typing_extensions import Dict
 from holmes.core.supabase_dal import SupabaseDal
-<<<<<<< HEAD
-from holmes.core.tools import StaticPrerequisite, Tool, ToolParameter, Toolset, ToolsetTag
-=======
 from holmes.core.tools import (
     StaticPrerequisite,
     Tool,
@@ -14,7 +11,6 @@
     Toolset,
     ToolsetTag,
 )
->>>>>>> 40bc0c06
 
 PARAM_FINDING_ID = "id"
 
@@ -60,11 +56,7 @@
 
         return f"There was an internal error while fetching finding {finding_id}"
 
-<<<<<<< HEAD
-    def get_parameterized_one_liner(self, params:Dict) -> str:
-=======
     def get_parameterized_one_liner(self, params: Dict) -> str:
->>>>>>> 40bc0c06
         return "Fetch metadata and history"
 
 
@@ -85,12 +77,8 @@
             name="robusta",
             prerequisites=[dal_prereq],
             tools=[FetchRobustaFinding(dal)],
-<<<<<<< HEAD
-            tags=[ToolsetTag.CORE]
-=======
             tags=[
                 ToolsetTag.CORE,
             ],
             is_default=True,
->>>>>>> 40bc0c06
         )