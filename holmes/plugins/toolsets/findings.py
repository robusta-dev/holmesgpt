--- conflicted
+++ resolved
@@ -123,15 +123,7 @@
             description="Fetches alerts metadata and change history",
             name="robusta",
             prerequisites=[dal_prereq],
-<<<<<<< HEAD
             tools=[FetchRobustaFinding(dal), FetchRobustaAlerts(dal)],
             tags=[ToolsetTag.CORE,],
             is_default=True
-=======
-            tools=[FetchRobustaFinding(dal)],
-            tags=[
-                ToolsetTag.CORE,
-            ],
-            is_default=True,
->>>>>>> 8d89a87f
         )