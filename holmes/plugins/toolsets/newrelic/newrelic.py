import os
import logging
from typing import Any, Optional, Dict, List
from holmes.core.tools import (
    CallablePrerequisite,
    Tool,
    ToolInvokeContext,
    ToolParameter,
    Toolset,
    ToolsetTag,
)
from pydantic import BaseModel
from holmes.core.tools import StructuredToolResult, StructuredToolResultStatus
from holmes.plugins.toolsets.utils import toolset_name_for_one_liner
from holmes.plugins.toolsets.newrelic.new_relic_api import NewRelicAPI
import yaml
from holmes.utils.keygen_utils import generate_random_key


class ExecuteNRQLQuery(Tool):
    def __init__(self, toolset: "NewRelicToolset"):
        super().__init__(
            name="newrelic_execute_nrql_query",
            description="Get Traces, APM, Spans, Logs and more by executing a NRQL query in New Relic. "
            "Returns the result of the NRQL function. "
            "⚠️ CRITICAL: NRQL silently returns empty results for invalid queries instead of errors. "
            "If you get empty results, your query likely has issues such as: "
            "1) Wrong attribute names (use SELECT keyset() first to verify), "
            "2) Type mismatches (string vs numeric fields), "
            "3) Wrong event type. "
            "Always verify attribute names and types before querying.",
            parameters={
                "query": ToolParameter(
                    description="""The NRQL query string to execute.

MANDATORY: Before querying any event type, ALWAYS run `SELECT keyset() FROM <EventType> SINCE <timeframe>` to discover available attributes. Never use attributes without confirming they exist first. Make sure to remember which fields are stringKeys, numericKeys or booleanKeys as this will be important in subsequent queries.

Example: Before querying Transactions, run: `SELECT keyset() FROM Transaction SINCE 24 hours ago`

### ⚠️ Critical Rule: NRQL `FACET` Usa ge

When using **FACET** in NRQL:
- Any **non-constant value** in the `SELECT` clause **must be aggregated**.
- The attribute you **FACET** on must **not appear in `SELECT`** unless it’s wrapped in an aggregation.

#### ✅ Correct
```nrql
-- Aggregated metric + facet
SELECT count(*) FROM Transaction FACET transactionType

-- Multiple aggregations with facet
SELECT count(*), average(duration) FROM Transaction FACET transactionType
```

#### ❌ Incorrect
```nrql
-- Not allowed: raw attribute in SELECT
SELECT count(*), transactionType FROM Transaction FACET transactionType
```
""",
                    type="string",
                    required=True,
                ),
                "description": ToolParameter(
                    description="A breif 6 word human understandable description of the query you are running.",
                    type="string",
                    required=True,
                ),
                "query_type": ToolParameter(
                    description="Either 'Metrics', 'Logs', 'Traces', 'Discover Attributes' or 'Other'.",
                    type="string",
                    required=True,
                ),
            },
        )
        self._toolset = toolset

<<<<<<< HEAD
    def format_metrics(
        self,
        records: List[Dict[str, Any]],
        params: Optional[Dict[str, Any]] = None,
        begin_key: str = "beginTimeSeconds",
        end_key: str = "endTimeSeconds",
        facet_key: str = "facet",
    ) -> Dict[str, Any]:
        resp = PromResponse.from_newrelic_records(
            records=records,
            tool_name=self.name,
            params=params or {},
            begin_key=begin_key,
            end_key=end_key,
            facet_key=facet_key,
        )
        return resp.to_json()

    def _invoke(self, params: dict, context: ToolInvokeContext) -> StructuredToolResult:
=======
    def _invoke(
        self, params: dict, user_approved: bool = False
    ) -> StructuredToolResult:
>>>>>>> 5b1fb795
        if not self._toolset.nr_api_key or not self._toolset.nr_account_id:
            raise ValueError("NewRelic API key or account ID is not configured")

        api = NewRelicAPI(
            api_key=self._toolset.nr_api_key,
            account_id=self._toolset.nr_account_id,
            is_eu_datacenter=self._toolset.is_eu_datacenter,
        )

        query = params["query"]
        result = api.execute_nrql_query(query)
        qtype = params.get("query_type", "").lower()

        if self._toolset.format_results and qtype == "logs":
            formatted = self._format_logs(result)
            final_result = yaml.dump(formatted, default_flow_style=False)
        else:
            result_with_key = {
                "random_key": generate_random_key(),
                "tool_name": self.name,
                "query": query,
                "data": result,
                "is_eu": self._toolset.is_eu_datacenter,
            }
            final_result = yaml.dump(result_with_key, default_flow_style=False)
        return StructuredToolResult(
            status=StructuredToolResultStatus.SUCCESS,
            data=final_result,
            params=params,
        )

    def _format_logs(self, records: List[Dict[str, Any]]) -> List[Dict[str, Any]]:
        """
        Build a single grouped object from a list of log records.
        """
        if not records:
            return []

        try:
            # Defensive, shallow copy of each record and type validation
            copied: List[Dict[str, Any]] = []
            for i, rec in enumerate(records):
                if not isinstance(rec, dict):
                    raise TypeError(
                        f"`records[{i}]` must be a dict, got {type(rec).__name__}"
                    )
                copied.append(dict(rec))

            # Determine common fields by walking keys
            common_fields: Dict[str, Any] = {}
            first = copied[0]
            for key in first.keys():
                value = first.get(key)
                # The key + value must be the same in every record
                if all(key in r and r.get(key) == value for r in copied[1:]):
                    common_fields[key] = value

            # Build per-record entries excluding any common fields
            data_entries: List[Dict[str, Any]] = []
            for rec in copied:
                # Keep only fields that aren’t common (don’t mutate the original record)
                entry = {k: v for k, v in rec.items() if k not in common_fields}
                data_entries.append(entry)

            group: Dict[str, Any] = dict(common_fields)
            if "data" in group:
                group["_common.data"] = group.pop("data")

            group["data"] = data_entries

            return [group]
        except Exception:
            logging.exception(f"Failed to reformat newrelic logs {records}")
            return records

    def get_parameterized_one_liner(self, params) -> str:
        description = params.get("description", "")
        return f"{toolset_name_for_one_liner(self._toolset.name)}: Execute NRQL ({description})"


class NewrelicConfig(BaseModel):
    nr_api_key: Optional[str] = None
    nr_account_id: Optional[str] = None
    is_eu_datacenter: Optional[bool] = False
    format_results: Optional[bool] = False


class NewRelicToolset(Toolset):
    nr_api_key: Optional[str] = None
    nr_account_id: Optional[str] = None
    is_eu_datacenter: bool = False
    format_results: bool = False

    def __init__(self):
        super().__init__(
            name="newrelic",
            description="Toolset for interacting with New Relic to fetch logs, traces, and execute freeform NRQL queries",
            docs_url="https://holmesgpt.dev/data-sources/builtin-toolsets/newrelic/",
            icon_url="https://companieslogo.com/img/orig/NEWR-de5fcb2e.png?t=1720244493",
            prerequisites=[CallablePrerequisite(callable=self.prerequisites_callable)],  # type: ignore
            tools=[
                ExecuteNRQLQuery(self),
            ],
            tags=[ToolsetTag.CORE],
        )
        template_file_path = os.path.abspath(
            os.path.join(os.path.dirname(__file__), "newrelic.jinja2")
        )
        self._load_llm_instructions(jinja_template=f"file://{template_file_path}")

    def prerequisites_callable(
        self, config: dict[str, Any]
    ) -> tuple[bool, Optional[str]]:
        if not config:
            return False, "No configuration provided"

        try:
            nr_config = NewrelicConfig(**config)
            self.nr_account_id = nr_config.nr_account_id
            self.nr_api_key = nr_config.nr_api_key
            self.is_eu_datacenter = nr_config.is_eu_datacenter or False
            self.format_results = nr_config.format_results or False

            if not self.nr_account_id or not self.nr_api_key:
                return False, "New Relic account ID or API key is missing"

            return True, None
        except Exception as e:
            logging.exception("Failed to set up New Relic toolset")
            return False, str(e)

    def get_example_config(self) -> Dict[str, Any]:
        return {}<|MERGE_RESOLUTION|>--- conflicted
+++ resolved
@@ -75,31 +75,7 @@
         )
         self._toolset = toolset
 
-<<<<<<< HEAD
-    def format_metrics(
-        self,
-        records: List[Dict[str, Any]],
-        params: Optional[Dict[str, Any]] = None,
-        begin_key: str = "beginTimeSeconds",
-        end_key: str = "endTimeSeconds",
-        facet_key: str = "facet",
-    ) -> Dict[str, Any]:
-        resp = PromResponse.from_newrelic_records(
-            records=records,
-            tool_name=self.name,
-            params=params or {},
-            begin_key=begin_key,
-            end_key=end_key,
-            facet_key=facet_key,
-        )
-        return resp.to_json()
-
     def _invoke(self, params: dict, context: ToolInvokeContext) -> StructuredToolResult:
-=======
-    def _invoke(
-        self, params: dict, user_approved: bool = False
-    ) -> StructuredToolResult:
->>>>>>> 5b1fb795
         if not self._toolset.nr_api_key or not self._toolset.nr_account_id:
             raise ValueError("NewRelic API key or account ID is not configured")
 
