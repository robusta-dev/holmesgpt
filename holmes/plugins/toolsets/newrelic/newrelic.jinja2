--- conflicted
+++ resolved
@@ -34,11 +34,7 @@
 ### 3. Metrics/graphs
 - You always need to embed the partial result in your response. Include the "tool_name" and "random_key". For example: << {"type": "newrelicql", "tool_name": "execute_prometheus_range_query", "random_key": "92jf2hf"} >>
 
-<<<<<<< HEAD
-### Instructions for Handling Traces Results
-=======
 ### Instructions for Handling Query Results
->>>>>>> 4c18d7bd
 - If you query DistributedTraceSummary:
     - ALWAYS use the filter `WHERE root.span.eventType = 'Span'`
     - When querying without aggregations (e.g. without count(*), average(attribute), sum(attribute), min(attribute), etc.):
