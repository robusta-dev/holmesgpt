--- conflicted
+++ resolved
@@ -160,10 +160,8 @@
         )
         # Now that parent is initialized and self.name exists, create the tool
         self.tools = [PodLoggingTool(self)]
-<<<<<<< HEAD
-=======
+
         self._reload_instructions()
->>>>>>> 129dacb0
 
     def logger_name(self) -> str:
         return "DataDog"
