--- conflicted
+++ resolved
@@ -343,16 +343,10 @@
             )
 
     def get_parameterized_one_liner(self, params) -> str:
-<<<<<<< HEAD
-        query = params.get("query", "")
+        description = params.get("description", "")
         return (
-            f"{toolset_name_for_one_liner(self.toolset.name)}: Query Metrics ({query})"
+            f"{toolset_name_for_one_liner(self.toolset.name)}: Query Metrics ({description})"
         )
-=======
-        query = params.get("query", "<no query>")
-        description = params.get("description", "")
-        return f"Query Datadog metrics: query='{query}', description='{description}'"
->>>>>>> d4fedfc7
 
 
 class QueryMetricsMetadata(BaseDatadogMetricsTool):
