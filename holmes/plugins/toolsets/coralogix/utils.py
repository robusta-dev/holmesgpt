from enum import Enum
import json
import logging
import urllib.parse
from datetime import datetime
from typing import Any, NamedTuple, Optional, Dict, List

from pydantic import BaseModel


class FlattenedLog(NamedTuple):
    timestamp: str
    log_message: str
<<<<<<< HEAD
=======
    tags: str
>>>>>>> 511dd089


class CoralogixQueryResult(BaseModel):
    logs: List[FlattenedLog]
    http_status: Optional[int]
    error: Optional[str]


def parse_json_lines(raw_text) -> List[Dict[str, Any]]:
    """Parses JSON objects from a raw text response."""
    json_objects = []
    for line in raw_text.strip().split("\n"):  # Split by newlines
        try:
            json_objects.append(json.loads(line))
        except json.JSONDecodeError:
            logging.error(f"Failed to decode JSON from line: {line}")
    return json_objects


def indent_multiline_log_message(indent_char_count: int, log_message: str):
    """improves human readability of logs by indenting logs that span multiple lines.
    This is important because lines for a single logs() call on a system may span multiple coralogix log lines.

    e.g.
    instead of printing this:
    ```
    2025-03-25T07:43:39.062945526Z Require stack:
         at defaultResolveImpl (node:internal/modules/cjs/loader:1061:19)
         at resolveForCJSWithHooks (node:internal/modules/cjs/loader:1066:22)
         at Module.require (node:internal/modules/cjs/loader:1491:12)
       code: 'MODULE_NOT_FOUND',
    2025-03-25T07:43:39.062945626Z etc.
    ```

    this method will print:

    ```
    2025-03-25T07:43:39.062945526Z Require stack:
                                       at defaultResolveImpl (node:internal/modules/cjs/loader:1061:19)
                                       at resolveForCJSWithHooks (node:internal/modules/cjs/loader:1066:22)
                                       at Module.require (node:internal/modules/cjs/loader:1491:12)
                                     code: 'MODULE_NOT_FOUND',
    2025-03-25T07:43:39.062945626Z etc.
    ```
    """
    lines = log_message.replace("\r", "\n").split("\n")
    log_message = lines.pop(0)
    while (
        not log_message and len(lines) > 0
    ):  # Some log messages start with a line feed or return carriage. Make sure the first line is not empty
        log_message = lines.pop(0)
    for new_line in lines:
        if new_line.strip():
            line = "\n" + (" " * indent_char_count) + new_line
            log_message += line
    return log_message


def normalize_datetime(date_str: str) -> str:
    if not date_str:
        return "UNKNOWN_TIMESTAMP"

    try:
        # older versions of python do not support `Z` appendix nor more than 6 digits of microsecond precision
        date_str_no_z = date_str.rstrip("Z")

        parts = date_str_no_z.split(".")
        if len(parts) > 1 and len(parts[1]) > 6:
            date_str_no_z = f"{parts[0]}.{parts[1][:6]}"

        date = datetime.fromisoformat(date_str_no_z)

        normalized_date_time = date.strftime("%Y-%m-%dT%H:%M:%S.%f")
        return normalized_date_time + "Z"
    except Exception:
        return date_str


def flatten_structured_log_entries(
    log_entries: List[Dict[str, Any]],
) -> List[FlattenedLog]:
    flattened_logs = []
    for log_entry in log_entries:
        try:
            user_data = json.loads(log_entry.get("userData", "{}"))
            timestamp = normalize_datetime(user_data.get("time"))
            log_message = user_data.get("log", "")
            if log_message:
                flattened_logs.append(
                    FlattenedLog(timestamp=timestamp, log_message=log_message)
                )  # Store as tuple for sorting

        except json.JSONDecodeError:
            logging.error(
                f"Failed to decode userData JSON: {log_entry.get('userData')}"
            )
    return flattened_logs


def stringify_flattened_logs(log_entries: List[FlattenedLog]) -> str:
    formatted_logs = []
    for entry in log_entries:
        prefix = f"{entry.timestamp} "
        log_message = indent_multiline_log_message(
            indent_char_count=len(prefix), log_message=entry.log_message
        )
        formatted_logs.append(f"{prefix}{log_message}")

    return "\n".join(formatted_logs) if formatted_logs else "No logs found."


<<<<<<< HEAD
def parse_json_objects(json_objects: List[Dict[str, Any]]) -> List[FlattenedLog]:
=======
def parse_json_objects(
    json_objects: List[Dict[str, Any]], add_namespace_tag: bool, add_pod_tag: bool
) -> List[FlattenedLog]:
>>>>>>> 511dd089
    """Extracts timestamp and log values from parsed JSON objects, sorted in ascending order (oldest first)."""
    logs: List[FlattenedLog] = []

    for data in json_objects:
        if isinstance(data, dict) and "result" in data and "results" in data["result"]:
            logs += flatten_structured_log_entries(
                log_entries=data["result"]["results"]
            )
        elif isinstance(data, dict) and data.get("warning"):
            logging.info(
                f"Received the following warning when fetching coralogix logs: {data}"
            )
        else:
            logging.debug(f"Unrecognised partial response from coralogix logs: {data}")

    logs.sort(key=lambda x: x[0])

    return logs  # stringify_flattened_logs(logs)


<<<<<<< HEAD
def parse_logs(raw_logs: str) -> List[FlattenedLog]:
=======
def parse_logs(
    raw_logs: str, add_namespace_tag: bool, add_pod_tag: bool
) -> List[FlattenedLog]:
>>>>>>> 511dd089
    """Processes the HTTP response and extracts only log outputs."""
    try:
        json_objects = parse_json_lines(raw_logs)
        if not json_objects:
            raise Exception("No valid JSON objects found.")
        return parse_json_objects(json_objects)
    except Exception as e:
        logging.error(
            f"Unexpected error in format_logs for a coralogix API response: {str(e)}"
        )
        raise e


class CoralogixLabelsConfig(BaseModel):
    pod: str = "kubernetes.pod_name"
    namespace: str = "kubernetes.namespace_name"
    application: str = "coralogix.metadata.applicationName"
    subsystem: str = "coralogix.metadata.subsystemName"


class CoralogixLogsMethodology(str, Enum):
    FREQUENT_SEARCH_ONLY = "FREQUENT_SEARCH_ONLY"
    ARCHIVE_ONLY = "ARCHIVE_ONLY"
    ARCHIVE_FALLBACK = "ARCHIVE_FALLBACK"
    FREQUENT_SEARCH_FALLBACK = "FREQUENT_SEARCH_FALLBACK"
    BOTH_FREQUENT_SEARCH_AND_ARCHIVE = "BOTH_FREQUENT_SEARCH_AND_ARCHIVE"


class CoralogixLogsMethodology(str, Enum):
    FREQUENT_SEARCH_ONLY = "FREQUENT_SEARCH_ONLY"
    ARCHIVE_ONLY = "ARCHIVE_ONLY"
    ARCHIVE_FALLBACK = "ARCHIVE_FALLBACK"
    FREQUENT_SEARCH_FALLBACK = "FREQUENT_SEARCH_FALLBACK"
    BOTH_FREQUENT_SEARCH_AND_ARCHIVE = "BOTH_FREQUENT_SEARCH_AND_ARCHIVE"


class CoralogixConfig(BaseModel):
    team_hostname: str
    domain: str
    api_key: str
    labels: CoralogixLabelsConfig = CoralogixLabelsConfig()
    logs_retrieval_methodology: CoralogixLogsMethodology = (
        CoralogixLogsMethodology.ARCHIVE_FALLBACK
    )


def get_resource_label(params: Dict, config: CoralogixConfig):
    resource_type = params.get("resource_type", "pod")
    label = None
    if resource_type == "pod":
        label = config.labels.pod
    elif resource_type == "application":
        label = config.labels.application
    elif resource_type == "subsystem":
        label = config.labels.subsystem
    else:
        return f'Error: unsupported resource type "{resource_type}". resource_type must be one of pod, application or subsystem'
    return label


def build_coralogix_link_to_logs(
    config: CoralogixConfig, lucene_query: str, start: str, end: str
) -> str:
    query_param = urllib.parse.quote_plus(lucene_query)

    return f"https://{config.team_hostname}.app.{config.domain}/#/query-new/logs?query={query_param}&querySyntax=dataprime&time=from:{start},to:{end}"


def merge_log_results(
    a: CoralogixQueryResult, b: CoralogixQueryResult
) -> CoralogixQueryResult:
    """
    Merges two CoralogixQueryResult objects, deduplicating logs and sorting them by timestamp.

    """
    if a.error is None and b.error:
        return a
    elif b.error is None and a.error:
        return b
    elif a.error and b.error:
        return a

    combined_logs = a.logs + b.logs

    if not combined_logs:
        deduplicated_logs_set = set()
    else:
        deduplicated_logs_set = set(combined_logs)

    # Assumes timestamps are in a format sortable as strings (e.g., ISO 8601)
    sorted_logs = sorted(list(deduplicated_logs_set), key=lambda log: log.timestamp)

    return CoralogixQueryResult(
        logs=sorted_logs,
        http_status=a.http_status if a.http_status is not None else b.http_status,
        error=a.error,
    )<|MERGE_RESOLUTION|>--- conflicted
+++ resolved
@@ -11,10 +11,6 @@
 class FlattenedLog(NamedTuple):
     timestamp: str
     log_message: str
-<<<<<<< HEAD
-=======
-    tags: str
->>>>>>> 511dd089
 
 
 class CoralogixQueryResult(BaseModel):
@@ -126,13 +122,7 @@
     return "\n".join(formatted_logs) if formatted_logs else "No logs found."
 
 
-<<<<<<< HEAD
 def parse_json_objects(json_objects: List[Dict[str, Any]]) -> List[FlattenedLog]:
-=======
-def parse_json_objects(
-    json_objects: List[Dict[str, Any]], add_namespace_tag: bool, add_pod_tag: bool
-) -> List[FlattenedLog]:
->>>>>>> 511dd089
     """Extracts timestamp and log values from parsed JSON objects, sorted in ascending order (oldest first)."""
     logs: List[FlattenedLog] = []
 
@@ -153,13 +143,7 @@
     return logs  # stringify_flattened_logs(logs)
 
 
-<<<<<<< HEAD
 def parse_logs(raw_logs: str) -> List[FlattenedLog]:
-=======
-def parse_logs(
-    raw_logs: str, add_namespace_tag: bool, add_pod_tag: bool
-) -> List[FlattenedLog]:
->>>>>>> 511dd089
     """Processes the HTTP response and extracts only log outputs."""
     try:
         json_objects = parse_json_lines(raw_logs)
