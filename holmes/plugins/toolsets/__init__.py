--- conflicted
+++ resolved
@@ -16,8 +16,7 @@
 from holmes.plugins.toolsets.coralogix.toolset_coralogix_logs import (
     CoralogixLogsToolset,
 )
-<<<<<<< HEAD
-from holmes.plugins.toolsets.datadog.toolset_datadog_logs import DatadogToolset
+from holmes.plugins.toolsets.datadog.toolset_datadog_logs import DatadogLogsToolset
 from holmes.plugins.toolsets.datadog.toolset_datadog_metrics import (
     DatadogMetricsToolset,
 )
@@ -27,14 +26,6 @@
 from holmes.plugins.toolsets.datadog.toolset_datadog_rds import (
     DatadogRDSToolset,
 )
-from holmes.plugins.toolsets.kubernetes_logs import KubernetesLogsToolset
-=======
-from holmes.plugins.toolsets.datadog.toolset_datadog_logs import DatadogLogsToolset
-from holmes.plugins.toolsets.datadog.toolset_datadog_metrics import (
-    DatadogMetricsToolset,
-)
-from holmes.plugins.toolsets.datadog.toolset_datadog_traces import DatadogTracesToolset
->>>>>>> d4fedfc7
 from holmes.plugins.toolsets.git import GitToolset
 from holmes.plugins.toolsets.grafana.toolset_grafana import GrafanaToolset
 from holmes.plugins.toolsets.grafana.toolset_grafana_loki import GrafanaLokiToolset
@@ -86,16 +77,10 @@
         GrafanaToolset(),
         NotionToolset(),
         KafkaToolset(),
-<<<<<<< HEAD
-        DatadogToolset(),
+        DatadogLogsToolset(),
         DatadogMetricsToolset(),
         DatadogTracesToolset(),
         DatadogRDSToolset(),
-=======
-        DatadogLogsToolset(),
-        DatadogMetricsToolset(),
-        DatadogTracesToolset(),
->>>>>>> d4fedfc7
         PrometheusToolset(),
         OpenSearchLogsToolset(),
         OpenSearchTracesToolset(),
