--- conflicted
+++ resolved
@@ -49,11 +49,8 @@
         OpenSearchToolset(),
         GrafanaLokiToolset(),
         GrafanaTempoToolset(),
-<<<<<<< HEAD
         NotionToolset(),
-=======
         KafkaToolset(),
->>>>>>> 0cb474d4
     ]
 
     return toolsets
