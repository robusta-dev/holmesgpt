import logging
import os
import os.path
from typing import List, Optional

from holmes.core.supabase_dal import SupabaseDal
from holmes.plugins.toolsets.findings import FindingsToolset
from holmes.plugins.toolsets.grafana.common import GrafanaConfig
from holmes.plugins.toolsets.grafana.toolset_grafana_loki import GrafanaLokiToolset
from holmes.plugins.toolsets.grafana.toolset_grafana_tempo import GrafanaTempoToolset
from holmes.plugins.toolsets.internet import InternetToolset

from holmes.core.tools import Toolset, YAMLToolset
from holmes.plugins.toolsets.opensearch import OpenSearchToolset
from typing import Dict
<<<<<<< HEAD
=======
from typing import Optional
>>>>>>> bfab8436
import yaml

THIS_DIR = os.path.abspath(os.path.dirname(__file__))

<<<<<<< HEAD
class ToolsetsYaml(BaseModel):
    toolsets: Dict[str, YAMLToolset]

def load_toolsets_from_file(path: str, silent_fail: bool = False) -> List[YAMLToolset]:
=======

def load_toolsets_from_file(path: str, silent_fail: bool = False, is_default: bool = False) -> List[YAMLToolset]:
>>>>>>> bfab8436
    file_toolsets = []
    with open(path) as file:
        parsed_yaml = yaml.safe_load(file)
        toolsets = parsed_yaml.get("toolsets", {})
        for name, config in toolsets.items():
            try:
                toolset = YAMLToolset(**config, name=name, is_default=is_default)
                toolset.set_path(path)
                file_toolsets.append(YAMLToolset(**config, name=name))
            except Exception:
                if not silent_fail:
                    logging.error(f"Error happened while loading {name} toolset from {path}",
                                  exc_info=True)

    return file_toolsets

def load_python_toolsets(dal:Optional[SupabaseDal], grafana_config:Optional[GrafanaConfig]) -> List[Toolset]:
    logging.debug("loading python toolsets")
<<<<<<< HEAD
    if not grafana_config:
        # passing an empty config simplifies the downstream code
        grafana_config = GrafanaConfig()
=======
    toolsets: list[Toolset] = [InternetToolset(), FindingsToolset(dal)]

    opensearch = OpenSearchToolset()
    toolsets.append(opensearch)
    return toolsets
>>>>>>> bfab8436

    return [InternetToolset(), FindingsToolset(dal), GrafanaLokiToolset(grafana_config), GrafanaTempoToolset(grafana_config)]

<<<<<<< HEAD
def load_builtin_toolsets(dal:Optional[SupabaseDal] = None, grafana_config:Optional[GrafanaConfig] = GrafanaConfig()) -> List[Toolset]:
    all_toolsets = []
=======
def load_builtin_toolsets(dal:Optional[SupabaseDal] = None) -> List[Toolset]:
    all_toolsets: list[Toolset] = []
>>>>>>> bfab8436
    logging.debug(f"loading toolsets from {THIS_DIR}")
    for filename in os.listdir(THIS_DIR):
        if not filename.endswith(".yaml"):
            continue
        path = os.path.join(THIS_DIR, filename)
        toolsets_from_file = load_toolsets_from_file(path, is_default=True)
        all_toolsets.extend(toolsets_from_file)

<<<<<<< HEAD
    all_toolsets.extend(load_python_toolsets(dal, grafana_config))
=======
    all_toolsets.extend(load_python_toolsets(dal=dal))
>>>>>>> bfab8436
    return all_toolsets<|MERGE_RESOLUTION|>--- conflicted
+++ resolved
@@ -13,23 +13,12 @@
 from holmes.core.tools import Toolset, YAMLToolset
 from holmes.plugins.toolsets.opensearch import OpenSearchToolset
 from typing import Dict
-<<<<<<< HEAD
-=======
 from typing import Optional
->>>>>>> bfab8436
 import yaml
 
 THIS_DIR = os.path.abspath(os.path.dirname(__file__))
 
-<<<<<<< HEAD
-class ToolsetsYaml(BaseModel):
-    toolsets: Dict[str, YAMLToolset]
-
-def load_toolsets_from_file(path: str, silent_fail: bool = False) -> List[YAMLToolset]:
-=======
-
 def load_toolsets_from_file(path: str, silent_fail: bool = False, is_default: bool = False) -> List[YAMLToolset]:
->>>>>>> bfab8436
     file_toolsets = []
     with open(path) as file:
         parsed_yaml = yaml.safe_load(file)
@@ -48,27 +37,21 @@
 
 def load_python_toolsets(dal:Optional[SupabaseDal], grafana_config:Optional[GrafanaConfig]) -> List[Toolset]:
     logging.debug("loading python toolsets")
-<<<<<<< HEAD
-    if not grafana_config:
-        # passing an empty config simplifies the downstream code
-        grafana_config = GrafanaConfig()
-=======
     toolsets: list[Toolset] = [InternetToolset(), FindingsToolset(dal)]
 
     opensearch = OpenSearchToolset()
     toolsets.append(opensearch)
+
+    if not grafana_config:
+        # passing an empty config simplifies the downstream code
+        grafana_config = GrafanaConfig()
+        toolsets.append( GrafanaLokiToolset(grafana_config))
+        toolsets.append( GrafanaTempoToolset(grafana_config))
+
     return toolsets
->>>>>>> bfab8436
 
-    return [InternetToolset(), FindingsToolset(dal), GrafanaLokiToolset(grafana_config), GrafanaTempoToolset(grafana_config)]
-
-<<<<<<< HEAD
 def load_builtin_toolsets(dal:Optional[SupabaseDal] = None, grafana_config:Optional[GrafanaConfig] = GrafanaConfig()) -> List[Toolset]:
     all_toolsets = []
-=======
-def load_builtin_toolsets(dal:Optional[SupabaseDal] = None) -> List[Toolset]:
-    all_toolsets: list[Toolset] = []
->>>>>>> bfab8436
     logging.debug(f"loading toolsets from {THIS_DIR}")
     for filename in os.listdir(THIS_DIR):
         if not filename.endswith(".yaml"):
@@ -77,9 +60,5 @@
         toolsets_from_file = load_toolsets_from_file(path, is_default=True)
         all_toolsets.extend(toolsets_from_file)
 
-<<<<<<< HEAD
     all_toolsets.extend(load_python_toolsets(dal, grafana_config))
-=======
-    all_toolsets.extend(load_python_toolsets(dal=dal))
->>>>>>> bfab8436
     return all_toolsets