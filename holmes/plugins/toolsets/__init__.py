import logging
import os
import os.path
from typing import Any, List, Optional, Union

from holmes.common.env_vars import USE_LEGACY_KUBERNETES_LOGS
import yaml  # type: ignore
from pydantic import ValidationError

import holmes.utils.env as env_utils
from holmes.core.supabase_dal import SupabaseDal
from holmes.core.tools import Toolset, ToolsetType, ToolsetYamlFromConfig, YAMLToolset
from holmes.plugins.toolsets.coralogix.toolset_coralogix_logs import (
    CoralogixLogsToolset,
)
from holmes.plugins.toolsets.datadog import DatadogToolset
from holmes.plugins.toolsets.kubernetes_logs import KubernetesLogsToolset
from holmes.plugins.toolsets.git import GitToolset
from holmes.plugins.toolsets.grafana.toolset_grafana import GrafanaToolset
from holmes.plugins.toolsets.bash.bash_toolset import BashExecutorToolset
from holmes.plugins.toolsets.grafana.toolset_grafana_loki import GrafanaLokiToolset
from holmes.plugins.toolsets.grafana.toolset_grafana_tempo import GrafanaTempoToolset
from holmes.plugins.toolsets.internet.internet import InternetToolset
from holmes.plugins.toolsets.internet.notion import NotionToolset
from holmes.plugins.toolsets.kafka import KafkaToolset
from holmes.plugins.toolsets.mcp.toolset_mcp import RemoteMCPToolset
from holmes.plugins.toolsets.newrelic import NewRelicToolset
from holmes.plugins.toolsets.opensearch.opensearch import OpenSearchToolset
from holmes.plugins.toolsets.opensearch.opensearch_logs import OpenSearchLogsToolset
from holmes.plugins.toolsets.opensearch.opensearch_traces import OpenSearchTracesToolset
from holmes.plugins.toolsets.prometheus.prometheus import PrometheusToolset
from holmes.plugins.toolsets.rabbitmq.toolset_rabbitmq import RabbitMQToolset
from holmes.plugins.toolsets.robusta.robusta import RobustaToolset
<<<<<<< HEAD
from holmes.plugins.toolsets.atlas_mongodb.mongodb_atlas import MongoDBAtlasToolset
=======
from holmes.plugins.toolsets.runbook.runbook_fetcher import RunbookToolset
>>>>>>> 4b0e7d8b

THIS_DIR = os.path.abspath(os.path.dirname(__file__))


def load_toolsets_from_file(
    toolsets_path: str, strict_check: bool = True
) -> List[Toolset]:
    toolsets = []
    with open(toolsets_path) as file:
        parsed_yaml = yaml.safe_load(file)
        if parsed_yaml is None:
            raise ValueError(
                f"Failed to load toolsets from {toolsets_path}: file is empty or invalid YAML."
            )
        toolsets_dict = parsed_yaml.get("toolsets", {})

        toolsets.extend(load_toolsets_from_config(toolsets_dict, strict_check))

    return toolsets


def load_python_toolsets(dal: Optional[SupabaseDal]) -> List[Toolset]:
    logging.debug("loading python toolsets")
    toolsets: list[Toolset] = [
        InternetToolset(),
        RobustaToolset(dal),
        OpenSearchToolset(),
        GrafanaLokiToolset(),
        GrafanaTempoToolset(),
        NewRelicToolset(),
        GrafanaToolset(),
        NotionToolset(),
        KafkaToolset(),
        DatadogToolset(),
        PrometheusToolset(),
        OpenSearchLogsToolset(),
        OpenSearchTracesToolset(),
        CoralogixLogsToolset(),
        RabbitMQToolset(),
        GitToolset(),
        BashExecutorToolset(),
<<<<<<< HEAD
        MongoDBAtlasToolset(),
=======
        RunbookToolset(),
>>>>>>> 4b0e7d8b
    ]
    if not USE_LEGACY_KUBERNETES_LOGS:
        toolsets.append(KubernetesLogsToolset())

    return toolsets


def load_builtin_toolsets(dal: Optional[SupabaseDal] = None) -> List[Toolset]:
    all_toolsets: List[Toolset] = []
    logging.debug(f"loading toolsets from {THIS_DIR}")

    # Handle YAML toolsets
    for filename in os.listdir(THIS_DIR):
        if not filename.endswith(".yaml"):
            continue

        if filename == "kubernetes_logs.yaml" and not USE_LEGACY_KUBERNETES_LOGS:
            continue

        path = os.path.join(THIS_DIR, filename)
        toolsets_from_file = load_toolsets_from_file(path, strict_check=True)
        all_toolsets.extend(toolsets_from_file)

    all_toolsets.extend(load_python_toolsets(dal=dal))  # type: ignore

    # disable built-in toolsets by default, and the user can enable them explicitly in config.
    for toolset in all_toolsets:
        toolset.type = ToolsetType.BUILTIN
        # dont' expose build-in toolsets path
        toolset.path = None

    return all_toolsets  # type: ignore


def is_old_toolset_config(
    toolsets: Union[dict[str, dict[str, Any]], List[dict[str, Any]]],
) -> bool:
    # old config is a list of toolsets
    if isinstance(toolsets, list):
        return True
    return False


def load_toolsets_from_config(
    toolsets: dict[str, dict[str, Any]],
    strict_check: bool = True,
) -> List[Toolset]:
    """
    Load toolsets from a dictionary or list of dictionaries.
    :param toolsets: Dictionary of toolsets or list of toolset configurations.
    :param strict_check: If True, all required fields for a toolset must be present.
    :return: List of validated Toolset objects.
    """

    if not toolsets:
        return []

    loaded_toolsets: list[Toolset] = []
    if is_old_toolset_config(toolsets):
        message = "Old toolset config format detected, please update to the new format: https://docs.robusta.dev/master/configuration/holmesgpt/custom_toolsets.html"
        logging.warning(message)
        raise ValueError(message)

    for name, config in toolsets.items():
        try:
            toolset_type = config.get("type", ToolsetType.BUILTIN.value)
            # MCP server is not a built-in toolset, so we need to set the type explicitly
            validated_toolset: Optional[Toolset] = None
            if toolset_type is ToolsetType.MCP:
                validated_toolset = RemoteMCPToolset(**config, name=name)
            elif strict_check:
                validated_toolset = YAMLToolset(**config, name=name)  # type: ignore
            else:
                validated_toolset = ToolsetYamlFromConfig(  # type: ignore
                    **config, name=name
                )

            if validated_toolset.config:
                validated_toolset.config = env_utils.replace_env_vars_values(
                    validated_toolset.config
                )
            loaded_toolsets.append(validated_toolset)
        except ValidationError as e:
            logging.warning(f"Toolset '{name}' is invalid: {e}")

        except Exception:
            logging.warning("Failed to load toolset: %s", name, exc_info=True)

    return loaded_toolsets<|MERGE_RESOLUTION|>--- conflicted
+++ resolved
@@ -31,11 +31,8 @@
 from holmes.plugins.toolsets.prometheus.prometheus import PrometheusToolset
 from holmes.plugins.toolsets.rabbitmq.toolset_rabbitmq import RabbitMQToolset
 from holmes.plugins.toolsets.robusta.robusta import RobustaToolset
-<<<<<<< HEAD
 from holmes.plugins.toolsets.atlas_mongodb.mongodb_atlas import MongoDBAtlasToolset
-=======
 from holmes.plugins.toolsets.runbook.runbook_fetcher import RunbookToolset
->>>>>>> 4b0e7d8b
 
 THIS_DIR = os.path.abspath(os.path.dirname(__file__))
 
@@ -77,11 +74,8 @@
         RabbitMQToolset(),
         GitToolset(),
         BashExecutorToolset(),
-<<<<<<< HEAD
         MongoDBAtlasToolset(),
-=======
         RunbookToolset(),
->>>>>>> 4b0e7d8b
     ]
     if not USE_LEGACY_KUBERNETES_LOGS:
         toolsets.append(KubernetesLogsToolset())
