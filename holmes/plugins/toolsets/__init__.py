import logging
import os
import os.path
from typing import List, Optional

from holmes.core.supabase_dal import SupabaseDal
from holmes.plugins.toolsets.findings import FindingsToolset
from holmes.plugins.toolsets.grafana.common import GrafanaConfig
from holmes.plugins.toolsets.grafana.toolset_grafana_loki import GrafanaLokiToolset
from holmes.plugins.toolsets.grafana.toolset_grafana_tempo import GrafanaTempoToolset
from holmes.plugins.toolsets.internet import InternetToolset
<<<<<<< HEAD
from holmes.plugins.toolsets.grafana.common import GrafanaConfig
from holmes.plugins.toolsets.grafana.toolset_grafana_loki import GrafanaLokiToolset
from holmes.plugins.toolsets.grafana.toolset_grafana_tempo import GrafanaTempoToolset
from holmes.plugins.toolsets.newrelic import NewRelicToolset
from holmes.plugins.toolsets.kafka import KafkaToolset
=======

>>>>>>> e04a5cdc
from holmes.core.tools import Toolset, YAMLToolset
from holmes.plugins.toolsets.opensearch import OpenSearchToolset
from typing import Dict
from typing import Optional
import yaml

THIS_DIR = os.path.abspath(os.path.dirname(__file__))


<<<<<<< HEAD
def load_toolsets_from_file(path: str, silent_fail: bool = False, is_default: bool = False) -> List[YAMLToolset]:
=======
def load_toolsets_from_file(
    path: str, silent_fail: bool = False, is_default: bool = False
) -> List[YAMLToolset]:
>>>>>>> e04a5cdc
    file_toolsets = []
    with open(path) as file:
        parsed_yaml = yaml.safe_load(file)
        toolsets = parsed_yaml.get("toolsets", {})
        for name, config in toolsets.items():
            try:
                toolset = YAMLToolset(**config, name=name, is_default=is_default)
                toolset.set_path(path)
                file_toolsets.append(YAMLToolset(**config, name=name))
            except Exception:
                if not silent_fail:
                    logging.error(
                        f"Error happened while loading {name} toolset from {path}",
                        exc_info=True,
                    )

    return file_toolsets


def load_python_toolsets(dal: Optional[SupabaseDal]) -> List[Toolset]:
    logging.debug("loading python toolsets")
<<<<<<< HEAD
    toolsets: list[Toolset] = [InternetToolset(), FindingsToolset(dal), KafkaToolset(), GrafanaLokiToolset(), GrafanaTempoToolset(), NewRelicToolset()]

    opensearch = OpenSearchToolset()
    toolsets.append(opensearch)
=======
    toolsets: list[Toolset] = [
        InternetToolset(),
        FindingsToolset(dal),
        OpenSearchToolset(),
        GrafanaLokiToolset(),
        GrafanaTempoToolset(),
    ]

>>>>>>> e04a5cdc
    return toolsets


def load_builtin_toolsets(dal: Optional[SupabaseDal] = None) -> List[Toolset]:
    all_toolsets = []
    logging.debug(f"loading toolsets from {THIS_DIR}")
    for filename in os.listdir(THIS_DIR):
        if not filename.endswith(".yaml"):
            continue
        path = os.path.join(THIS_DIR, filename)
        toolsets_from_file = load_toolsets_from_file(path, is_default=True)
        all_toolsets.extend(toolsets_from_file)

    all_toolsets.extend(load_python_toolsets(dal=dal))
    return all_toolsets<|MERGE_RESOLUTION|>--- conflicted
+++ resolved
@@ -9,15 +9,9 @@
 from holmes.plugins.toolsets.grafana.toolset_grafana_loki import GrafanaLokiToolset
 from holmes.plugins.toolsets.grafana.toolset_grafana_tempo import GrafanaTempoToolset
 from holmes.plugins.toolsets.internet import InternetToolset
-<<<<<<< HEAD
-from holmes.plugins.toolsets.grafana.common import GrafanaConfig
-from holmes.plugins.toolsets.grafana.toolset_grafana_loki import GrafanaLokiToolset
-from holmes.plugins.toolsets.grafana.toolset_grafana_tempo import GrafanaTempoToolset
 from holmes.plugins.toolsets.newrelic import NewRelicToolset
 from holmes.plugins.toolsets.kafka import KafkaToolset
-=======
 
->>>>>>> e04a5cdc
 from holmes.core.tools import Toolset, YAMLToolset
 from holmes.plugins.toolsets.opensearch import OpenSearchToolset
 from typing import Dict
@@ -27,13 +21,9 @@
 THIS_DIR = os.path.abspath(os.path.dirname(__file__))
 
 
-<<<<<<< HEAD
-def load_toolsets_from_file(path: str, silent_fail: bool = False, is_default: bool = False) -> List[YAMLToolset]:
-=======
 def load_toolsets_from_file(
     path: str, silent_fail: bool = False, is_default: bool = False
 ) -> List[YAMLToolset]:
->>>>>>> e04a5cdc
     file_toolsets = []
     with open(path) as file:
         parsed_yaml = yaml.safe_load(file)
@@ -55,12 +45,6 @@
 
 def load_python_toolsets(dal: Optional[SupabaseDal]) -> List[Toolset]:
     logging.debug("loading python toolsets")
-<<<<<<< HEAD
-    toolsets: list[Toolset] = [InternetToolset(), FindingsToolset(dal), KafkaToolset(), GrafanaLokiToolset(), GrafanaTempoToolset(), NewRelicToolset()]
-
-    opensearch = OpenSearchToolset()
-    toolsets.append(opensearch)
-=======
     toolsets: list[Toolset] = [
         InternetToolset(),
         FindingsToolset(dal),
@@ -68,8 +52,8 @@
         GrafanaLokiToolset(),
         GrafanaTempoToolset(),
     ]
+    toolsets: list[Toolset] = [InternetToolset(), FindingsToolset(dal), KafkaToolset(), GrafanaLokiToolset(), GrafanaTempoToolset(), NewRelicToolset()]
 
->>>>>>> e04a5cdc
     return toolsets
 
 
