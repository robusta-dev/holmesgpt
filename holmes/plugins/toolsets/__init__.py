--- conflicted
+++ resolved
@@ -53,13 +53,9 @@
         OpenSearchToolset(),
         GrafanaLokiToolset(),
         GrafanaTempoToolset(),
-<<<<<<< HEAD
         NewRelicToolset(),
         KafkaToolset(),
         CoralogixToolset()
-=======
-        KafkaToolset(),
->>>>>>> 9004bbfb
     ]
 
     return toolsets
