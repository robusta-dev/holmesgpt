--- conflicted
+++ resolved
@@ -10,18 +10,14 @@
 import holmes.utils.env as env_utils
 from holmes.core.supabase_dal import SupabaseDal
 from holmes.core.tools import Toolset, ToolsetType, ToolsetYamlFromConfig, YAMLToolset
-from holmes.plugins.toolsets.bash.bash_toolset import BashExecutorToolset
 from holmes.plugins.toolsets.coralogix.toolset_coralogix_logs import (
     CoralogixLogsToolset,
 )
 from holmes.plugins.toolsets.datadog import DatadogToolset
-<<<<<<< HEAD
-from holmes.plugins.toolsets.datetime import DatetimeToolset
 from holmes.plugins.toolsets.kubernetes_logs import KubernetesLogsToolset
-=======
->>>>>>> 71c189ed
 from holmes.plugins.toolsets.git import GitToolset
 from holmes.plugins.toolsets.grafana.toolset_grafana import GrafanaToolset
+from holmes.plugins.toolsets.bash.bash_toolset import BashExecutorToolset
 from holmes.plugins.toolsets.grafana.toolset_grafana_loki import GrafanaLokiToolset
 from holmes.plugins.toolsets.grafana.toolset_grafana_tempo import GrafanaTempoToolset
 from holmes.plugins.toolsets.internet.internet import InternetToolset
@@ -147,17 +143,9 @@
             # MCP server is not a built-in toolset, so we need to set the type explicitly
             validated_toolset: Optional[Toolset] = None
             if toolset_type is ToolsetType.MCP:
-<<<<<<< HEAD
                 validated_toolset = RemoteMCPToolset(**config, name=name)
-            if strict_check:
+            elif strict_check:
                 validated_toolset = YAMLToolset(**config, name=name)  # type: ignore
-=======
-                validated_toolset: RemoteMCPToolset = RemoteMCPToolset(
-                    **config, name=name
-                )
-            elif strict_check:
-                validated_toolset: YAMLToolset = YAMLToolset(**config, name=name)  # type: ignore
->>>>>>> 71c189ed
             else:
                 validated_toolset = ToolsetYamlFromConfig(  # type: ignore
                     **config, name=name
