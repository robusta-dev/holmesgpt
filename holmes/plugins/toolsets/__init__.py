--- conflicted
+++ resolved
@@ -47,12 +47,8 @@
     logging.debug("loading python toolsets")
     toolsets: list[Toolset] = [
         InternetToolset(),
-<<<<<<< HEAD
         NotionToolset(),
-        FindingsToolset(dal),
-=======
         RobustaToolset(dal),
->>>>>>> 32a66c4b
         OpenSearchToolset(),
         GrafanaLokiToolset(),
         GrafanaTempoToolset(),
