--- conflicted
+++ resolved
@@ -6,7 +6,6 @@
 import yaml  # type: ignore
 from pydantic import ValidationError
 
-<<<<<<< HEAD
 from holmes.plugins.toolsets.azure_sql.azure_sql_toolset import AzureSQLToolset
 try:
     from holmes.plugins.toolsets.azuremonitor_metrics.azuremonitor_metrics_toolset import AzureMonitorMetricsToolset
@@ -29,8 +28,6 @@
 except Exception as e:
     logging.error(f"Failed to import Azure Monitor Logs toolset: {e}", exc_info=True)
     AZURE_MONITOR_LOGS_AVAILABLE = False
-=======
->>>>>>> 3541d7cc
 import holmes.utils.env as env_utils
 from holmes.common.env_vars import USE_LEGACY_KUBERNETES_LOGS
 from holmes.core.supabase_dal import SupabaseDal
