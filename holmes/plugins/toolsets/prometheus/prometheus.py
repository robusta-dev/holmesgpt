--- conflicted
+++ resolved
@@ -98,13 +98,8 @@
     prometheus_url: str, metric_name: str, headers: Dict
 ) -> Dict:
     url = urljoin(prometheus_url, "api/v1/series")
-<<<<<<< HEAD
     params: Dict = {"match[]": f'{{__name__=~".*{metric_name}.*"}}', "limit": "10000"}
-=======
-    params: Dict = {
-        "match[]": f'{{__name__=~".*{metric_name}.*"}}',
-    }
->>>>>>> 6ceed1ae
+
     response = requests.get(
         url, headers=headers, timeout=60, params=params, verify=True
     )
@@ -150,13 +145,8 @@
             return cached_result
 
     series_url = urljoin(prometheus_url, "api/v1/series")
-<<<<<<< HEAD
     params: dict = {"match[]": f'{{__name__=~".*{metric_name}.*"}}', "limit": "10000"}
-=======
-    params: dict = {
-        "match[]": f'{{__name__=~".*{metric_name}.*"}}',
-    }
->>>>>>> 6ceed1ae
+
     if metrics_labels_time_window_hrs is not None:
         params["end"] = int(time.time())
         params["start"] = params["end"] - (metrics_labels_time_window_hrs * 60 * 60)
