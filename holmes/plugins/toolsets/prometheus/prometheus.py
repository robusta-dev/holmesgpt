--- conflicted
+++ resolved
@@ -2,12 +2,8 @@
 import logging
 import os
 import time
-<<<<<<< HEAD
-from typing import Any, Dict, List, Optional, Tuple, Type, Union
-=======
 import dateutil.parser
 from typing import Any, Dict, Optional, Tuple, Type, Union
->>>>>>> dfe0d7b7
 from urllib.parse import urljoin
 
 import requests  # type: ignore
@@ -15,6 +11,7 @@
 from requests import RequestException
 from prometrix.connect.aws_connect import AWSPrometheusConnect
 from prometrix.models.prometheus_config import PrometheusConfig as BasePrometheusConfig
+from holmes.common.env_vars import MAX_GRAPH_POINTS
 from holmes.core.tools import (
     CallablePrerequisite,
     StructuredToolResult,
@@ -255,8 +252,6 @@
     return False
 
 
-<<<<<<< HEAD
-=======
 def adjust_step_for_max_points(
     start_timestamp: str,
     end_timestamp: str,
@@ -318,7 +313,6 @@
     return step
 
 
->>>>>>> dfe0d7b7
 def add_prometheus_auth(prometheus_auth_header: Optional[str]) -> Dict[str, Any]:
     results = {}
     if prometheus_auth_header:
@@ -828,10 +822,6 @@
                     f"Results truncated at limit={PROMETHEUS_METADATA_API_LIMIT}. Use match[] parameter to filter labels."
                 )
 
-<<<<<<< HEAD
-            if params.get("type_filter"):
-                metrics = filter_metrics_by_type(metrics, params.get("type_filter"))
-=======
             return StructuredToolResult(
                 status=StructuredToolResultStatus.SUCCESS,
                 data=data,
@@ -843,7 +833,6 @@
                 error=str(e),
                 params=params,
             )
->>>>>>> dfe0d7b7
 
     def get_parameterized_one_liner(self, params) -> str:
         return f"{toolset_name_for_one_liner(self.toolset.name)}: Get All Labels"
@@ -1305,9 +1294,6 @@
                 end_timestamp=params.get("end"),
                 default_time_span_seconds=DEFAULT_TIME_SPAN_SECONDS,
             )
-<<<<<<< HEAD
-            step = params.get("step", "")
-=======
             step = parse_duration_to_seconds(params.get("step"))
             max_points = params.get(
                 "max_points"
@@ -1321,7 +1307,6 @@
                 max_points_override=max_points,
             )
 
->>>>>>> dfe0d7b7
             description = params.get("description", "")
             output_type = params.get("output_type", "Plain")
             payload = {
