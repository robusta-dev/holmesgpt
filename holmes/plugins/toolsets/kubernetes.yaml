--- conflicted
+++ resolved
@@ -57,15 +57,9 @@
 
 - name: "kubernetes/extras"
   tools:
-<<<<<<< HEAD
-  - name: "kubectl_lineage"
-    description: "Get all children of a Kubernetes resource, recursively, including their status"
-    command: "kubectl lineage {{ kind }} {{ name}} -n {{ namespace }}"
-=======
   - name: "kubectl_lineage_children"
     description: "Get all children/dependents of a Kubernetes resource, recursively, including their status"
     command: "kube-lineage {{ kind }} {{ name}} -n {{ namespace }}"
   - name: "kubectl_lineage_parents"
     description: "Get all parents/dependencies of a Kubernetes resource, recursively, including their status"
-    command: "kube-lineage {{ kind }} {{ name}} -n {{ namespace }} -D"
->>>>>>> adae3a1a
+    command: "kube-lineage {{ kind }} {{ name}} -n {{ namespace }} -D"