--- conflicted
+++ resolved
@@ -6,7 +6,11 @@
       "link": "networking/dns_troubleshooting_instructions.md"
     },
     {
-<<<<<<< HEAD
+      "update_date": "2025-07-08",
+      "description": "Runbook to troubleshoot upgrade issues in Azure Kubernetes Service clusters",
+      "link": "upgrade/upgrade_troubleshooting_instructions.md"
+    },
+    {
       "update_date": "2025-07-16",
       "description": "Runbook to troubleshoot and investigate DNS resolution issue on Kubernetes cluster using Azure Monitor and Prometheus",
       "link": "networking/dns_troubleshooting_prometheus_instructions.md"
@@ -25,11 +29,6 @@
       "update_date": "2025-01-19",
       "description": "Comprehensive runbook to analyze Azure Monitor Container Insights log volume and costs for AKS clusters, providing detailed cost optimization recommendations with volume and USD savings calculations, competitive analysis, and implementation guidance",
       "link": "azure_monitor_logs_cost_optimization.md"
-=======
-      "update_date": "2025-07-08",
-      "description": "Runbook to troubleshoot upgrade issues in Azure Kubernetes Service clusters",
-      "link": "upgrade/upgrade_troubleshooting_instructions.md"
->>>>>>> 3541d7cc
     }
   ]
 }