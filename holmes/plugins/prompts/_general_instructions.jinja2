--- conflicted
+++ resolved
@@ -1,8 +1,6 @@
-<<<<<<< HEAD
 {% include 'investigation_procedure.jinja2' %}
-=======
+
 {% include '_ai_safety.jinja2' %}
->>>>>>> 833f0b9e
 
 # In general
 
