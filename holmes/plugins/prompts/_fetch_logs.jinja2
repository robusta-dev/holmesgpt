{%- set loki_ts = toolsets | selectattr("name", "equalto", "grafana/loki") | first -%}
{%- set coralogix_ts = toolsets | selectattr("name", "equalto", "coralogix/logs") | first -%}
{%- set k8s_base_ts = toolsets | selectattr("name", "equalto", "kubernetes/logs") | selectattr("fetch_pod_logs", "defined") | first -%}
{%- set k8s_yaml_ts = toolsets | selectattr("name", "equalto", "kubernetes/logs") | rejectattr("fetch_pod_logs", "defined") | first -%}
{%- set opensearch_ts = toolsets | selectattr("name", "equalto", "opensearch/logs") | first -%}
{%- set datadog_ts = toolsets | selectattr("name", "equalto", "datadog/logs") | first -%}

## Logs
{% if loki_ts and loki_ts.status == "enabled" -%}
* For any logs, including for investigating kubernetes problems, use Loki
* Use the tool fetch_loki_logs_for_resource to get the logs of any kubernetes pod or node
* Use fetch_loki_logs and build a query for any other logs
* Prefer fetching loki logs and avoid using kubectl logs commands
* Before fetching logs through Loki, use `kubectl` commands to get the namespace and correct name of a resource
* If you have an issue id or finding id, use `fetch_finding_by_id` as it contains time information about the issue (`starts_at`, `updated_at` and `ends_at`).
** Then, defaults to `start_timestamp=-300` (5 minutes before end_timestamp) and `end_timestamp=<issue start_at time>`.
** If there are too many logs, or not enough, narrow or widen the timestamps
* If you are not provided with time information. Ignore start_timestamp and end_timestamp. Loki will default to the latest logs.
{%- elif coralogix_ts and coralogix_ts.status == "enabled" -%}
### coralogix/logs
#### Coralogix Logs Toolset
Tools to search and fetch logs from Coralogix.
{% include '_default_log_prompt.jinja2' %}
{%- elif k8s_base_ts and k8s_base_ts.status == "enabled" -%}
{% include '_default_log_prompt.jinja2' %}
{%- elif datadog_ts and datadog_ts.status == "enabled" -%}
<<<<<<< HEAD
* If you are not sure what is the pod namespace, search for the logs only by pod name.
=======
### datadog/logs
#### Datadog Logs Toolset
Tools to search and fetch logs from Datadog.
>>>>>>> fb0b2f6e
{% include '_default_log_prompt.jinja2' %}
{%- elif k8s_yaml_ts and k8s_yaml_ts.status == "enabled" -%}
### kubernetes/logs
#### Kubernetes Logs Toolset
Tools to search and fetch logs from Kubernetes.
* if the user wants to find a specific term in a pod's logs, use kubectl_logs_grep
* use both kubectl_previous_logs and kubectl_logs when reading logs. Treat the output of both as a single unified logs stream
* if a pod has multiple containers, make sure you fetch the logs for either all or relevant containers using one of the containers log functions like kubectl_logs_all_containers, kubectl_logs_all_containers_grep or any other.
* Check both kubectl_logs and kubectl_previous_logs because a pod restart mean kubectl_logs may not have relevant logs
{%- elif opensearch_ts and opensearch_ts.status == "enabled" -%}
{% include '_default_log_prompt.jinja2' %}
{%- else -%}
* You have not been given access to tools to fetch kubernetes logs for nodes, pods, services or apps. This is likely a misconfiguration.
* If you need logs to answer questions or investigate issues, tell the user to configure the documentation and enable one of these toolsets:
** 'kubernetes/logs'
** 'grafana/loki'
** 'opensearch/logs'
** 'coralogix/logs'
** 'datadog/logs'
{%- endif -%}<|MERGE_RESOLUTION|>--- conflicted
+++ resolved
@@ -24,13 +24,10 @@
 {%- elif k8s_base_ts and k8s_base_ts.status == "enabled" -%}
 {% include '_default_log_prompt.jinja2' %}
 {%- elif datadog_ts and datadog_ts.status == "enabled" -%}
-<<<<<<< HEAD
 * If you are not sure what is the pod namespace, search for the logs only by pod name.
-=======
 ### datadog/logs
 #### Datadog Logs Toolset
 Tools to search and fetch logs from Datadog.
->>>>>>> fb0b2f6e
 {% include '_default_log_prompt.jinja2' %}
 {%- elif k8s_yaml_ts and k8s_yaml_ts.status == "enabled" -%}
 ### kubernetes/logs
