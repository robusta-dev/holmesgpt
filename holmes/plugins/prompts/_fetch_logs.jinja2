# Logs
{% if enabled_toolsets | selectattr("name", "equalto", "grafana/loki") | list -%}
* For any logs, including for investigating kubernetes problems, use Loki
* Use the tool fetch_loki_logs_for_resource to get the logs of any kubernetes pod or node
* Use fetch_loki_logs and build a query for any other logs
* Prefer fetching loki logs and avoid using kubectl logs commands
* Before fetching logs through Loki, use `kubectl` commands to get the namespace and correct name of a resource
* If you have an issue id or finding id, use `fetch_finding_by_id` as it contains time information about the issue (`starts_at`, `updated_at` and `ends_at`).
** Then, defaults to `start_timestamp=-300` (5 minutes before end_timestamp) and `end_timestamp=<issue start_at time>`.
** If there are too many logs, or not enough, narrow or widen the timestamps
* If you are not provided with time information. Ignore start_timestamp and end_timestamp. Loki will default to the latest logs.
{%- elif enabled_toolsets | selectattr("name", "equalto", "kubernetes/logs") | list -%}
* if the user wants to find a specific term in a pod's logs, use kubectl_logs_grep
* use both kubectl_previous_logs and kubectl_logs when reading logs. Treat the output of both as a single unified logs stream
* if a pod has multiple containers, make sure you fetch the logs for either all or relevant containers using one of the containers log functions like kubectl_logs_all_containers, kubectl_logs_all_containers_grep or any other.
* Check both kubectl_logs and kubectl_previous_logs because a pod restart mean kubectl_logs may not have relevant logs
<<<<<<< HEAD
{% elif 'opensearch/logs' in enabled_toolsets %}
* ALWAYS, first, use get_logs_fields to understand the documents fields, then base the opensearch query on that. You must filter by the fields names that appears here
* The search query should always contain the root 'query' element in the search expression
* if the user wants pod logs, use logs_in_range_search
* Always build the query with '.keyword' when doing exact match
* if time range is not specified, get logs for the last hour
{% else %}
=======
{%- else -%}
>>>>>>> 574793a5
* You have not been given access to tools to fetch kubernetes logs for nodes, pods, services or apps. This is likely a misconfiguration.
* If you need logs to answer questions or investigate issues, tell the user to configure the documentation and enable one of these toolsets:
** 'kubernetes/logs'
** 'grafana/loki'
<<<<<<< HEAD
** 'opensearch/logs'
{% endif %}
=======
{%- endif %}
>>>>>>> 574793a5
<|MERGE_RESOLUTION|>--- conflicted
+++ resolved
@@ -14,24 +14,16 @@
 * use both kubectl_previous_logs and kubectl_logs when reading logs. Treat the output of both as a single unified logs stream
 * if a pod has multiple containers, make sure you fetch the logs for either all or relevant containers using one of the containers log functions like kubectl_logs_all_containers, kubectl_logs_all_containers_grep or any other.
 * Check both kubectl_logs and kubectl_previous_logs because a pod restart mean kubectl_logs may not have relevant logs
-<<<<<<< HEAD
-{% elif 'opensearch/logs' in enabled_toolsets %}
+{%- elif enabled_toolsets | selectattr("name", "equalto", "opensearch/logs") | list -%}
 * ALWAYS, first, use get_logs_fields to understand the documents fields, then base the opensearch query on that. You must filter by the fields names that appears here
 * The search query should always contain the root 'query' element in the search expression
 * if the user wants pod logs, use logs_in_range_search
 * Always build the query with '.keyword' when doing exact match
 * if time range is not specified, get logs for the last hour
 {% else %}
-=======
-{%- else -%}
->>>>>>> 574793a5
 * You have not been given access to tools to fetch kubernetes logs for nodes, pods, services or apps. This is likely a misconfiguration.
 * If you need logs to answer questions or investigate issues, tell the user to configure the documentation and enable one of these toolsets:
 ** 'kubernetes/logs'
 ** 'grafana/loki'
-<<<<<<< HEAD
 ** 'opensearch/logs'
-{% endif %}
-=======
-{%- endif %}
->>>>>>> 574793a5
+{%- endif %}