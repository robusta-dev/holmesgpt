{%- set loki_ts = toolsets | selectattr("name", "equalto", "grafana/loki") | first -%}
{%- set coralogix_ts = toolsets | selectattr("name", "equalto", "coralogix/logs") | first -%}
{%- set k8s_base_ts = toolsets | selectattr("name", "equalto", "kubernetes/logs") | selectattr("fetch_pod_logs", "defined") | first -%}
{%- set k8s_yaml_ts = toolsets | selectattr("name", "equalto", "kubernetes/logs") | rejectattr("fetch_pod_logs", "defined") | first -%}
{%- set opensearch_ts = toolsets | selectattr("name", "equalto", "opensearch/logs") | first -%}

# Logs
{% if loki_ts and loki_ts.status == "enabled" -%}
* For any logs, including for investigating kubernetes problems, use Loki
* Use the tool fetch_loki_logs_for_resource to get the logs of any kubernetes pod or node
* Use fetch_loki_logs and build a query for any other logs
* Prefer fetching loki logs and avoid using kubectl logs commands
* Before fetching logs through Loki, use `kubectl` commands to get the namespace and correct name of a resource
* If you have an issue id or finding id, use `fetch_finding_by_id` as it contains time information about the issue (`starts_at`, `updated_at` and `ends_at`).
** Then, defaults to `start_timestamp=-300` (5 minutes before end_timestamp) and `end_timestamp=<issue start_at time>`.
** If there are too many logs, or not enough, narrow or widen the timestamps
* If you are not provided with time information. Ignore start_timestamp and end_timestamp. Loki will default to the latest logs.
<<<<<<< HEAD
{%- elif coralogix_ts and coralogix_ts.get_status() == "enabled" -%}
{% include '_default_log_prompt.jinja2' %}
{%- elif k8s_base_ts and k8s_base_ts.get_status() == "enabled" -%}
{% include '_default_log_prompt.jinja2' %}
{%- elif k8s_yaml_ts and k8s_yaml_ts.get_status() == "enabled" -%}
=======
{%- elif coralogix_ts and coralogix_ts.status == "enabled" -%}
* For any logs, including for investigating kubernetes problems, use fetch_coralogix_logs_for_resource
* Use the tool fetch_coralogix_logs_for_resource to get the logs of any kubernetes pod, coralogix application, or coralogix subsystem
* Prefer fetching logs through coralogix and avoid using kubectl logs commands
* Before fetching logs through coralogix, use `kubectl` commands to get the correct resource names.
* If you have an issue id or finding id, use `fetch_finding_by_id` as it contains time information about the issue (`starts_at`, `updated_at` and `ends_at`).
** Then, defaults to `start_timestamp=-300` (5 minutes before end_timestamp) and `end_timestamp=<issue start_at time>`.
** If there are too many logs, or not enough, narrow or widen the timestamps
* If no logs are found, retry with increasing the start/end time range by one hour.
{%- elif k8s_ts and k8s_ts.status == "enabled" -%}
>>>>>>> 68842ef6
* if the user wants to find a specific term in a pod's logs, use kubectl_logs_grep
* use both kubectl_previous_logs and kubectl_logs when reading logs. Treat the output of both as a single unified logs stream
* if a pod has multiple containers, make sure you fetch the logs for either all or relevant containers using one of the containers log functions like kubectl_logs_all_containers, kubectl_logs_all_containers_grep or any other.
* Check both kubectl_logs and kubectl_previous_logs because a pod restart mean kubectl_logs may not have relevant logs
<<<<<<< HEAD
{%- elif opensearch_ts and opensearch_ts.get_status() == "enabled" -%}
{% include '_default_log_prompt.jinja2' %}
=======
{%- elif opensearch_ts and opensearch_ts.status == "enabled" -%}
* ALWAYS, first, use describe_opensearch_logs_fields to understand the documents fields, then base the opensearch query on that. You must filter by the fields names that appears here
* The search query should always contain the root 'query' element in the search expression
* if the user wants pod logs, use fetch_opensearch_logs
* Always build the query with '.keyword' when doing exact match
* if time range is not specified, get logs for the last hour
>>>>>>> 68842ef6
{%- else -%}
* You have not been given access to tools to fetch kubernetes logs for nodes, pods, services or apps. This is likely a misconfiguration.
* If you need logs to answer questions or investigate issues, tell the user to configure the documentation and enable one of these toolsets:
** 'kubernetes/logs'
** 'grafana/loki'
** 'opensearch/logs'
** 'coralogix/logs'
{%- endif -%}<|MERGE_RESOLUTION|>--- conflicted
+++ resolved
@@ -15,39 +15,17 @@
 ** Then, defaults to `start_timestamp=-300` (5 minutes before end_timestamp) and `end_timestamp=<issue start_at time>`.
 ** If there are too many logs, or not enough, narrow or widen the timestamps
 * If you are not provided with time information. Ignore start_timestamp and end_timestamp. Loki will default to the latest logs.
-<<<<<<< HEAD
 {%- elif coralogix_ts and coralogix_ts.get_status() == "enabled" -%}
 {% include '_default_log_prompt.jinja2' %}
 {%- elif k8s_base_ts and k8s_base_ts.get_status() == "enabled" -%}
 {% include '_default_log_prompt.jinja2' %}
 {%- elif k8s_yaml_ts and k8s_yaml_ts.get_status() == "enabled" -%}
-=======
-{%- elif coralogix_ts and coralogix_ts.status == "enabled" -%}
-* For any logs, including for investigating kubernetes problems, use fetch_coralogix_logs_for_resource
-* Use the tool fetch_coralogix_logs_for_resource to get the logs of any kubernetes pod, coralogix application, or coralogix subsystem
-* Prefer fetching logs through coralogix and avoid using kubectl logs commands
-* Before fetching logs through coralogix, use `kubectl` commands to get the correct resource names.
-* If you have an issue id or finding id, use `fetch_finding_by_id` as it contains time information about the issue (`starts_at`, `updated_at` and `ends_at`).
-** Then, defaults to `start_timestamp=-300` (5 minutes before end_timestamp) and `end_timestamp=<issue start_at time>`.
-** If there are too many logs, or not enough, narrow or widen the timestamps
-* If no logs are found, retry with increasing the start/end time range by one hour.
-{%- elif k8s_ts and k8s_ts.status == "enabled" -%}
->>>>>>> 68842ef6
 * if the user wants to find a specific term in a pod's logs, use kubectl_logs_grep
 * use both kubectl_previous_logs and kubectl_logs when reading logs. Treat the output of both as a single unified logs stream
 * if a pod has multiple containers, make sure you fetch the logs for either all or relevant containers using one of the containers log functions like kubectl_logs_all_containers, kubectl_logs_all_containers_grep or any other.
 * Check both kubectl_logs and kubectl_previous_logs because a pod restart mean kubectl_logs may not have relevant logs
-<<<<<<< HEAD
 {%- elif opensearch_ts and opensearch_ts.get_status() == "enabled" -%}
 {% include '_default_log_prompt.jinja2' %}
-=======
-{%- elif opensearch_ts and opensearch_ts.status == "enabled" -%}
-* ALWAYS, first, use describe_opensearch_logs_fields to understand the documents fields, then base the opensearch query on that. You must filter by the fields names that appears here
-* The search query should always contain the root 'query' element in the search expression
-* if the user wants pod logs, use fetch_opensearch_logs
-* Always build the query with '.keyword' when doing exact match
-* if time range is not specified, get logs for the last hour
->>>>>>> 68842ef6
 {%- else -%}
 * You have not been given access to tools to fetch kubernetes logs for nodes, pods, services or apps. This is likely a misconfiguration.
 * If you need logs to answer questions or investigate issues, tell the user to configure the documentation and enable one of these toolsets:
