import logging
import os
import subprocess
import tempfile
import threading
from collections import defaultdict
from enum import Enum
from pathlib import Path
from typing import DefaultDict, List, Optional

import typer
from prompt_toolkit import PromptSession
from prompt_toolkit.application import Application
from prompt_toolkit.completion import Completer, Completion, merge_completers
from prompt_toolkit.completion.filesystem import ExecutableCompleter, PathCompleter
from prompt_toolkit.document import Document
from prompt_toolkit.history import FileHistory, InMemoryHistory
from prompt_toolkit.key_binding import KeyBindings
from prompt_toolkit.layout import Layout
from prompt_toolkit.layout.containers import HSplit, Window
from prompt_toolkit.layout.controls import FormattedTextControl
from prompt_toolkit.shortcuts.prompt import CompleteStyle
from prompt_toolkit.styles import Style
from prompt_toolkit.widgets import TextArea
from rich.console import Console
from rich.markdown import Markdown, Panel

from holmes.core.prompt import build_initial_ask_messages
from holmes.core.tool_calling_llm import ToolCallingLLM, ToolCallResult
from holmes.core.tools import pretty_print_toolset_status
from holmes.version import check_version_async
from holmes.core.tracing import DummyTracer
from holmes.utils.colors import (
    USER_COLOR,
    AI_COLOR,
    TOOLS_COLOR,
    HELP_COLOR,
    ERROR_COLOR,
    STATUS_COLOR,
)


class SlashCommands(Enum):
    EXIT = ("/exit", "Exit interactive mode")
    HELP = ("/help", "Show help message with all commands")
    CLEAR = ("/clear", "Clear screen and reset conversation context")
    TOOLS_CONFIG = ("/tools", "Show available toolsets and their status")
    TOGGLE_TOOL_OUTPUT = (
        "/auto",
        "Toggle auto-display of tool outputs after responses",
    )
    LAST_OUTPUT = ("/last", "Show all tool outputs from last response")
    RUN = ("/run", "Run a bash command and optionally share with LLM")
    SHELL = (
        "/shell",
        "Drop into interactive shell, then optionally share session with LLM",
    )
    CONTEXT = ("/context", "Show conversation context size and token count")
    SHOW = ("/show", "Show specific tool output in scrollable view")

    def __init__(self, command, description):
        self.command = command
        self.description = description


SLASH_COMMANDS_REFERENCE = {cmd.command: cmd.description for cmd in SlashCommands}
ALL_SLASH_COMMANDS = [cmd.command for cmd in SlashCommands]


class SlashCommandCompleter(Completer):
    def __init__(self):
        self.commands = SLASH_COMMANDS_REFERENCE

    def get_completions(self, document, complete_event):
        text = document.text_before_cursor
        if text.startswith("/"):
            word = text
            for cmd, description in self.commands.items():
                if cmd.startswith(word):
                    yield Completion(
                        cmd, start_position=-len(word), display=f"{cmd} - {description}"
                    )


class SmartPathCompleter(Completer):
    """Path completer that works for relative paths starting with ./ or ../"""

    def __init__(self):
        self.path_completer = PathCompleter()

    def get_completions(self, document, complete_event):
        text = document.text_before_cursor
        words = text.split()
        if not words:
            return

        last_word = words[-1]
        # Only complete if the last word looks like a relative path (not absolute paths starting with /)
        if last_word.startswith("./") or last_word.startswith("../"):
            # Create a temporary document with just the path part
            path_doc = Document(last_word, len(last_word))

            for completion in self.path_completer.get_completions(
                path_doc, complete_event
            ):
                yield Completion(
                    completion.text,
                    start_position=completion.start_position - len(last_word),
                    display=completion.display,
                    display_meta=completion.display_meta,
                )


class ConditionalExecutableCompleter(Completer):
    """Executable completer that only works after /run commands"""

    def __init__(self):
        self.executable_completer = ExecutableCompleter()

    def get_completions(self, document, complete_event):
        text = document.text_before_cursor

        # Only provide executable completion if the line starts with /run
        if text.startswith("/run "):
            # Extract the command part after "/run "
            command_part = text[5:]  # Remove "/run "

            # Only complete the first word (the executable name)
            words = command_part.split()
            if len(words) <= 1:  # Only when typing the first word
                # Create a temporary document with just the command part
                cmd_doc = Document(command_part, len(command_part))

                seen_completions = set()
                for completion in self.executable_completer.get_completions(
                    cmd_doc, complete_event
                ):
                    # Remove duplicates based on text only (display can be FormattedText which is unhashable)
                    if completion.text not in seen_completions:
                        seen_completions.add(completion.text)
                        yield Completion(
                            completion.text,
                            start_position=completion.start_position
                            - len(command_part),
                            display=completion.display,
                            display_meta=completion.display_meta,
                        )


<<<<<<< HEAD
=======
class ShowCommandCompleter(Completer):
    """Completer that provides suggestions for /show command based on tool call history"""

    def __init__(self):
        self.tool_calls_history = []

    def update_history(self, tool_calls_history: List[ToolCallResult]):
        """Update the tool calls history for completion suggestions"""
        self.tool_calls_history = tool_calls_history

    def get_completions(self, document, complete_event):
        text = document.text_before_cursor

        # Only provide completion if the line starts with /show
        if text.startswith("/show "):
            # Extract the argument part after "/show "
            show_part = text[6:]  # Remove "/show "

            # Don't complete if there are already multiple words
            words = show_part.split()
            if len(words) > 1:
                return

            # Provide completions based on available tool calls
            if self.tool_calls_history:
                for i, tool_call in enumerate(self.tool_calls_history):
                    tool_index = str(i + 1)  # 1-based index
                    tool_description = tool_call.description

                    # Complete tool index numbers (show all if empty, or filter by what user typed)
                    if (
                        not show_part
                        or tool_index.startswith(show_part)
                        or show_part.lower() in tool_description.lower()
                    ):
                        yield Completion(
                            tool_index,
                            start_position=-len(show_part),
                            display=f"{tool_index} - {tool_description}",
                        )


USER_COLOR = "#DEFCC0"  # light green
AI_COLOR = "#00FFFF"  # cyan
TOOLS_COLOR = "magenta"
HELP_COLOR = "cyan"  # same as AI_COLOR for now
ERROR_COLOR = "red"
STATUS_COLOR = "yellow"

>>>>>>> 4ddda68e
WELCOME_BANNER = f"[bold {HELP_COLOR}]Welcome to HolmesGPT:[/bold {HELP_COLOR}] Type '{SlashCommands.EXIT.command}' to exit, '{SlashCommands.HELP.command}' for commands."


def format_tool_call_output(
    tool_call: ToolCallResult, tool_index: Optional[int] = None
) -> str:
    """
    Format a single tool call result for display in a rich panel.

    Args:
        tool_call: ToolCallResult object containing the tool execution result
        tool_index: Optional 1-based index of the tool for /show command

    Returns:
        Formatted string for display in a rich panel
    """
    result = tool_call.result
    output_str = result.get_stringified_data()

    color = result.status.to_color()
    MAX_CHARS = 500
    if len(output_str) == 0:
        content = f"[{color}]<empty>[/{color}]"
    elif len(output_str) > MAX_CHARS:
        truncated = output_str[:MAX_CHARS].strip()
        remaining_chars = len(output_str) - MAX_CHARS
        show_hint = f"/show {tool_index}" if tool_index else "/show"
        content = f"[{color}]{truncated}[/{color}]\n\n[dim]... truncated ({remaining_chars:,} more chars) - {show_hint} to view full output[/dim]"
    else:
        content = f"[{color}]{output_str}[/{color}]"

    return content


def build_modal_title(tool_call: ToolCallResult, wrap_status: str) -> str:
    """Build modal title with navigation instructions."""
    return f"{tool_call.description} (exit: q, nav: ↑↓/j/k/g/G/d/u/f/b/space, wrap: w [{wrap_status}])"


def handle_show_command(
    show_arg: str, all_tool_calls_history: List[ToolCallResult], console: Console
) -> None:
    """Handle the /show command to display tool outputs."""
    if not all_tool_calls_history:
        console.print(
            f"[bold {ERROR_COLOR}]No tool calls available in the conversation.[/bold {ERROR_COLOR}]"
        )
        return

    if not show_arg:
        # Show list of available tools
        console.print(
            f"[bold {STATUS_COLOR}]Available tool outputs:[/bold {STATUS_COLOR}]"
        )
        for i, tool_call in enumerate(all_tool_calls_history):
            console.print(f"  {i+1}. {tool_call.description}")
        console.print("[dim]Usage: /show <number> or /show <tool_name>[/dim]")
        return

    # Find tool by number or name
    tool_to_show = None
    try:
        tool_index = int(show_arg) - 1  # Convert to 0-based index
        if 0 <= tool_index < len(all_tool_calls_history):
            tool_to_show = all_tool_calls_history[tool_index]
        else:
            console.print(
                f"[bold {ERROR_COLOR}]Invalid tool index. Use 1-{len(all_tool_calls_history)}[/bold {ERROR_COLOR}]"
            )
            return
    except ValueError:
        # Try to find by tool name/description
        for tool_call in all_tool_calls_history:
            if show_arg.lower() in tool_call.description.lower():
                tool_to_show = tool_call
                break

        if not tool_to_show:
            console.print(
                f"[bold {ERROR_COLOR}]Tool not found: {show_arg}[/bold {ERROR_COLOR}]"
            )
            return

    # Show the tool output in modal
    show_tool_output_modal(tool_to_show, console)


def show_tool_output_modal(tool_call: ToolCallResult, console: Console) -> None:
    """
    Display a tool output in a scrollable modal window.

    Args:
        tool_call: ToolCallResult object to display
        console: Rich console (for fallback display)
    """
    try:
        # Get the full output
        output = tool_call.result.get_stringified_data()
        title = build_modal_title(tool_call, "off")  # Word wrap starts disabled

        # Create text area with the output
        text_area = TextArea(
            text=output,
            read_only=True,
            scrollbar=True,
            line_numbers=False,
            wrap_lines=False,  # Disable word wrap by default
        )

        # Create header
        header = Window(
            FormattedTextControl(title),
            height=1,
            style="reverse",
        )

        # Create layout
        layout = Layout(
            HSplit(
                [
                    header,
                    text_area,
                ]
            )
        )

        # Create key bindings
        bindings = KeyBindings()

        # Exit commands
        @bindings.add("q")
        @bindings.add("escape")
        def _(event):
            event.app.exit()

        @bindings.add("c-c")
        def _(event):
            event.app.exit()

        # Vim/less-like navigation
        @bindings.add("j")
        @bindings.add("down")
        def _(event):
            event.app.layout.focus(text_area)
            text_area.buffer.cursor_down()

        @bindings.add("k")
        @bindings.add("up")
        def _(event):
            event.app.layout.focus(text_area)
            text_area.buffer.cursor_up()

        @bindings.add("g")
        @bindings.add("home")
        def _(event):
            event.app.layout.focus(text_area)
            text_area.buffer.cursor_position = 0

        @bindings.add("G")
        @bindings.add("end")
        def _(event):
            event.app.layout.focus(text_area)
            # Go to last line, then to beginning of that line
            text_area.buffer.cursor_position = len(text_area.buffer.text)
            text_area.buffer.cursor_left(
                count=text_area.buffer.document.cursor_position_col
            )

        @bindings.add("d")
        @bindings.add("c-d")
        @bindings.add("pagedown")
        def _(event):
            event.app.layout.focus(text_area)
            # Get current window height and scroll by half
            window_height = event.app.output.get_size().rows - 1  # -1 for header
            scroll_amount = max(1, window_height // 2)
            for _ in range(scroll_amount):
                text_area.buffer.cursor_down()

        @bindings.add("u")
        @bindings.add("c-u")
        @bindings.add("pageup")
        def _(event):
            event.app.layout.focus(text_area)
            # Get current window height and scroll by half
            window_height = event.app.output.get_size().rows - 1  # -1 for header
            scroll_amount = max(1, window_height // 2)
            for _ in range(scroll_amount):
                text_area.buffer.cursor_up()

        @bindings.add("f")
        @bindings.add("c-f")
        @bindings.add("space")
        def _(event):
            event.app.layout.focus(text_area)
            # Get current window height and scroll by full page
            window_height = event.app.output.get_size().rows - 1  # -1 for header
            scroll_amount = max(1, window_height)
            for _ in range(scroll_amount):
                text_area.buffer.cursor_down()

        @bindings.add("b")
        @bindings.add("c-b")
        def _(event):
            event.app.layout.focus(text_area)
            # Get current window height and scroll by full page
            window_height = event.app.output.get_size().rows - 1  # -1 for header
            scroll_amount = max(1, window_height)
            for _ in range(scroll_amount):
                text_area.buffer.cursor_up()

        @bindings.add("w")
        def _(event):
            # Toggle word wrap
            text_area.wrap_lines = not text_area.wrap_lines
            # Update the header to show current wrap state
            wrap_status = "on" if text_area.wrap_lines else "off"
            new_title = build_modal_title(tool_call, wrap_status)
            header.content = FormattedTextControl(new_title)

        # Create and run application
        app: Application = Application(
            layout=layout,
            key_bindings=bindings,
            full_screen=True,
        )

        app.run()

    except Exception as e:
        # Fallback to regular display
        console.print(f"[bold red]Error showing modal: {e}[/bold red]")
        console.print(format_tool_call_output(tool_call))


def handle_context_command(messages, ai: ToolCallingLLM, console: Console) -> None:
    """Handle the /context command to show conversation context statistics."""
    if messages is None:
        console.print(
            f"[bold {STATUS_COLOR}]No conversation context yet.[/bold {STATUS_COLOR}]"
        )
        return

    # Calculate context statistics
    total_tokens = ai.llm.count_tokens_for_message(messages)
    max_context_size = ai.llm.get_context_window_size()
    max_output_tokens = ai.llm.get_maximum_output_token()
    available_tokens = max_context_size - total_tokens - max_output_tokens

    # Analyze token distribution by role and tool calls
    role_token_usage: DefaultDict[str, int] = defaultdict(int)
    tool_token_usage: DefaultDict[str, int] = defaultdict(int)
    tool_call_counts: DefaultDict[str, int] = defaultdict(int)

    for msg in messages:
        role = msg.get("role", "unknown")
        msg_tokens = ai.llm.count_tokens_for_message([msg])
        role_token_usage[role] += msg_tokens

        # Track individual tool usage
        if role == "tool":
            tool_name = msg.get("name", "unknown_tool")
            tool_token_usage[tool_name] += msg_tokens
            tool_call_counts[tool_name] += 1

    # Display context information
    console.print(f"[bold {STATUS_COLOR}]Conversation Context:[/bold {STATUS_COLOR}]")
    console.print(
        f"  Context used: {total_tokens:,} / {max_context_size:,} tokens ({(total_tokens / max_context_size) * 100:.1f}%)"
    )
    console.print(
        f"  Space remaining: {available_tokens:,} for input ({(available_tokens / max_context_size) * 100:.1f}%) + {max_output_tokens:,} reserved for output ({(max_output_tokens / max_context_size) * 100:.1f}%)"
    )

    # Show token breakdown by role
    console.print("  Token breakdown:")
    for role in ["system", "user", "assistant", "tool"]:
        if role in role_token_usage:
            tokens = role_token_usage[role]
            percentage = (tokens / total_tokens) * 100 if total_tokens > 0 else 0
            role_name = {
                "system": "system prompt",
                "user": "user messages",
                "assistant": "assistant replies",
                "tool": "tool responses",
            }.get(role, role)
            console.print(f"    {role_name}: {tokens:,} tokens ({percentage:.1f}%)")

            # Show top 4 tools breakdown under tool responses
            if role == "tool" and tool_token_usage:
                sorted_tools = sorted(
                    tool_token_usage.items(), key=lambda x: x[1], reverse=True
                )

                # Show top 4 tools
                for tool_name, tool_tokens in sorted_tools[:4]:
                    tool_percentage = (tool_tokens / tokens) * 100 if tokens > 0 else 0
                    call_count = tool_call_counts[tool_name]
                    console.print(
                        f"      {tool_name}: {tool_tokens:,} tokens ({tool_percentage:.1f}%) from {call_count} tool calls"
                    )

                # Show "other" category if there are more than 4 tools
                if len(sorted_tools) > 4:
                    other_tokens = sum(
                        tool_tokens for _, tool_tokens in sorted_tools[4:]
                    )
                    other_calls = sum(
                        tool_call_counts[tool_name] for tool_name, _ in sorted_tools[4:]
                    )
                    other_percentage = (
                        (other_tokens / tokens) * 100 if tokens > 0 else 0
                    )
                    other_count = len(sorted_tools) - 4
                    console.print(
                        f"      other ({other_count} tools): {other_tokens:,} tokens ({other_percentage:.1f}%) from {other_calls} tool calls"
                    )

    if available_tokens < 0:
        console.print(
            f"[bold {ERROR_COLOR}]⚠️  Context will be truncated on next LLM call[/bold {ERROR_COLOR}]"
        )


def prompt_for_llm_sharing(
    session: PromptSession, style: Style, content: str, content_type: str
) -> Optional[str]:
    """
    Prompt user to share content with LLM and return formatted user input.

    Args:
        session: PromptSession for user input
        style: Style for prompts
        content: The content to potentially share (command output, shell session, etc.)
        content_type: Description of content type (e.g., "command", "shell session")

    Returns:
        Formatted user input string if user chooses to share, None otherwise
    """
    # Create a temporary session without history for y/n prompts
    temp_session = PromptSession(history=InMemoryHistory())  # type: ignore

    share_prompt = temp_session.prompt(
        [("class:prompt", f"Share {content_type} with LLM? (Y/n): ")], style=style
    )

    if not share_prompt.lower().startswith("n"):
        comment_prompt = temp_session.prompt(
            [("class:prompt", "Optional comment/question (press Enter to skip): ")],
            style=style,
        )

        user_input = f"I {content_type}:\\n\\n```\\n{content}\\n```\\n\\n"

        if comment_prompt.strip():
            user_input += f"Comment/Question: {comment_prompt.strip()}"

        return user_input

    return None


def handle_run_command(
    bash_command: str, session: PromptSession, style: Style, console: Console
) -> Optional[str]:
    """
    Handle the /run command to execute a bash command.

    Args:
        bash_command: The bash command to execute
        session: PromptSession for user input
        style: Style for prompts
        console: Rich console for output

    Returns:
        Formatted user input string if user chooses to share, None otherwise
    """
    if not bash_command:
        console.print(
            f"[bold {ERROR_COLOR}]Usage: /run <bash_command>[/bold {ERROR_COLOR}]"
        )
        return None

    result = None
    output = ""
    error_message = ""

    try:
        console.print(
            f"[bold {STATUS_COLOR}]Running: {bash_command}[/bold {STATUS_COLOR}]"
        )
        result = subprocess.run(
            bash_command, shell=True, capture_output=True, text=True
        )

        output = result.stdout + result.stderr
        if result.returncode == 0:
            console.print(
                f"[bold green]✓ Command succeeded (exit code: {result.returncode})[/bold green]"
            )
        else:
            console.print(
                f"[bold {ERROR_COLOR}]✗ Command failed (exit code: {result.returncode})[/bold {ERROR_COLOR}]"
            )

        if output.strip():
            console.print(
                Panel(
                    output,
                    padding=(1, 2),
                    border_style="white",
                    title="Command Output",
                    title_align="left",
                )
            )

    except KeyboardInterrupt:
        error_message = "Command interrupted by user"
        console.print(f"[bold {ERROR_COLOR}]{error_message}[/bold {ERROR_COLOR}]")
    except Exception as e:
        error_message = f"Error running command: {e}"
        console.print(f"[bold {ERROR_COLOR}]{error_message}[/bold {ERROR_COLOR}]")

    # Build command output for sharing
    command_output = f"ran the command: `{bash_command}`\n\n"
    if result is not None:
        command_output += f"Exit code: {result.returncode}\n\n"
        if output.strip():
            command_output += f"Output:\n{output}"
    elif error_message:
        command_output += f"Error: {error_message}"

    return prompt_for_llm_sharing(session, style, command_output, "ran a command")


def handle_shell_command(
    session: PromptSession, style: Style, console: Console
) -> Optional[str]:
    """
    Handle the /shell command to start an interactive shell session.

    Args:
        session: PromptSession for user input
        style: Style for prompts
        console: Rich console for output

    Returns:
        Formatted user input string if user chooses to share, None otherwise
    """
    console.print(
        f"[bold {STATUS_COLOR}]Starting interactive shell. Type 'exit' to return to HolmesGPT.[/bold {STATUS_COLOR}]"
    )
    console.print(
        "[dim]Shell session will be recorded and can be shared with LLM when you exit.[/dim]"
    )

    # Create a temporary file to capture shell session
    with tempfile.NamedTemporaryFile(mode="w+", suffix=".log") as session_file:
        session_log_path = session_file.name

        try:
            # Start shell with script command to capture session
            shell_env = os.environ.copy()
            shell_env["PS1"] = "\\u@\\h:\\w$ "  # Set a clean prompt

            subprocess.run(f"script -q {session_log_path}", shell=True, env=shell_env)

            # Read the session log
            session_output = ""
            try:
                with open(session_log_path, "r") as f:
                    session_output = f.read()
            except Exception as e:
                console.print(
                    f"[bold {ERROR_COLOR}]Error reading session log: {e}[/bold {ERROR_COLOR}]"
                )
                return None

            if session_output.strip():
                console.print(
                    f"[bold {STATUS_COLOR}]Shell session ended.[/bold {STATUS_COLOR}]"
                )
                return prompt_for_llm_sharing(
                    session, style, session_output, "had an interactive shell session"
                )
            else:
                console.print(
                    f"[bold {STATUS_COLOR}]Shell session ended with no output.[/bold {STATUS_COLOR}]"
                )
                return None

        except KeyboardInterrupt:
            console.print(
                f"[bold {STATUS_COLOR}]Shell session interrupted.[/bold {STATUS_COLOR}]"
            )
            return None
        except Exception as e:
            console.print(
                f"[bold {ERROR_COLOR}]Error starting shell: {e}[/bold {ERROR_COLOR}]"
            )
            return None


def find_tool_index_in_history(
    tool_call: ToolCallResult, all_tool_calls_history: List[ToolCallResult]
) -> Optional[int]:
    """Find the 1-based index of a tool call in the complete history."""
    for i, historical_tool in enumerate(all_tool_calls_history):
        if historical_tool.tool_call_id == tool_call.tool_call_id:
            return i + 1  # 1-based index
    return None


def handle_last_command(
    last_response, console: Console, all_tool_calls_history: List[ToolCallResult]
) -> None:
    """Handle the /last command to show recent tool outputs."""
    if last_response is None or not last_response.tool_calls:
        console.print(
            f"[bold {ERROR_COLOR}]No tool calls available from the last response.[/bold {ERROR_COLOR}]"
        )
        return

    console.print(
        f"[bold {TOOLS_COLOR}]Used {len(last_response.tool_calls)} tools[/bold {TOOLS_COLOR}]"
    )
    for tool_call in last_response.tool_calls:
        tool_index = find_tool_index_in_history(tool_call, all_tool_calls_history)
        preview_output = format_tool_call_output(tool_call, tool_index)
        title = f"{tool_call.result.status.to_emoji()} {tool_call.description} -> returned {tool_call.result.return_code}"

        console.print(
            Panel(
                preview_output,
                padding=(1, 2),
                border_style=TOOLS_COLOR,
                title=title,
            )
        )


def display_recent_tool_outputs(
    tool_calls: List[ToolCallResult],
    console: Console,
    all_tool_calls_history: List[ToolCallResult],
) -> None:
    """Display recent tool outputs in rich panels (for auto-display after responses)."""
    console.print(
        f"[bold {TOOLS_COLOR}]Used {len(tool_calls)} tools[/bold {TOOLS_COLOR}]"
    )
    for tool_call in tool_calls:
        tool_index = find_tool_index_in_history(tool_call, all_tool_calls_history)
        preview_output = format_tool_call_output(tool_call, tool_index)
        title = f"{tool_call.result.status.to_emoji()} {tool_call.description} -> returned {tool_call.result.return_code}"

        console.print(
            Panel(
                preview_output,
                padding=(1, 2),
                border_style=TOOLS_COLOR,
                title=title,
            )
        )


def run_interactive_loop(
    ai: ToolCallingLLM,
    console: Console,
    system_prompt_rendered: str,
    initial_user_input: Optional[str],
    include_files: Optional[List[Path]],
    post_processing_prompt: Optional[str],
    show_tool_output: bool,
    tracer=None,
) -> None:
    # Initialize tracer - use DummyTracer if no tracer provided
    if tracer is None:
        tracer = DummyTracer()

    style = Style.from_dict(
        {
            "prompt": USER_COLOR,
            "bottom-toolbar": "#000000 bg:#ff0000",
            "bottom-toolbar.text": "#aaaa44 bg:#aa4444",
        }
    )

    # Create merged completer with slash commands, conditional executables, show command, and smart paths
    slash_completer = SlashCommandCompleter()
    executable_completer = ConditionalExecutableCompleter()
    show_completer = ShowCommandCompleter()
    path_completer = SmartPathCompleter()

    command_completer = merge_completers(
        [slash_completer, executable_completer, show_completer, path_completer]
    )

    # Use file-based history
    history_file = os.path.expanduser("~/.holmes/history")
    os.makedirs(os.path.dirname(history_file), exist_ok=True)
    history = FileHistory(history_file)
    if initial_user_input:
        history.append_string(initial_user_input)

    # Create custom key bindings for Ctrl+C behavior
    bindings = KeyBindings()
    status_message = ""
    version_message = ""

    def clear_version_message():
        nonlocal version_message
        version_message = ""
        session.app.invalidate()

    def on_version_check_complete(result):
        """Callback when background version check completes"""
        nonlocal version_message
        if not result.is_latest and result.update_message:
            version_message = result.update_message
            session.app.invalidate()

            # Auto-clear after 10 seconds
            timer = threading.Timer(10, clear_version_message)
            timer.start()

    @bindings.add("c-c")
    def _(event):
        """Handle Ctrl+C: clear input if text exists, otherwise quit."""
        buffer = event.app.current_buffer
        if buffer.text:
            nonlocal status_message
            status_message = f"Input cleared. Use {SlashCommands.EXIT.command} or Ctrl+C again to quit."
            buffer.reset()

            # call timer to clear status message after 3 seconds
            def clear_status():
                nonlocal status_message
                status_message = ""
                event.app.invalidate()

            timer = threading.Timer(3, clear_status)
            timer.start()
        else:
            # Quit if no text
            raise KeyboardInterrupt()

    def get_bottom_toolbar():
        messages = []

        # Ctrl-c status message (red background)
        if status_message:
            messages.append(("bg:#ff0000 fg:#000000", status_message))

        # Version message (yellow background)
        if version_message:
            if messages:
                messages.append(("", " | "))
            messages.append(("bg:#ffff00 fg:#000000", version_message))

        return messages if messages else None

    session = PromptSession(
        completer=command_completer,
        history=history,
        complete_style=CompleteStyle.COLUMN,
        reserve_space_for_menu=12,
        key_bindings=bindings,
        bottom_toolbar=get_bottom_toolbar,
    )  # type: ignore

    # Start background version check
    check_version_async(on_version_check_complete)

    input_prompt = [("class:prompt", "User: ")]

    console.print(WELCOME_BANNER)
    if initial_user_input:
        console.print(
            f"[bold {USER_COLOR}]User:[/bold {USER_COLOR}] {initial_user_input}"
        )
    messages = None
    last_response = None
    all_tool_calls_history: List[
        ToolCallResult
    ] = []  # Track all tool calls throughout conversation

    while True:
        try:
            if initial_user_input:
                user_input = initial_user_input
                initial_user_input = None
            else:
                user_input = session.prompt(input_prompt, style=style)  # type: ignore

            if user_input.startswith("/"):
                original_input = user_input.strip()
                command = original_input.lower()

                # Handle prefix matching for slash commands
                matches = [cmd for cmd in ALL_SLASH_COMMANDS if cmd.startswith(command)]
                if len(matches) == 1:
                    command = matches[0]
                elif len(matches) > 1:
                    console.print(
                        f"[bold {ERROR_COLOR}]Ambiguous command '{command}'. Matches: {', '.join(matches)}[/bold {ERROR_COLOR}]"
                    )
                    continue

                if command == SlashCommands.EXIT.command:
                    return
                elif command == SlashCommands.HELP.command:
                    console.print(
                        f"[bold {HELP_COLOR}]Available commands:[/bold {HELP_COLOR}]"
                    )
                    for cmd, description in SLASH_COMMANDS_REFERENCE.items():
                        console.print(f"  [bold]{cmd}[/bold] - {description}")
                    continue
                elif command == SlashCommands.CLEAR.command:
                    console.clear()
                    console.print(
                        f"[bold {STATUS_COLOR}]Screen cleared and context reset. You can now ask a new question.[/bold {STATUS_COLOR}]"
                    )
                    messages = None
                    last_response = None
                    all_tool_calls_history.clear()
                    # Reset the show completer history
                    show_completer.update_history([])
                    continue
                elif command == SlashCommands.TOOLS_CONFIG.command:
                    pretty_print_toolset_status(ai.tool_executor.toolsets, console)
                    continue
                elif command == SlashCommands.TOGGLE_TOOL_OUTPUT.command:
                    show_tool_output = not show_tool_output
                    status = "enabled" if show_tool_output else "disabled"
                    console.print(
                        f"[bold yellow]Auto-display of tool outputs {status}.[/bold yellow]"
                    )
                    continue
                elif command == SlashCommands.LAST_OUTPUT.command:
                    handle_last_command(last_response, console, all_tool_calls_history)
                    continue
                elif command == SlashCommands.CONTEXT.command:
                    handle_context_command(messages, ai, console)
                    continue
                elif command.startswith(SlashCommands.SHOW.command):
                    # Parse the command to extract tool index or name
                    show_arg = original_input[len(SlashCommands.SHOW.command) :].strip()
                    handle_show_command(show_arg, all_tool_calls_history, console)
                    continue
                elif command.startswith(SlashCommands.RUN.command):
                    bash_command = original_input[
                        len(SlashCommands.RUN.command) :
                    ].strip()
                    shared_input = handle_run_command(
                        bash_command, session, style, console
                    )
                    if shared_input is None:
                        continue  # User chose not to share, continue to next input
                    user_input = shared_input
                elif command == SlashCommands.SHELL.command:
                    shared_input = handle_shell_command(session, style, console)
                    if shared_input is None:
                        continue  # User chose not to share or no output, continue to next input
                    user_input = shared_input
                else:
                    console.print(f"Unknown command: {command}")
                    continue
            elif not user_input.strip():
                continue

            if messages is None:
                messages = build_initial_ask_messages(
                    console, system_prompt_rendered, user_input, include_files
                )
            else:
                messages.append({"role": "user", "content": user_input})

            console.print(f"\n[bold {AI_COLOR}]Thinking...[/bold {AI_COLOR}]\n")

            with tracer.start_trace(user_input) as trace_span:
                # Log the user's question as input to the top-level span
                trace_span.log(
                    input=user_input,
                    metadata={"type": "user_question"},
                )
                response = ai.call(
                    messages,
                    post_processing_prompt,
                    trace_span=trace_span,
                    tool_number_offset=len(all_tool_calls_history),
                )
                trace_span.log(
                    output=response.result,
                )
                trace_url = tracer.get_trace_url()

            messages = response.messages  # type: ignore
            last_response = response

            if response.tool_calls:
                all_tool_calls_history.extend(response.tool_calls)
                # Update the show completer with the latest tool call history
                show_completer.update_history(all_tool_calls_history)

            if show_tool_output and response.tool_calls:
                display_recent_tool_outputs(
                    response.tool_calls, console, all_tool_calls_history
                )
            console.print(
                Panel(
                    Markdown(f"{response.result}"),
                    padding=(1, 2),
                    border_style=AI_COLOR,
                    title=f"[bold {AI_COLOR}]AI Response[/bold {AI_COLOR}]",
                    title_align="left",
                )
            )

            if trace_url:
                console.print(f"🔍 View trace: {trace_url}")

            console.print("")
        except typer.Abort:
            break
        except EOFError:  # Handle Ctrl+D
            break
        except Exception as e:
            logging.error("An error occurred during interactive mode:", exc_info=e)
            console.print(f"[bold {ERROR_COLOR}]Error: {e}[/bold {ERROR_COLOR}]")

    console.print(
        f"[bold {STATUS_COLOR}]Exiting interactive mode.[/bold {STATUS_COLOR}]"
    )<|MERGE_RESOLUTION|>--- conflicted
+++ resolved
@@ -147,8 +147,6 @@
                         )
 
 
-<<<<<<< HEAD
-=======
 class ShowCommandCompleter(Completer):
     """Completer that provides suggestions for /show command based on tool call history"""
 
@@ -191,14 +189,6 @@
                         )
 
 
-USER_COLOR = "#DEFCC0"  # light green
-AI_COLOR = "#00FFFF"  # cyan
-TOOLS_COLOR = "magenta"
-HELP_COLOR = "cyan"  # same as AI_COLOR for now
-ERROR_COLOR = "red"
-STATUS_COLOR = "yellow"
-
->>>>>>> 4ddda68e
 WELCOME_BANNER = f"[bold {HELP_COLOR}]Welcome to HolmesGPT:[/bold {HELP_COLOR}] Type '{SlashCommands.EXIT.command}' to exit, '{SlashCommands.HELP.command}' for commands."
 
 
