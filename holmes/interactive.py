--- conflicted
+++ resolved
@@ -62,16 +62,11 @@
     )
 
     command_completer = SlashCommandCompleter([c.value for c in SlashCommands])
-<<<<<<< HEAD
-    session = PromptSession(completer=command_completer)  # type: ignore
-    input_prompt = [("class:prompt", "User: ")]
-=======
     history = InMemoryHistory()
     if initial_user_input:
         history.append_string(initial_user_input)
     session = PromptSession(completer=command_completer, history=history)  # type: ignore
-    input_prompt = [("class:prompt", "User> ")]
->>>>>>> 92fa82d4
+    input_prompt = [("class:prompt", "User: ")]
 
     console.print(WELCOME_BANNER)
     if initial_user_input:
