--- conflicted
+++ resolved
@@ -23,13 +23,8 @@
     dal: SupabaseDal,
     config: Config,
     model: Optional[str] = None,
-<<<<<<< HEAD
-):
+) -> InvestigationResult:
     config.load_robusta_api_key(dal=dal)
-=======
-) -> InvestigationResult:
-    load_robusta_api_key(dal=dal, config=config)
->>>>>>> b5de653b
     context = dal.get_issue_data(investigate_request.context.get("robusta_issue_id"))
 
     resource_instructions = dal.get_resource_instructions(
