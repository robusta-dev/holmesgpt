--- conflicted
+++ resolved
@@ -1,61 +1,20 @@
 from typing import Optional
-<<<<<<< HEAD
 from pydantic import BaseModel
-from holmes.common.env_vars import TOOL_MAX_ALLOCATED_CONTEXT_WINDOW_PCT
-=======
 from holmes.common.env_vars import (
     TOOL_MAX_ALLOCATED_CONTEXT_WINDOW_PCT,
     TOOL_MAX_ALLOCATED_CONTEXT_WINDOW_TOKENS,
 )
->>>>>>> 6f8857a4
 from holmes.core.llm import LLM
 from holmes.core.tools import StructuredToolResultStatus
 from holmes.core.models import ToolCallResult
 from holmes.utils import sentry_helper
 
 
-<<<<<<< HEAD
 class ToolCallSizeMetadata(BaseModel):
     messages_token: int
     max_tokens_allowed: int
 
 
-def is_tool_call_too_big(
-    tool_call_result: ToolCallResult, llm: LLM
-) -> tuple[bool, Optional[ToolCallSizeMetadata]]:
-    if (
-        tool_call_result.result.status == StructuredToolResultStatus.SUCCESS
-        and 0 < TOOL_MAX_ALLOCATED_CONTEXT_WINDOW_PCT
-        and TOOL_MAX_ALLOCATED_CONTEXT_WINDOW_PCT <= 100
-    ):
-        message = tool_call_result.as_tool_call_message()
-
-        messages_token = llm.count_tokens_for_message(messages=[message])
-        context_window_size = llm.get_context_window_size()
-        max_tokens_allowed: int = int(
-            context_window_size * TOOL_MAX_ALLOCATED_CONTEXT_WINDOW_PCT // 100
-        )
-
-        return (
-            messages_token > max_tokens_allowed,
-            ToolCallSizeMetadata(
-                messages_token=messages_token, max_tokens_allowed=max_tokens_allowed
-            ),
-        )
-    return False, None
-
-
-def prevent_overly_big_tool_response(tool_call_result: ToolCallResult, llm: LLM):
-    tool_call_result_is_too_big, metadata = is_tool_call_too_big(
-        tool_call_result=tool_call_result, llm=llm
-    )
-    if tool_call_result_is_too_big and metadata:
-        relative_pct = (
-            (metadata.messages_token - metadata.max_tokens_allowed)
-            / metadata.messages_token
-        ) * 100
-        error_message = f"The tool call result is too large to return: {metadata.messages_token} tokens.\nThe maximum allowed tokens is {metadata.max_tokens_allowed} which is {format(relative_pct, '.1f')}% smaller.\nInstructions for the LLM: try to repeat the query but proactively narrow down the result so that the tool answer fits within the allowed number of tokens."
-=======
 def get_pct_token_count(percent_of_total_context_window: float, llm: LLM) -> int:
     context_window_size = llm.get_context_window_size()
 
@@ -75,42 +34,46 @@
     )
 
 
-def prevent_overly_big_tool_response(tool_call_result: ToolCallResult, llm: LLM):
-    max_tokens_allowed = get_max_token_count_for_single_tool(llm)
+def is_tool_call_too_big(
+    tool_call_result: ToolCallResult, llm: LLM
+) -> tuple[bool, Optional[ToolCallSizeMetadata]]:
+    if (
+        tool_call_result.result.status == StructuredToolResultStatus.SUCCESS
+        and 0 < TOOL_MAX_ALLOCATED_CONTEXT_WINDOW_PCT
+        and TOOL_MAX_ALLOCATED_CONTEXT_WINDOW_PCT <= 100
+    ):
+        message = tool_call_result.as_tool_call_message()
 
-    message = tool_call_result.as_tool_call_message()
-
-    tokens = llm.count_tokens(messages=[message])
-    messages_token = tokens.total_tokens
-
-    if messages_token > max_tokens_allowed:
-        relative_pct = ((messages_token - max_tokens_allowed) / messages_token) * 100
-
-        error_message: Optional[str] = (
-            f"The tool call result is too large to return: {messages_token} tokens.\nThe maximum allowed tokens is {max_tokens_allowed} which is {format(relative_pct, '.1f')}% smaller.\nInstructions for the LLM: try to repeat the query but proactively narrow down the result so that the tool answer fits within the allowed number of tokens."
+        tokens = llm.count_tokens(messages=[message])
+        context_window_size = llm.get_context_window_size()
+        max_tokens_allowed: int = int(
+            context_window_size * TOOL_MAX_ALLOCATED_CONTEXT_WINDOW_PCT // 100
         )
 
-        if tool_call_result.result.status == StructuredToolResultStatus.NO_DATA:
-            error_message = None
-            # tool_call_result.result.data is set to None below which is expected to fix the issue
-        elif tool_call_result.result.status == StructuredToolResultStatus.ERROR:
-            original_error = (
-                tool_call_result.result.error
-                or tool_call_result.result.data
-                or "Unknown error"
-            )
-            truncated_error = str(original_error)[:100]
-            error_message = f"The tool call returned an error it is too large to return\nThe following original error is truncated:\n{truncated_error}"
+        return (
+            tokens.total_tokens > max_tokens_allowed,
+            ToolCallSizeMetadata(
+                messages_token=tokens.total_tokens,
+                max_tokens_allowed=max_tokens_allowed,
+            ),
+        )
+    return False, None
 
->>>>>>> 6f8857a4
+
+def prevent_overly_big_tool_response(tool_call_result: ToolCallResult, llm: LLM):
+    tool_call_result_is_too_big, metadata = is_tool_call_too_big(
+        tool_call_result=tool_call_result, llm=llm
+    )
+    if tool_call_result_is_too_big and metadata:
+        relative_pct = (
+            (metadata.messages_token - metadata.max_tokens_allowed)
+            / metadata.messages_token
+        ) * 100
+        error_message = f"The tool call result is too large to return: {metadata.messages_token} tokens.\nThe maximum allowed tokens is {metadata.max_tokens_allowed} which is {format(relative_pct, '.1f')}% smaller.\nInstructions for the LLM: try to repeat the query but proactively narrow down the result so that the tool answer fits within the allowed number of tokens."
         tool_call_result.result.status = StructuredToolResultStatus.ERROR
         tool_call_result.result.data = None
         tool_call_result.result.error = error_message
 
         sentry_helper.capture_toolcall_contains_too_many_tokens(
-<<<<<<< HEAD
             tool_call_result, metadata.messages_token, metadata.max_tokens_allowed
-=======
-            tool_call_result, messages_token, max_tokens_allowed
->>>>>>> 6f8857a4
         )