--- conflicted
+++ resolved
@@ -187,11 +187,8 @@
             temperature=temperature,
             response_format=response_format,
             drop_params=drop_params,
-<<<<<<< HEAD
+            stream=stream,
             **tools_args,
-=======
-            stream=stream,
->>>>>>> b63bb56d
         )
 
         if isinstance(result, ModelResponse):
