import json
import logging
from abc import abstractmethod
from math import floor
from typing import Any, Dict, List, Optional, Type, Union, TYPE_CHECKING

from litellm.types.utils import ModelResponse, TextCompletionResponse
import sentry_sdk

from litellm.litellm_core_utils.streaming_handler import CustomStreamWrapper
from pydantic import BaseModel
import litellm
import os
from holmes.clients.robusta_client import (
    RobustaModel,
    RobustaModelsResponse,
    fetch_robusta_models,
)
from holmes.common.env_vars import (
    LOAD_ALL_ROBUSTA_MODELS,
    REASONING_EFFORT,
    ROBUSTA_AI,
    ROBUSTA_API_ENDPOINT,
    THINKING,
    FALLBACK_CONTEXT_WINDOW_SIZE,
)
from holmes.core.supabase_dal import SupabaseDal
from holmes.utils.env import environ_get_safe_int, replace_env_vars_values
from holmes.utils.file_utils import load_yaml_file

if TYPE_CHECKING:
    from holmes.config import Config

MODEL_LIST_FILE_LOCATION = os.environ.get(
    "MODEL_LIST_FILE_LOCATION", "/etc/holmes/config/model_list.yaml"
)


OVERRIDE_MAX_OUTPUT_TOKEN = environ_get_safe_int("OVERRIDE_MAX_OUTPUT_TOKEN")
OVERRIDE_MAX_CONTENT_SIZE = environ_get_safe_int("OVERRIDE_MAX_CONTENT_SIZE")
ROBUSTA_AI_MODEL_NAME = "Robusta"


class LLM:
    @abstractmethod
    def __init__(self):
        self.model: str  # type: ignore

    @abstractmethod
    def get_context_window_size(self) -> int:
        pass

    @abstractmethod
    def get_maximum_output_token(self) -> int:
        pass

    @abstractmethod
    def count_tokens_for_message(self, messages: list[dict]) -> int:
        pass

    @abstractmethod
    def completion(
        self,
        messages: List[Dict[str, Any]],
        tools: Optional[List[Dict[str, Any]]] = [],
        tool_choice: Optional[Union[str, dict]] = None,
        response_format: Optional[Union[dict, Type[BaseModel]]] = None,
        temperature: Optional[float] = None,
        drop_params: Optional[bool] = None,
        stream: Optional[bool] = None,
    ) -> Union[ModelResponse, CustomStreamWrapper]:
        pass


class DefaultLLM(LLM):
    model: str
    api_key: Optional[str]
    api_base: Optional[str]
    api_version: Optional[str]
    args: Dict
    is_robusta_model: bool

    def __init__(
        self,
        model: str,
        api_key: Optional[str] = None,
        api_base: Optional[str] = None,
        api_version: Optional[str] = None,
        args: Optional[Dict] = None,
        tracer: Optional[Any] = None,
        name: Optional[str] = None,
        is_robusta_model: bool = False,
    ):
        self.model = model
        self.api_key = api_key
        self.api_base = api_base
        self.api_version = api_version
        self.args = args or {}
        self.tracer = tracer
        self.name = name
        self.is_robusta_model = is_robusta_model
        self.update_custom_args()
        self.check_llm(
            self.model, self.api_key, self.api_base, self.api_version, self.args
        )

    def update_custom_args(self):
        self.max_context_size = self.args.get("custom_args", {}).get("max_context_size")
        self.args.pop("custom_args", None)

    def check_llm(
        self,
        model: str,
        api_key: Optional[str],
        api_base: Optional[str],
        api_version: Optional[str],
        args: Optional[dict] = None,
    ):
<<<<<<< HEAD
        if getattr(
            self, "is_robusta_model", False
        ):  # using getattr because some tests call check_llm() without properly instantiating the class.
            # The model is assumed correctly configured if it is a robusta model
            # For robusta models, this code would fail because Holmes has no knowledge of the API keys
            # to azure or bedrock as all completion API calls go through robusta's LLM proxy
            return
=======
        args = args or {}
>>>>>>> c7d865a9
        logging.debug(f"Checking LiteLLM model {model}")
        lookup = litellm.get_llm_provider(model)
        if not lookup:
            raise Exception(f"Unknown provider for model {model}")
        provider = lookup[1]
        if provider == "watsonx":
            # NOTE: LiteLLM's validate_environment does not currently include checks for IBM WatsonX.
            # The following WatsonX-specific variables are set based on documentation from:
            # https://docs.litellm.ai/docs/providers/watsonx
            # Required variables for WatsonX:
            # - WATSONX_URL: Base URL of your WatsonX instance (required)
            # - WATSONX_APIKEY or WATSONX_TOKEN: IBM Cloud API key or IAM auth token (one is required)
            model_requirements = {"missing_keys": [], "keys_in_environment": True}
            if api_key:
                os.environ["WATSONX_APIKEY"] = api_key
            if "WATSONX_URL" not in os.environ:
                model_requirements["missing_keys"].append("WATSONX_URL")  # type: ignore
                model_requirements["keys_in_environment"] = False
            if "WATSONX_APIKEY" not in os.environ and "WATSONX_TOKEN" not in os.environ:
                model_requirements["missing_keys"].extend(  # type: ignore
                    ["WATSONX_APIKEY", "WATSONX_TOKEN"]
                )
                model_requirements["keys_in_environment"] = False
            # WATSONX_PROJECT_ID is required because we don't let user pass it to completion call directly
            if "WATSONX_PROJECT_ID" not in os.environ:
                model_requirements["missing_keys"].append("WATSONX_PROJECT_ID")  # type: ignore
                model_requirements["keys_in_environment"] = False
            # https://docs.litellm.ai/docs/providers/watsonx#usage---models-in-deployment-spaces
            # using custom watsonx deployments might require to set WATSONX_DEPLOYMENT_SPACE_ID env
            if "watsonx/deployment/" in self.model:
                logging.warning(
                    "Custom WatsonX deployment detected. You may need to set the WATSONX_DEPLOYMENT_SPACE_ID "
                    "environment variable for proper functionality. For more information, refer to the documentation: "
                    "https://docs.litellm.ai/docs/providers/watsonx#usage---models-in-deployment-spaces"
                )
        elif provider == "bedrock":
            if os.environ.get("AWS_PROFILE") or os.environ.get(
                "AWS_BEARER_TOKEN_BEDROCK"
            ):
                model_requirements = {"keys_in_environment": True, "missing_keys": []}
            elif args.get("aws_access_key_id") and args.get("aws_secret_access_key"):
                return  # break fast.
            else:
                model_requirements = litellm.validate_environment(
                    model=model, api_key=api_key, api_base=api_base
                )
        else:
            model_requirements = litellm.validate_environment(
                model=model, api_key=api_key, api_base=api_base
            )
            # validate_environment does not accept api_version, and as a special case for Azure OpenAI Service,
            # when all the other AZURE environments are set expect AZURE_API_VERSION, validate_environment complains
            # the missing of it even after the api_version is set.
            # TODO: There's an open PR in litellm to accept api_version in validate_environment, we can leverage this
            # change if accepted to ignore the following check.
            # https://github.com/BerriAI/litellm/pull/13808
            if (
                provider == "azure"
                and ["AZURE_API_VERSION"] == model_requirements["missing_keys"]
                and api_version is not None
            ):
                model_requirements["missing_keys"] = []
                model_requirements["keys_in_environment"] = True

        if not model_requirements["keys_in_environment"]:
            raise Exception(
                f"model {model} requires the following environment variables: {model_requirements['missing_keys']}"
            )

    def _get_model_name_variants_for_lookup(self) -> list[str]:
        """
        Generate model name variants to try when looking up in litellm.model_cost.
        Returns a list of names to try in order: exact, lowercase, without prefix, etc.
        """
        names_to_try = [self.model, self.model.lower()]

        # If there's a prefix, also try without it
        if "/" in self.model:
            base_model = self.model.split("/", 1)[1]
            names_to_try.extend([base_model, base_model.lower()])

        # Remove duplicates while preserving order (dict.fromkeys maintains insertion order in Python 3.7+)
        return list(dict.fromkeys(names_to_try))

    def get_context_window_size(self) -> int:
        if self.max_context_size:
            return self.max_context_size

        if OVERRIDE_MAX_CONTENT_SIZE:
            logging.debug(
                f"Using override OVERRIDE_MAX_CONTENT_SIZE {OVERRIDE_MAX_CONTENT_SIZE}"
            )
            return OVERRIDE_MAX_CONTENT_SIZE

        # Try each name variant
        for name in self._get_model_name_variants_for_lookup():
            try:
                return litellm.model_cost[name]["max_input_tokens"]
            except Exception:
                continue

        # Log which lookups we tried
        logging.warning(
            f"Couldn't find model {self.model} in litellm's model list (tried: {', '.join(self._get_model_name_variants_for_lookup())}), "
            f"using default {FALLBACK_CONTEXT_WINDOW_SIZE} tokens for max_input_tokens. "
            f"To override, set OVERRIDE_MAX_CONTENT_SIZE environment variable to the correct value for your model."
        )
        return FALLBACK_CONTEXT_WINDOW_SIZE

    @sentry_sdk.trace
    def count_tokens_for_message(self, messages: list[dict]) -> int:
        total_token_count = 0
        for message in messages:
            if "token_count" in message and message["token_count"]:
                total_token_count += message["token_count"]
            else:
                # message can be counted by this method only if message contains a "content" key
                if "content" in message:
                    if isinstance(message["content"], str):
                        message_to_count = [
                            {"type": "text", "text": message["content"]}
                        ]
                    elif isinstance(message["content"], list):
                        message_to_count = [
                            {"type": "text", "text": json.dumps(message["content"])}
                        ]
                    elif isinstance(message["content"], dict):
                        if "type" not in message["content"]:
                            message_to_count = [
                                {"type": "text", "text": json.dumps(message["content"])}
                            ]
                    token_count = litellm.token_counter(
                        model=self.model, messages=message_to_count
                    )
                    message["token_count"] = token_count
                    total_token_count += token_count
        return total_token_count

    def get_litellm_corrected_name_for_robusta_ai(self) -> str:
        if self.is_robusta_model:
            # For robusta models, self.model is the underlying provider/model used by Robusta AI
            # To avoid litellm modifying the API URL according to the provider, the provider name
            # is replaced with 'openai/' just before doing a completion() call
            # Cf. https://docs.litellm.ai/docs/providers/openai_compatible
            split_model_name = self.model.split("/")
            return (
                split_model_name[0]
                if len(split_model_name) == 1
                else f"openai/{split_model_name[1]}"
            )
        else:
            return self.model

    def completion(
        self,
        messages: List[Dict[str, Any]],
        tools: Optional[List[Dict[str, Any]]] = None,
        tool_choice: Optional[Union[str, dict]] = None,
        response_format: Optional[Union[dict, Type[BaseModel]]] = None,
        temperature: Optional[float] = None,
        drop_params: Optional[bool] = None,
        stream: Optional[bool] = None,
    ) -> Union[ModelResponse, CustomStreamWrapper]:
        tools_args = {}
        allowed_openai_params = None

        if tools and len(tools) > 0 and tool_choice == "auto":
            tools_args["tools"] = tools
            tools_args["tool_choice"] = tool_choice  # type: ignore

        if THINKING:
            self.args.setdefault("thinking", json.loads(THINKING))

        if self.args.get("thinking", None):
            litellm.modify_params = True

        if REASONING_EFFORT:
            self.args.setdefault("reasoning_effort", REASONING_EFFORT)
            allowed_openai_params = [
                "reasoning_effort"
            ]  # can be removed after next litelm version

        self.args.setdefault("temperature", temperature)

        self._add_cache_control_to_last_message(messages)

        # Get the litellm module to use (wrapped or unwrapped)
        litellm_to_use = self.tracer.wrap_llm(litellm) if self.tracer else litellm

        litellm_model_name = self.get_litellm_corrected_name_for_robusta_ai()
        result = litellm_to_use.completion(
            model=litellm_model_name,
            api_key=self.api_key,
            base_url=self.api_base,
            api_version=self.api_version,
            messages=messages,
            response_format=response_format,
            drop_params=drop_params,
            allowed_openai_params=allowed_openai_params,
            stream=stream,
            **tools_args,
            **self.args,
        )

        if isinstance(result, ModelResponse):
            return result
        elif isinstance(result, CustomStreamWrapper):
            return result
        else:
            raise Exception(f"Unexpected type returned by the LLM {type(result)}")

    def get_maximum_output_token(self) -> int:
        max_output_tokens = floor(min(64000, self.get_context_window_size() / 5))

        if OVERRIDE_MAX_OUTPUT_TOKEN:
            logging.debug(
                f"Using OVERRIDE_MAX_OUTPUT_TOKEN {OVERRIDE_MAX_OUTPUT_TOKEN}"
            )
            return OVERRIDE_MAX_OUTPUT_TOKEN

        # Try each name variant
        for name in self._get_model_name_variants_for_lookup():
            try:
                litellm_max_output_tokens = litellm.model_cost[name][
                    "max_output_tokens"
                ]
                if litellm_max_output_tokens < max_output_tokens:
                    max_output_tokens = litellm_max_output_tokens
                return max_output_tokens
            except Exception:
                continue

        # Log which lookups we tried
        logging.warning(
            f"Couldn't find model {self.model} in litellm's model list (tried: {', '.join(self._get_model_name_variants_for_lookup())}), "
            f"using {max_output_tokens} tokens for max_output_tokens. "
            f"To override, set OVERRIDE_MAX_OUTPUT_TOKEN environment variable to the correct value for your model."
        )
        return max_output_tokens

    def _add_cache_control_to_last_message(
        self, messages: List[Dict[str, Any]]
    ) -> None:
        """
        Add cache_control to the last non-user message for Anthropic prompt caching.
        Removes any existing cache_control from previous messages to avoid accumulation.
        """
        # Skip cache_control for VertexAI/Gemini models as they don't support it with tools
        if self.model and (
            "vertex" in self.model.lower() or "gemini" in self.model.lower()
        ):
            return

        # First, remove any existing cache_control from all messages
        for msg in messages:
            content = msg.get("content")
            if isinstance(content, list):
                for block in content:
                    if isinstance(block, dict) and "cache_control" in block:
                        del block["cache_control"]
                        logging.debug(
                            f"Removed existing cache_control from {msg.get('role')} message"
                        )

        # Find the last non-user message to add cache_control to.
        # Adding cache_control to user message requires changing its structure, so we avoid it
        # This avoids breaking parse_messages_tags which only processes user messages
        target_msg = None
        for msg in reversed(messages):
            if msg.get("role") != "user":
                target_msg = msg
                break

        if not target_msg:
            logging.debug("No non-user message found for cache_control")
            return

        content = target_msg.get("content")

        if content is None:
            return

        if isinstance(content, str) and content:
            # Convert string to structured format with cache_control
            target_msg["content"] = [
                {
                    "type": "text",
                    "text": content,
                    "cache_control": {"type": "ephemeral"},
                }
            ]
            logging.debug(
                f"Added cache_control to {target_msg.get('role')} message (converted from string)"
            )
        elif isinstance(content, list) and content:
            # Add cache_control to the last content block
            last_block = content[-1]
            if isinstance(last_block, dict) and "type" in last_block:
                last_block["cache_control"] = {"type": "ephemeral"}
                logging.debug(
                    f"Added cache_control to {target_msg.get('role')} message (structured content)"
                )


class LLMModelRegistry:
    def __init__(self, config: "Config", dal: SupabaseDal) -> None:
        self.config = config
        self._llms: dict[str, dict[str, Any]] = {}
        self._default_robusta_model = None
        self.dal = dal

        self._init_models()

    @property
    def default_robusta_model(self) -> Optional[str]:
        return self._default_robusta_model

    def _init_models(self):
        self._llms = self._parse_models_file(MODEL_LIST_FILE_LOCATION)

        if self._should_load_robusta_ai():
            self.configure_robusta_ai_model()

        if self._should_load_config_model():
            self._llms[self.config.model] = self._create_model_entry(
                model=self.config.model,
                model_name=self.config.model,
                base_url=self.config.api_base,
                is_robusta_model=False,
            )

    def _should_load_config_model(self) -> bool:
        if self.config.model is not None:
            return True

        # backward compatibility - in the past config.model was set by default to gpt-4o.
        # so we need to check if the user has set an OPENAI_API_KEY to load the config model.
        has_openai_key = os.environ.get("OPENAI_API_KEY")
        if has_openai_key:
            self.config.model = "gpt-4.1"
            return True

        return False

    def configure_robusta_ai_model(self) -> None:
        try:
            if not self.config.cluster_name or not LOAD_ALL_ROBUSTA_MODELS:
                self._load_default_robusta_config()
                return

            if not self.dal.account_id or not self.dal.enabled:
                self._load_default_robusta_config()
                return

            account_id, token = self.dal.get_ai_credentials()
            robusta_models: RobustaModelsResponse | None = fetch_robusta_models(
                account_id, token
            )
            if not robusta_models or not robusta_models.models:
                self._load_default_robusta_config()
                return

            default_model = None
            for model_name in robusta_models.models:
                model_data = robusta_models.models[model_name]
                logging.info(f"Loading Robusta AI model: {model_name}")
                self._llms[model_name] = self._create_robusta_model_entry(
                    model_name=model_name, model_data=model_data
                )
                if model_data.is_default:
                    default_model = model_name

            if default_model:
                logging.info(f"Setting default Robusta AI model to: {default_model}")
                self._default_robusta_model: str = default_model  # type: ignore

        except Exception:
            logging.exception("Failed to get all robusta models")
            # fallback to default behavior
            self._load_default_robusta_config()

    def _load_default_robusta_config(self):
        if self._should_load_robusta_ai():
            logging.info("Loading default Robusta AI model")
            self._llms[ROBUSTA_AI_MODEL_NAME] = {
                "name": ROBUSTA_AI_MODEL_NAME,
                "base_url": ROBUSTA_API_ENDPOINT,
                "is_robusta_model": True,
                # TODO: tech debt, this isn't really gpt-4o at all
                "model": "gpt-4o",
            }
            self._default_robusta_model = ROBUSTA_AI_MODEL_NAME

    def _should_load_robusta_ai(self) -> bool:
        if not self.config.should_try_robusta_ai:
            return False

        # ROBUSTA_AI were set in the env vars, so we can use it directly
        if ROBUSTA_AI is not None:
            return ROBUSTA_AI

        # MODEL is set in the env vars, e.g. the user is using a custom model
        # so we don't need to load the robusta AI model and keep the behavior backward compatible
        if "MODEL" in os.environ:
            return False

        # if the user has provided a model list, we don't need to load the robusta AI model
        if self._llms:
            return False

        return True

    def get_model_params(self, model_key: Optional[str] = None) -> dict:
        if not self._llms:
            raise Exception("No llm models were loaded")

        if model_key:
            model_params = self._llms.get(model_key)
            if model_params is not None:
                logging.info(f"Using selected model: {model_key}")
                return model_params.copy()

            logging.error(f"Couldn't find model: {model_key} in model list")

        if self._default_robusta_model:
            model_params = self._llms.get(self._default_robusta_model)
            if model_params is not None:
                logging.info(
                    f"Using default Robusta AI model: {self._default_robusta_model}"
                )
                return model_params.copy()

            logging.error(
                f"Couldn't find default Robusta AI model: {self._default_robusta_model} in model list"
            )

        model_key, first_model_params = next(iter(self._llms.items()))
        logging.debug(f"Using first available model: {model_key}")
        return first_model_params.copy()

    def get_llm(self, name: str) -> LLM:  # TODO: fix logic
        return self._llms[name]  # type: ignore

    @property
    def models(self) -> dict[str, dict[str, Any]]:
        return self._llms

    def _parse_models_file(self, path: str):
        models = load_yaml_file(path, raise_error=False, warn_not_found=False)
        for _, params in models.items():
            params = replace_env_vars_values(params)

        return models

    def _create_robusta_model_entry(
        self, model_name: str, model_data: RobustaModel
    ) -> dict[str, Any]:
        entry = self._create_model_entry(
            model=model_data.model,
            model_name=model_name,
            base_url=f"{ROBUSTA_API_ENDPOINT}/llm/{model_name}",
            is_robusta_model=True,
        )
        entry["custom_args"] = model_data.holmes_args or {}  # type: ignore[assignment]
        return entry

    def _create_model_entry(
        self,
        model: str,
        model_name: str,
        base_url: Optional[str] = None,
        is_robusta_model: Optional[bool] = None,
    ) -> dict[str, Any]:
        return {
            "name": model_name,
            "base_url": base_url,
            "is_robusta_model": is_robusta_model,
            "model": model,
        }


def get_llm_usage(
    llm_response: Union[ModelResponse, CustomStreamWrapper, TextCompletionResponse],
) -> dict:
    usage: dict = {}
    if (
        (
            isinstance(llm_response, ModelResponse)
            or isinstance(llm_response, TextCompletionResponse)
        )
        and hasattr(llm_response, "usage")
        and llm_response.usage
    ):  # type: ignore
        usage["prompt_tokens"] = llm_response.usage.prompt_tokens  # type: ignore
        usage["completion_tokens"] = llm_response.usage.completion_tokens  # type: ignore
        usage["total_tokens"] = llm_response.usage.total_tokens  # type: ignore
    elif isinstance(llm_response, CustomStreamWrapper):
        complete_response = litellm.stream_chunk_builder(chunks=llm_response)  # type: ignore
        if complete_response:
            return get_llm_usage(complete_response)
    return usage<|MERGE_RESOLUTION|>--- conflicted
+++ resolved
@@ -116,7 +116,6 @@
         api_version: Optional[str],
         args: Optional[dict] = None,
     ):
-<<<<<<< HEAD
         if getattr(
             self, "is_robusta_model", False
         ):  # using getattr because some tests call check_llm() without properly instantiating the class.
@@ -124,9 +123,7 @@
             # For robusta models, this code would fail because Holmes has no knowledge of the API keys
             # to azure or bedrock as all completion API calls go through robusta's LLM proxy
             return
-=======
         args = args or {}
->>>>>>> c7d865a9
         logging.debug(f"Checking LiteLLM model {model}")
         lookup = litellm.get_llm_provider(model)
         if not lookup:
