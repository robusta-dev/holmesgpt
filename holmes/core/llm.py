--- conflicted
+++ resolved
@@ -3,13 +3,10 @@
 from typing import Any, Dict, List, Optional, Type, Union
 
 from litellm.types.utils import ModelResponse
-<<<<<<< HEAD
+import sentry_sdk
+
 from pydantic.types import SecretStr
 from litellm.litellm_core_utils.streaming_handler import CustomStreamWrapper
-=======
-import sentry_sdk
-
->>>>>>> bb6cdbdb
 from holmes.core.tools import Tool
 from pydantic import BaseModel
 import litellm
