--- conflicted
+++ resolved
@@ -3,12 +3,8 @@
 from typing import Any, Dict, List, Optional, Type, Union
 
 from litellm.types.utils import ModelResponse
-<<<<<<< HEAD
 from pydantic.types import SecretStr
 from litellm.litellm_core_utils.streaming_handler import CustomStreamWrapper
-=======
-
->>>>>>> fdde3cb6
 from holmes.core.tools import Tool
 from pydantic import BaseModel
 import litellm
@@ -45,9 +41,6 @@
         pass
 
     @abstractmethod
-<<<<<<< HEAD
-    def completion(self, messages: List[Dict[str, Any]], tools: Optional[List[Tool]] = [], tool_choice: Optional[Union[str, dict]] = None, response_format: Optional[Union[dict, Type[BaseModel]]] = None, temperature:Optional[float] = None, drop_params: Optional[bool] = None, stream: Optional[bool] = None) -> ModelResponse:
-=======
     def completion(
         self,
         messages: List[Dict[str, Any]],
@@ -56,8 +49,8 @@
         response_format: Optional[Union[dict, Type[BaseModel]]] = None,
         temperature: Optional[float] = None,
         drop_params: Optional[bool] = None,
+		stream: Optional[bool] = None,
     ) -> ModelResponse:
->>>>>>> fdde3cb6
         pass
 
 
@@ -169,9 +162,6 @@
     def count_tokens_for_message(self, messages: list[dict]) -> int:
         return litellm.token_counter(model=self.model, messages=messages)
 
-<<<<<<< HEAD
-    def completion(self, messages: List[Dict[str, Any]], tools: Optional[List[Tool]] = [], tool_choice: Optional[Union[str, dict]] = None, response_format: Optional[Union[dict, Type[BaseModel]]] = None, temperature:Optional[float] = None, drop_params: Optional[bool] = None, stream: Optional[bool] = None) -> ModelResponse:
-=======
     def completion(
         self,
         messages: List[Dict[str, Any]],
@@ -180,8 +170,8 @@
         response_format: Optional[Union[dict, Type[BaseModel]]] = None,
         temperature: Optional[float] = None,
         drop_params: Optional[bool] = None,
+		stream: Optional[bool] = None
     ) -> ModelResponse:
->>>>>>> fdde3cb6
         result = litellm.completion(
             model=self.model,
             api_key=self.api_key,
@@ -192,10 +182,7 @@
             temperature=temperature,
             response_format=response_format,
             drop_params=drop_params,
-<<<<<<< HEAD
             stream=stream
-=======
->>>>>>> fdde3cb6
         )
 
         if isinstance(result, ModelResponse):
