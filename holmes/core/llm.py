--- conflicted
+++ resolved
@@ -44,11 +44,7 @@
     def completion(
         self,
         messages: List[Dict[str, Any]],
-<<<<<<< HEAD
-        tools: Optional[List[Dict[str, Any]]] = None,
-=======
         tools: Optional[List[Dict[str, Any]]] = [],
->>>>>>> 9431ac2f
         tool_choice: Optional[Union[str, dict]] = None,
         response_format: Optional[Union[dict, Type[BaseModel]]] = None,
         temperature: Optional[float] = None,
@@ -170,25 +166,15 @@
     def completion(
         self,
         messages: List[Dict[str, Any]],
-<<<<<<< HEAD
-        tools: Optional[List[Tool]] = None,
-=======
         tools: Optional[List[Dict[str, Any]]] = None,
->>>>>>> 9431ac2f
         tool_choice: Optional[Union[str, dict]] = None,
         response_format: Optional[Union[dict, Type[BaseModel]]] = None,
         temperature: Optional[float] = None,
         drop_params: Optional[bool] = None,
         stream: Optional[bool] = None,
-<<<<<<< HEAD
-    ) -> ModelResponse:
-        tools_args = {}
-        if tools and len(tools) > 0 and tool_choice:
-=======
     ) -> Union[ModelResponse, CustomStreamWrapper]:
         tools_args = {}
         if tools and tool_choice:
->>>>>>> 9431ac2f
             tools_args["tools"] = tools
             tools_args["tool_choice"] = tool_choice
 
