from typing import Any, Dict

DEFAULT_SECTIONS = {
<<<<<<< HEAD
    "Alert Explanation": '1-2 sentences explaining the alert itself - note don\'t say "The alert indicates a warning event related to a Kubernetes pod doing blah" rather just say "The pod XYZ did blah" because that is what the user actually cares about',
    "Investigation": "what you checked and found",
    "Conclusions and Possible Root causes": "what conclusions can you reach based on the data you found? what are possible root causes (if you have enough conviction to say) or what uncertainty remains",
    "Next Steps": "what you would do next to troubleshoot this issue, any commands that could be run to fix it, or other ways to solve it (prefer giving precise bash commands when possible)",
=======
    "Alert Explanation": "1-2 sentences explaining the alert itself - note don't say \"The alert indicates a warning event related to a Kubernetes pod doing blah\" rather just say \"The pod XYZ did blah\" because that is what the user actually cares about",
    "Investigation": "What you checked and found",
    "Conclusions and Possible Root causes": "What conclusions can you reach based on the data you found? what are possible root causes (if you have enough conviction to say) or what uncertainty remains. Don't say root cause but 'possible root causes'. Be clear to distinguish between what you know for certain and what is a possible explanation",
    "Next Steps": "What you would do next to troubleshoot this issue, any commands that could be run to fix it, or other ways to solve it (prefer giving precise bash commands when possible)",
>>>>>>> 415f6377
    "Related logs": "Truncate and share the most relevant logs, especially if these explain the root cause. For example: \nLogs from pod robusta-holmes:\n```\n<logs>```\n. Always embed the surroundding +/- 5 log lines to any relevant logs. ",
    "App or Infra?": "Explain whether the issue is more likely an infrastructure or an application level issue and why you think that.",
    "External links": "Provide links to external sources. Where to look when investigating this issue. For example provide links to relevant runbooks, etc. Add a short sentence describing each link.",
}


def get_output_format_for_investigation(sections: Dict[str, str]) -> Dict[str, Any]:
    properties = {}
    required_fields = []

    for title, description in sections.items():
        properties[title] = {"type": ["string", "null"], "description": description}
        required_fields.append(title)

    schema = {
        "$schema": "http://json-schema.org/draft-07/schema#",
        "type": "object",
        "required": required_fields,
        "properties": properties,
        "additionalProperties": False,
    }

    output_format = {
        "type": "json_schema",
        "json_schema": {
            "name": "InvestigationResult",
            "schema": schema,
            "strict": False,
        },
    }

    return output_format


def combine_sections(sections: Any) -> str:
    if isinstance(sections, dict):
        content = ""
        for section_title, section_content in sections.items():
            if section_content:
                # content = content + f'\n# {" ".join(section_title.split("_")).title()}\n{section_content}'
                content = content + f"\n# {section_title}\n{section_content}\n"
        return content
    return f"{sections}"<|MERGE_RESOLUTION|>--- conflicted
+++ resolved
@@ -1,17 +1,10 @@
 from typing import Any, Dict
 
 DEFAULT_SECTIONS = {
-<<<<<<< HEAD
     "Alert Explanation": '1-2 sentences explaining the alert itself - note don\'t say "The alert indicates a warning event related to a Kubernetes pod doing blah" rather just say "The pod XYZ did blah" because that is what the user actually cares about',
-    "Investigation": "what you checked and found",
-    "Conclusions and Possible Root causes": "what conclusions can you reach based on the data you found? what are possible root causes (if you have enough conviction to say) or what uncertainty remains",
-    "Next Steps": "what you would do next to troubleshoot this issue, any commands that could be run to fix it, or other ways to solve it (prefer giving precise bash commands when possible)",
-=======
-    "Alert Explanation": "1-2 sentences explaining the alert itself - note don't say \"The alert indicates a warning event related to a Kubernetes pod doing blah\" rather just say \"The pod XYZ did blah\" because that is what the user actually cares about",
     "Investigation": "What you checked and found",
     "Conclusions and Possible Root causes": "What conclusions can you reach based on the data you found? what are possible root causes (if you have enough conviction to say) or what uncertainty remains. Don't say root cause but 'possible root causes'. Be clear to distinguish between what you know for certain and what is a possible explanation",
     "Next Steps": "What you would do next to troubleshoot this issue, any commands that could be run to fix it, or other ways to solve it (prefer giving precise bash commands when possible)",
->>>>>>> 415f6377
     "Related logs": "Truncate and share the most relevant logs, especially if these explain the root cause. For example: \nLogs from pod robusta-holmes:\n```\n<logs>```\n. Always embed the surroundding +/- 5 log lines to any relevant logs. ",
     "App or Infra?": "Explain whether the issue is more likely an infrastructure or an application level issue and why you think that.",
     "External links": "Provide links to external sources. Where to look when investigating this issue. For example provide links to relevant runbooks, etc. Add a short sentence describing each link.",
