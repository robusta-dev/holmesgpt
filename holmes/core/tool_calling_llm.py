import concurrent.futures
import json
import logging
import textwrap
import os
from typing import List, Optional
from holmes.plugins.prompts import load_and_render_prompt
from litellm import get_supported_openai_params
import litellm
import jinja2
from enum import Enum
from openai import BadRequestError
from openai._types import NOT_GIVEN
from openai.types.chat.chat_completion_message_tool_call import ChatCompletionMessageToolCall
from pydantic import BaseModel
from rich.console import Console
from holmes.common.env_vars import ROBUSTA_AI, ROBUSTA_API_ENDPOINT

from holmes.core.issue import Issue
from holmes.core.runbooks import RunbookManager
from holmes.core.tools import ToolExecutor


class ToolCallResult(BaseModel):
    tool_call_id: str
    tool_name: str
    description: str
    result: str


class LLMResult(BaseModel):
    tool_calls: Optional[List[ToolCallResult]] = None
    result: Optional[str] = None
    unprocessed_result: Optional[str] = None
    instructions: List[str] = []

    # TODO: clean up these two
    prompt: Optional[str] = None
    messages: Optional[List[dict]] = None

    def get_tool_usage_summary(self):
        return "AI used info from issue and " + ",".join(
            [f"`{tool_call.description}`" for tool_call in self.tool_calls]
        )

class ResourceInstructionDocument(BaseModel):
    """ Represents context necessary for an investigation in the form of a URL
    It is expected that Holmes will use that URL to fetch additional context about an error.
    This URL can for example be the location of a runbook
    """
    url: str

class ResourceInstructions(BaseModel):
    instructions: List[str] = []
    documents: List[ResourceInstructionDocument] = []


class ToolCallingLLM:

    def __init__(
        self,
        model: Optional[str],
        api_key: Optional[str],
        tool_executor: ToolExecutor,
        max_steps: int,
    ):
        self.tool_executor = tool_executor
        self.max_steps = max_steps
        self.model = model
        self.api_key = api_key
        self.base_url = None

        if ROBUSTA_AI:
            self.base_url = ROBUSTA_API_ENDPOINT

        self.check_llm(self.model, self.api_key)

    def check_llm(self, model, api_key):
        logging.debug(f"Checking LiteLLM model {model}")
        # TODO: this WAS a hack to get around the fact that we can't pass in an api key to litellm.validate_environment
        # so without this hack it always complains that the environment variable for the api key is missing
        # to fix that, we always set an api key in the standard format that litellm expects (which is ${PROVIDER}_API_KEY)
        # TODO: we can now handle this better - see https://github.com/BerriAI/litellm/issues/4375#issuecomment-2223684750
        lookup = litellm.get_llm_provider(self.model)
        if not lookup:
            raise Exception(f"Unknown provider for model {model}")
        provider = lookup[1]
        api_key_env_var = f"{provider.upper()}_API_KEY"
        if api_key:
            os.environ[api_key_env_var] = api_key
        model_requirements = litellm.validate_environment(model=model)
        if not model_requirements["keys_in_environment"]:
            raise Exception(f"model {model} requires the following environment variables: {model_requirements['missing_keys']}")

    def _strip_model_prefix(self) -> str:
        """
        Helper function to strip 'openai/' prefix from model name if it exists.
        model cost is taken from here which does not have the openai prefix
        https://raw.githubusercontent.com/BerriAI/litellm/main/model_prices_and_context_window.json
        """
        model_name = self.model
        if model_name.startswith('openai/'):
            model_name = model_name[len('openai/'):]  # Strip the 'openai/' prefix
        return model_name


        # this unfortunately does not seem to work for azure if the deployment name is not a well-known model name
        #if not litellm.supports_function_calling(model=model):
        #    raise Exception(f"model {model} does not support function calling. You must use HolmesGPT with a model that supports function calling.")
    def get_context_window_size(self) -> int:
        model_name = self._strip_model_prefix()
        try:
            return litellm.model_cost[model_name]['max_input_tokens']
        except Exception as e:
            logging.warning(f"Couldn't find model's name {model_name} in litellm's model list, fallback to 128k tokens for max_input_tokens")
            return 128000

    def count_tokens_for_message(self, messages: list[dict]) -> int:
        return litellm.token_counter(model=self.model,
                                     messages=messages)

    def get_maximum_output_token(self) -> int:
        model_name = self._strip_model_prefix()
        try:
            return litellm.model_cost[model_name]['max_output_tokens']
        except Exception as e:
            logging.warning(f"Couldn't find model's name {model_name} in litellm's model list, fallback to 4096 tokens for max_output_tokens")
            return 4096
<<<<<<< HEAD
    
    def call(self, system_prompt: Optional[str] = None, user_prompt: Optional[str] = None, post_process_prompt: Optional[str] = None, response_format: dict = None,
             messages: Optional[list] = None) -> LLMResult:
        
        if not messages:
            messages = [
=======

    def call(self, system_prompt, user_prompt, post_process_prompt: Optional[str] = None, response_format: dict = None) -> LLMResult:
        messages = [
>>>>>>> 830bcec3
            {
                "role": "system",
                "content": system_prompt,
            },
            {
                "role": "user",
                "content": user_prompt,
            },
        ]
        tool_calls = []
        tools = self.tool_executor.get_all_tools_openai_format()

        for i in range(self.max_steps):
            logging.debug(f"running iteration {i}")
            # on the last step we don't allow tools - we want to force a reply, not a request to run another tool
            tools = NOT_GIVEN if i == self.max_steps - 1 else tools
            tool_choice = NOT_GIVEN if tools == NOT_GIVEN else "auto"

            total_tokens = self.count_tokens_for_message(messages)
            max_context_size = self.get_context_window_size()
            maximum_output_token = self.get_maximum_output_token()

            if (total_tokens + maximum_output_token) > max_context_size:
                logging.warning("Token limit exceeded. Truncating tool responses.")
                messages = self.truncate_messages_to_fit_context(messages, max_context_size, maximum_output_token)

            logging.debug(f"sending messages {messages}")
            try:
                full_response = litellm.completion(
                    model=self.model,
                    api_key=self.api_key,
                    messages=messages,
                    tools=tools,
                    tool_choice=tool_choice,
                    base_url=self.base_url,
                    temperature=0.00000001,
                    response_format=response_format,
                    drop_params=True
                )
                logging.debug(f"got response {full_response}")
            # catch a known error that occurs with Azure and replace the error message with something more obvious to the user
            except BadRequestError as e:
                if "Unrecognized request arguments supplied: tool_choice, tools" in str(e):
                    raise Exception(
                        "The Azure model you chose is not supported. Model version 1106 and higher required."
                    )
                else:
                    raise
            response = full_response.choices[0]
            response_message = response.message
            messages.append(
                response_message.model_dump(
                    exclude_defaults=True, exclude_unset=True, exclude_none=True
                )
            )

            tools_to_call = getattr(response_message, "tool_calls", None)

            if not tools_to_call:
                # For chatty models post process and summarize the result
                if post_process_prompt:
                    logging.info(f"Running post processing on investigation.")
                    raw_response = response_message.content
                    post_processed_response = self._post_processing_call(
                                                    prompt=user_prompt,
                                                    investigation=raw_response,
                                                    user_prompt=post_process_prompt
                                                )

                    return LLMResult(
                        result=post_processed_response,
                        unprocessed_result = raw_response,
                        tool_calls=tool_calls,
                        prompt=json.dumps(messages, indent=2),
                        messages=messages
                    )
<<<<<<< HEAD
=======

>>>>>>> 830bcec3
                return LLMResult(
                    result=response_message.content,
                    tool_calls=tool_calls,
                    prompt=json.dumps(messages, indent=2),
                    messages=messages
                )

            # when asked to run tools, we expect no response other than the request to run tools unless bedrock
            if response_message.content and ('bedrock' not in self.model and logging.DEBUG != logging.root.level):
                logging.warning(f"got unexpected response when tools were given: {response_message.content}")

            with concurrent.futures.ThreadPoolExecutor(max_workers=16) as executor:
                futures = []
                for t in tools_to_call:
                    futures.append(executor.submit(self._invoke_tool, t))

                for future in concurrent.futures.as_completed(futures):
                    tool_call_result: ToolCallResult = future.result()
                    tool_calls.append(tool_call_result)
                    messages.append(
                        {
                            "tool_call_id": tool_call_result.tool_call_id,
                            "role": "tool",
                            "name": tool_call_result.tool_name,
                            "content": tool_call_result.result,
                        }
                    )

    def _invoke_tool(self, tool_to_call: ChatCompletionMessageToolCall) -> ToolCallResult:
        tool_name = tool_to_call.function.name
        tool_params = json.loads(tool_to_call.function.arguments)
        tool_call_id = tool_to_call.id
        tool = self.tool_executor.get_tool_by_name(tool_name)
        tool_response = tool.invoke(tool_params)

        return ToolCallResult(
            tool_call_id=tool_call_id,
            tool_name=tool_name,
            description=tool.get_parameterized_one_liner(tool_params),
            result=tool_response,
        )

    @staticmethod
    def __load_post_processing_user_prompt(input_prompt, investigation, user_prompt: Optional[str] = None) -> str:
        if not user_prompt:
            user_prompt = "builtin://generic_post_processing.jinja2"
        return load_and_render_prompt(user_prompt, {"investigation": investigation, "prompt": input_prompt})

    def _post_processing_call(self, prompt, investigation, user_prompt: Optional[str] = None,
                              system_prompt: str ="You are an AI assistant summarizing Kubernetes issues.") -> Optional[str]:
        try:
            user_prompt = ToolCallingLLM.__load_post_processing_user_prompt(prompt, investigation, user_prompt)

            logging.debug(f"Post processing prompt:\n\"\"\"\n{user_prompt}\n\"\"\"")
            messages = [
                {
                    "role": "system",
                    "content": system_prompt,
                },
                {
                    "role": "user",
                    "content": user_prompt,
                },
            ]
            full_response = litellm.completion(
                model=self.model,
                api_key=self.api_key,
                messages=messages,
                temperature=0
            )
            logging.debug(f"Post processing response {full_response}")
            return full_response.choices[0].message.content
        except Exception as error:
            logging.exception("Failed to run post processing", exc_info=True)
            return investigation

    def truncate_messages_to_fit_context(self, messages: list, max_context_size: int, maximum_output_token: int) -> list:
        messages_except_tools = [message for message in messages if message["role"] != "tool"]
        message_size_without_tools = self.count_tokens_for_message(messages_except_tools)

        tool_call_messages = [message for message in messages if message["role"] == "tool"]

        if message_size_without_tools >= (max_context_size - maximum_output_token):
            logging.error(f"The combined size of system_prompt and user_prompt ({message_size_without_tools} tokens) exceeds the model's context window for input.")
            raise Exception(f"The combined size of system_prompt and user_prompt ({message_size_without_tools} tokens) exceeds the model's context window for input.")

        tool_size = min(10000, int((max_context_size - message_size_without_tools - maximum_output_token) / len(tool_call_messages)))

        for message in messages:
            if message["role"] == "tool":
                message["content"] = message["content"][:tool_size]
        return messages

# TODO: consider getting rid of this entirely and moving templating into the cmds in holmes.py
class IssueInvestigator(ToolCallingLLM):
    """
    Thin wrapper around ToolCallingLLM which:
    1) Provides a default prompt for RCA
    2) Accepts Issue objects
    3) Looks up and attaches runbooks
    """

    def __init__(
        self,
        model: Optional[str],
        api_key: Optional[str],
        tool_executor: ToolExecutor,
        runbook_manager: RunbookManager,
        max_steps: int,
    ):
        super().__init__(model, api_key, tool_executor, max_steps)
        self.runbook_manager = runbook_manager

    def investigate(
        self, issue: Issue, prompt: str, console: Console, instructions: Optional[ResourceInstructions], post_processing_prompt: Optional[str] = None
    ) -> LLMResult:
        runbooks = self.runbook_manager.get_instructions_for_issue(issue)
        if instructions != None and instructions.instructions:
            runbooks.extend(instructions.instructions)

        if runbooks:
            console.print(
                f"[bold]Analyzing with {len(runbooks)} runbooks: {runbooks}[/bold]"
            )
        else:
            console.print(
                f"[bold]No runbooks found for this issue. Using default behaviour. (Add runbooks to guide the investigation.)[/bold]"
            )
        system_prompt = load_and_render_prompt(prompt, {"issue": issue})

        if instructions != None and len(instructions.documents) > 0:
            docPrompts = []
            for document in instructions.documents:
                docPrompts.append(f"* fetch information from this URL: {document.url}\n")
            runbooks.extend(docPrompts)

        user_prompt = ""
        if runbooks:
            for runbook_str in runbooks:
                user_prompt += f"* {runbook_str}\n"

            user_prompt = f'My instructions to check \n"""{user_prompt}"""'

        user_prompt = f"{user_prompt}\n This is context from the issue {issue.raw}"
        logging.debug(
            "Rendered system prompt:\n%s", textwrap.indent(system_prompt, "    ")
        )
        logging.debug(
            "Rendered user prompt:\n%s", textwrap.indent(user_prompt, "    ")
        )

        res = self.call(system_prompt, user_prompt, post_processing_prompt)
        res.instructions = runbooks
        return res<|MERGE_RESOLUTION|>--- conflicted
+++ resolved
@@ -126,18 +126,12 @@
         except Exception as e:
             logging.warning(f"Couldn't find model's name {model_name} in litellm's model list, fallback to 4096 tokens for max_output_tokens")
             return 4096
-<<<<<<< HEAD
     
     def call(self, system_prompt: Optional[str] = None, user_prompt: Optional[str] = None, post_process_prompt: Optional[str] = None, response_format: dict = None,
              messages: Optional[list] = None) -> LLMResult:
         
         if not messages:
             messages = [
-=======
-
-    def call(self, system_prompt, user_prompt, post_process_prompt: Optional[str] = None, response_format: dict = None) -> LLMResult:
-        messages = [
->>>>>>> 830bcec3
             {
                 "role": "system",
                 "content": system_prompt,
@@ -214,10 +208,7 @@
                         prompt=json.dumps(messages, indent=2),
                         messages=messages
                     )
-<<<<<<< HEAD
-=======
-
->>>>>>> 830bcec3
+
                 return LLMResult(
                     result=response_message.content,
                     tool_calls=tool_calls,
