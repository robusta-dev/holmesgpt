--- conflicted
+++ resolved
@@ -89,15 +89,11 @@
     def get_context_window_size(self) -> int:
         return litellm.model_cost[self.model]['max_input_tokens'] 
 
-<<<<<<< HEAD
     def count_tokens_for_message(self, messages: list[dict]) -> int:
         return litellm.token_counter(model=self.model,
                                      messages=messages)
     
-    def call(self, system_prompt, user_prompt, post_process_prompt: Optional[str] = None) -> LLMResult:
-=======
     def call(self, system_prompt, user_prompt, post_process_prompt: Optional[str] = None, response_format: dict = None) -> LLMResult:
->>>>>>> fc629d3e
         messages = [
             {
                 "role": "system",
