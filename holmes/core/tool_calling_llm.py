import concurrent.futures
import json
import logging
import textwrap
from typing import List, Optional, Dict, Type, Union
from pydantic_core import from_json
import sentry_sdk
import requests  # type: ignore

from holmes.core.investigation_structured_output import (
    DEFAULT_SECTIONS,
    REQUEST_STRUCTURED_OUTPUT_FROM_LLM,
    InputSectionsDataType,
    get_output_format_for_investigation,
    is_response_an_incorrect_tool_call,
    process_response_into_sections,
)
from holmes.core.performance_timing import PerformanceTiming
from holmes.utils.global_instructions import (
    Instructions,
    add_global_instructions_to_user_prompt,
)
from holmes.utils.tags import format_tags_in_string, parse_messages_tags
from holmes.plugins.prompts import load_and_render_prompt
from holmes.core.llm import LLM
from openai import BadRequestError
from openai.types.chat.chat_completion_message_tool_call import (
    ChatCompletionMessageToolCall,
)
from pydantic import BaseModel
from rich.console import Console

from holmes.core.issue import Issue
from holmes.core.runbooks import RunbookManager
from holmes.core.tools import ToolExecutor
from litellm.types.utils import Message
from holmes.common.env_vars import (
    ROBUSTA_API_ENDPOINT,
    STREAM_CHUNKS_PER_PARSE,
)
from holmes.core.investigation_structured_output import (
    parse_markdown_into_sections_from_hash_sign,
)
from holmes.core.tools import StructuredToolResult, ToolResultStatus


def format_tool_result_data(tool_result: StructuredToolResult) -> str:
    tool_response = tool_result.data
    if isinstance(tool_result.data, str):
        tool_response = tool_result.data
    else:
        try:
            if isinstance(tool_result.data, BaseModel):
                tool_response = tool_result.data.model_dump_json(indent=2)
            else:
                tool_response = json.dumps(tool_result.data, indent=2)
        except Exception:
            tool_response = str(tool_result.data)
    if tool_result.status == ToolResultStatus.ERROR:
        tool_response = f"{tool_result.error or 'Tool execution failed'}:\n\n{tool_result.data or ''}".strip()
    return tool_response


class ToolCallResult(BaseModel):
    tool_call_id: str
    tool_name: str
    description: str
    result: StructuredToolResult
    size: Optional[int] = None

    def as_tool_call_message(self):
        content = format_tool_result_data(self.result)
        return {
            "tool_call_id": self.tool_call_id,
            "role": "tool",
            "name": self.tool_name,
            "content": content,
        }

    def as_tool_result_response(self):
        result_dump = self.result.model_dump()
        result_dump["data"] = self.result.get_stringified_data()

        return {
            "tool_call_id": self.tool_call_id,
            "tool_name": self.tool_name,
            "description": self.description,
            "role": "tool",
            "result": result_dump,
        }

    def as_streaming_tool_result_response(self):
        result_dump = self.result.model_dump()
        result_dump["data"] = self.result.get_stringified_data()

        return {
            "tool_call_id": self.tool_call_id,
            "role": "tool",
            "description": self.description,
            "name": self.tool_name,
            "result": result_dump,
        }


class LLMResult(BaseModel):
    tool_calls: Optional[List[ToolCallResult]] = None
    result: Optional[str] = None
    unprocessed_result: Optional[str] = None
    instructions: List[str] = []
    # TODO: clean up these two
    prompt: Optional[str] = None
    messages: Optional[List[dict]] = None

    def get_tool_usage_summary(self):
        return "AI used info from issue and " + ",".join(
            [f"`{tool_call.description}`" for tool_call in self.tool_calls]
        )


class ResourceInstructionDocument(BaseModel):
    """Represents context necessary for an investigation in the form of a URL
    It is expected that Holmes will use that URL to fetch additional context about an error.
    This URL can for example be the location of a runbook
    """

    url: str


class ResourceInstructions(BaseModel):
    instructions: List[str] = []
    documents: List[ResourceInstructionDocument] = []


class ToolCallingLLM:
    llm: LLM

    def __init__(self, tool_executor: ToolExecutor, max_steps: int, llm: LLM):
        self.tool_executor = tool_executor
        self.max_steps = max_steps
        self.llm = llm

    def prompt_call(
        self,
        system_prompt: str,
        user_prompt: str,
        post_process_prompt: Optional[str] = None,
        response_format: Optional[Union[dict, Type[BaseModel]]] = None,
        sections: Optional[InputSectionsDataType] = None,
    ) -> LLMResult:
        messages = [
            {"role": "system", "content": system_prompt},
            {"role": "user", "content": user_prompt},
        ]
        return self.call(
            messages,
            post_process_prompt,
            response_format,
            user_prompt=user_prompt,
            sections=sections,
        )

    def messages_call(
        self,
        messages: List[Dict[str, str]],
        post_process_prompt: Optional[str] = None,
        response_format: Optional[Union[dict, Type[BaseModel]]] = None,
    ) -> LLMResult:
        return self.call(messages, post_process_prompt, response_format)

    @sentry_sdk.trace
    def call(  # type: ignore
        self,
        messages: List[Dict[str, str]],
        post_process_prompt: Optional[str] = None,
        response_format: Optional[Union[dict, Type[BaseModel]]] = None,
        user_prompt: Optional[str] = None,
        sections: Optional[InputSectionsDataType] = None,
    ) -> LLMResult:
        perf_timing = PerformanceTiming("tool_calling_llm.call")
        tool_calls = []  # type: ignore
        tools = self.tool_executor.get_all_tools_openai_format()
        perf_timing.measure("get_all_tools_openai_format")
        max_steps = self.max_steps
        i = 0

        while i < max_steps:
            i += 1
            perf_timing.measure(f"start iteration {i}")
            logging.debug(f"running iteration {i}")
            # on the last step we don't allow tools - we want to force a reply, not a request to run another tool
            tools = None if i == max_steps else tools
            tool_choice = "auto" if tools else None

            total_tokens = self.llm.count_tokens_for_message(messages)
            max_context_size = self.llm.get_context_window_size()
            maximum_output_token = self.llm.get_maximum_output_token()
            perf_timing.measure("count tokens")

            if (total_tokens + maximum_output_token) > max_context_size:
                logging.warning("Token limit exceeded. Truncating tool responses.")
                messages = self.truncate_messages_to_fit_context(
                    messages, max_context_size, maximum_output_token
                )
                perf_timing.measure("truncate_messages_to_fit_context")

            logging.debug(f"sending messages={messages}\n\ntools={tools}")
            try:
                full_response = self.llm.completion(
                    messages=parse_messages_tags(messages),
                    tools=tools,
                    tool_choice=tool_choice,
                    response_format=response_format,
                    drop_params=True,
                )
                logging.debug(f"got response {full_response.to_json()}")  # type: ignore

                perf_timing.measure("llm.completion")
            # catch a known error that occurs with Azure and replace the error message with something more obvious to the user
            except BadRequestError as e:
                if "Unrecognized request arguments supplied: tool_choice, tools" in str(
                    e
                ):
                    raise Exception(
                        "The Azure model you chose is not supported. Model version 1106 and higher required."
                    )
                else:
                    raise
            response = full_response.choices[0]  # type: ignore

            response_message = response.message  # type: ignore
            if response_message and response_format:
                # Litellm API is bugged. Stringify and parsing ensures all attrs of the choice are available.
                dict_response = json.loads(full_response.to_json())  # type: ignore
                incorrect_tool_call = is_response_an_incorrect_tool_call(
                    sections, dict_response.get("choices", [{}])[0]
                )

                if incorrect_tool_call:
                    logging.warning(
                        "Detected incorrect tool call. Structured output will be disabled. This can happen on models that do not support tool calling. For Azure AI, make sure the model name contains 'gpt-4o'. To disable this holmes behaviour, set REQUEST_STRUCTURED_OUTPUT_FROM_LLM to `false`."
                    )
                    # disable structured output going forward and and retry
                    response_format = None
                    max_steps = max_steps + 1
                    continue

            new_message = response_message.model_dump(
                exclude_defaults=True, exclude_unset=True, exclude_none=True
            )
            messages.append(new_message)

            tools_to_call = getattr(response_message, "tool_calls", None)
            text_response = response_message.content
            if not tools_to_call:
                # For chatty models post process and summarize the result
                # this only works for calls where user prompt is explicitly passed through
                if post_process_prompt and user_prompt:
                    logging.info("Running post processing on investigation.")
                    raw_response = text_response
                    post_processed_response = self._post_processing_call(
                        prompt=user_prompt,
                        investigation=raw_response,
                        user_prompt=post_process_prompt,
                    )

                    perf_timing.end(f"- completed in {i} iterations -")
                    return LLMResult(
                        result=post_processed_response,
                        unprocessed_result=raw_response,
                        tool_calls=tool_calls,
                        prompt=json.dumps(messages, indent=2),
                        messages=messages,
                    )

                perf_timing.end(f"- completed in {i} iterations -")
                return LLMResult(
                    result=text_response,
                    tool_calls=tool_calls,
                    prompt=json.dumps(messages, indent=2),
                    messages=messages,
                )

            perf_timing.measure("pre-tool-calls")
            with concurrent.futures.ThreadPoolExecutor(max_workers=1) as executor:
                futures = []
                for t in tools_to_call:
                    logging.debug(f"Tool to call: {t}")
                    futures.append(executor.submit(self._invoke_tool, t))

                for future in concurrent.futures.as_completed(futures):
                    tool_call_result: ToolCallResult = future.result()

                    tool_call_response = tool_call_result.as_tool_result_response()

                    tool_calls.append(tool_call_response)

                    messages.append(tool_call_result.as_tool_call_message())

                    perf_timing.measure(f"tool completed {tool_call_result.tool_name}")

    def _invoke_tool(
        self, tool_to_call: ChatCompletionMessageToolCall
    ) -> ToolCallResult:
        tool_name = tool_to_call.function.name
        tool_params = None
        try:
            tool_params = json.loads(tool_to_call.function.arguments)
        except Exception:
            logging.warning(
                f"Failed to parse arguments for tool: {tool_name}. args: {tool_to_call.function.arguments}"
            )
        tool_call_id = tool_to_call.id
        tool = self.tool_executor.get_tool_by_name(tool_name)

        if (not tool) or (tool_params is None):
            logging.warning(
                f"Skipping tool execution for {tool_name}: args: {tool_to_call.function.arguments}"
            )
            return ToolCallResult(
                tool_call_id=tool_call_id,
                tool_name=tool_name,
                description="NA",
                result=StructuredToolResult(
                    status=ToolResultStatus.ERROR,
                    error=f"Failed to find tool {tool_name}",
                    params=tool_params,
                ),
            )

        tool_response = None
        try:
            tool_response = tool.invoke(tool_params)

            if not isinstance(tool_response, StructuredToolResult):
                # Should never be needed but ensure Holmes does not crash if one of the tools does not return the right type
                logging.error(
                    f"Tool {tool.name} return type is not StructuredToolResult. Nesting the tool result into StructuredToolResult..."
                )
                tool_response = StructuredToolResult(
                    status=ToolResultStatus.SUCCESS,
                    data=tool_response,
                    params=tool_params,
                )

        except Exception as e:
            logging.error(
                f"Tool call to {tool_name} failed with an Exception", exc_info=True
            )
            tool_response = StructuredToolResult(
                status=ToolResultStatus.ERROR,
                error=f"Tool call failed: {e}",
                params=tool_params,
            )
        return ToolCallResult(
            tool_call_id=tool_call_id,
            tool_name=tool_name,
            description=tool.get_parameterized_one_liner(tool_params),
            result=tool_response,
        )

    @staticmethod
    def __load_post_processing_user_prompt(
        input_prompt, investigation, user_prompt: Optional[str] = None
    ) -> str:
        if not user_prompt:
            user_prompt = "builtin://generic_post_processing.jinja2"
        return load_and_render_prompt(
            user_prompt, {"investigation": investigation, "prompt": input_prompt}
        )

    def _post_processing_call(
        self,
        prompt,
        investigation,
        user_prompt: Optional[str] = None,
        system_prompt: str = "You are an AI assistant summarizing Kubernetes issues.",
    ) -> Optional[str]:
        try:
            user_prompt = ToolCallingLLM.__load_post_processing_user_prompt(
                prompt, investigation, user_prompt
            )

            logging.debug(f'Post processing prompt:\n"""\n{user_prompt}\n"""')
            messages = [
                {
                    "role": "system",
                    "content": system_prompt,
                },
                {
                    "role": "user",
                    "content": format_tags_in_string(user_prompt),
                },
            ]
            full_response = self.llm.completion(messages=messages, temperature=0)
            logging.debug(f"Post processing response {full_response}")
            return full_response.choices[0].message.content  # type: ignore
        except Exception:
            logging.exception("Failed to run post processing", exc_info=True)
            return investigation

    @sentry_sdk.trace
    def truncate_messages_to_fit_context(
        self, messages: list, max_context_size: int, maximum_output_token: int
    ) -> list:
        messages_except_tools = [
            message for message in messages if message["role"] != "tool"
        ]
        message_size_without_tools = self.llm.count_tokens_for_message(
            messages_except_tools
        )

        tool_call_messages = [
            message for message in messages if message["role"] == "tool"
        ]

        if message_size_without_tools >= (max_context_size - maximum_output_token):
            logging.error(
                f"The combined size of system_prompt and user_prompt ({message_size_without_tools} tokens) exceeds the model's context window for input."
            )
            raise Exception(
                f"The combined size of system_prompt and user_prompt ({message_size_without_tools} tokens) exceeds the model's context window for input."
            )

        tool_size = min(
            10000,
            int(
                (max_context_size - message_size_without_tools - maximum_output_token)
                / len(tool_call_messages)
            ),
        )

        for message in messages:
            if message["role"] == "tool" and len(message["content"]) > tool_size:
                message["content"] = message["content"][:tool_size]
                if "token_count" in message:
                    del message["token_count"]
        return messages

    def call_stream(
        self,
        system_prompt: str,
        user_prompt: Optional[str] = None,
        stream: bool = False,
        response_format: Optional[Union[dict, Type[BaseModel]]] = None,
        sections: Optional[InputSectionsDataType] = None,
        runbooks: Optional[List[str]] = None,
    ):
        def stream_analysis(it, peek_chunk):
            buffer = peek_chunk.get("data", "")
            yield create_sse_message(peek_chunk.get("event"), peek_chunk.get("data"))
            chunk_counter = 0

            for chunk in it:
                buffer += chunk
                chunk_counter += 1
                if chunk_counter == STREAM_CHUNKS_PER_PARSE:
                    chunk_counter = 0
                    yield create_sse_message(
                        "ai_answer",
                        {
                            "sections": parse_markdown_into_sections_from_hash_sign(
                                buffer
                            )
                            or {},
                            "analysis": buffer,
                            "instructions": runbooks or [],
                        },
                    )

            yield create_sse_message(
                "ai_answer_end",
                {
                    "sections": parse_markdown_into_sections_from_hash_sign(buffer)
                    or {},
                    "analysis": buffer,
                    "instructions": runbooks or [],
                },
            )

        messages = [
            {"role": "system", "content": system_prompt},
            {"role": "user", "content": user_prompt},
        ]
        perf_timing = PerformanceTiming("tool_calling_llm.call")
        tools = self.tool_executor.get_all_tools_openai_format()
        perf_timing.measure("get_all_tools_openai_format")
        i = 0
        while i < self.max_steps:
            i += 1
            perf_timing.measure(f"start iteration {i}")
            logging.debug(f"running iteration {i}")

            tools = [] if i == self.max_steps - 1 else tools
            tool_choice = None if tools == [] else "auto"

            total_tokens = self.llm.count_tokens_for_message(messages)  # type: ignore
            max_context_size = self.llm.get_context_window_size()
            maximum_output_token = self.llm.get_maximum_output_token()
            perf_timing.measure("count tokens")

            if (total_tokens + maximum_output_token) > max_context_size:
                logging.warning("Token limit exceeded. Truncating tool responses.")
                messages = self.truncate_messages_to_fit_context(
                    messages, max_context_size, maximum_output_token
                )
                perf_timing.measure("truncate_messages_to_fit_context")

            logging.debug(f"sending messages={messages}\n\ntools={tools}")
            try:
                if stream:
                    response = requests.post(
                        f"{ROBUSTA_API_ENDPOINT}/chat/completions",
                        json={
                            "messages": parse_messages_tags(messages),  # type: ignore
                            "tools": tools,
                            "tool_choice": tool_choice,
                            "response_format": response_format,
                            "stream": True,
                            "drop_param": True,
                        },
                        headers={"Authorization": f"Bearer {self.llm.api_key}"},  # type: ignore
                        stream=True,
                    )
                    response.raise_for_status()
                    it = response.iter_content(chunk_size=None, decode_unicode=True)
                    peek_chunk = from_json(next(it))
                    tools = peek_chunk.get("tool_calls")

                    if not tools:
                        yield from stream_analysis(it, peek_chunk)
                        perf_timing.measure("llm.completion")
                        return

                    response_message = Message(**peek_chunk)
                    tools_to_call = response_message.tool_calls
                else:
                    full_response = self.llm.completion(
                        messages=parse_messages_tags(messages),  # type: ignore
                        tools=tools,
                        tool_choice=tool_choice,
                        response_format=response_format,
                        stream=False,
                        drop_params=True,
                    )
                    perf_timing.measure("llm.completion")

                    response_message = full_response.choices[0].message  # type: ignore
                    if response_message and response_format:
                        # Litellm API is bugged. Stringify and parsing ensures all attrs of the choice are available.
                        dict_response = json.loads(full_response.to_json())  # type: ignore
                        incorrect_tool_call = is_response_an_incorrect_tool_call(
                            sections, dict_response.get("choices", [{}])[0]
                        )

                        if incorrect_tool_call:
                            logging.warning(
                                "Detected incorrect tool call. Structured output will be disabled. This can happen on models that do not support tool calling. For Azure AI, make sure the model name contains 'gpt-4o'. To disable this holmes behaviour, set REQUEST_STRUCTURED_OUTPUT_FROM_LLM to `false`."
                            )
                            # disable structured output going forward and and retry
                            response_format = None
                            i -= 1
                            continue

                    tools_to_call = getattr(response_message, "tool_calls", None)
                    if not tools_to_call:
                        (text_response, sections) = process_response_into_sections(  # type: ignore
                            response_message.content
                        )

                        yield create_sse_message(
                            "ai_answer_end",
                            {
                                "sections": sections or {},
                                "analysis": text_response,
                                "instructions": runbooks or [],
                            },
                        )
                        return
            # catch a known error that occurs with Azure and replace the error message with something more obvious to the user
            except BadRequestError as e:
                if "Unrecognized request arguments supplied: tool_choice, tools" in str(
                    e
                ):
                    raise Exception(
                        "The Azure model you chose is not supported. Model version 1106 and higher required."
                    )
            except Exception:
                raise

            messages.append(
                response_message.model_dump(
                    exclude_defaults=True, exclude_unset=True, exclude_none=True
                )
            )

            perf_timing.measure("pre-tool-calls")
            with concurrent.futures.ThreadPoolExecutor(max_workers=16) as executor:
                futures = []
                for t in tools_to_call:  # type: ignore
                    futures.append(executor.submit(self._invoke_tool, t))  # type: ignore
                    yield create_sse_message(
                        "start_tool_calling", {"tool_name": t.function.name, "id": t.id}
                    )

                for future in concurrent.futures.as_completed(futures):
                    tool_call_result: ToolCallResult = future.result()

                    message_to_append = tool_call_result.as_tool_call_message()

                    messages.append(message_to_append)

                    perf_timing.measure(f"tool completed {tool_call_result.tool_name}")

<<<<<<< HEAD
                    # TODO: remove this after FE is ready
                    # TODO: fix this on the FE side, so we have either `content` or `result` for both streaming and non-streaming responses
                    if HOLMES_STRUCTURED_OUTPUT_CONVERSION_FEATURE_FLAG:
                        result_dict = {
                            "tool_call_id": tool_call_result.tool_call_id,
                            "role": "tool",
                            "name": tool_call_result.tool_name,
                            "content": tool_response_content,
                        }
                    else:
                        result_dict = {
                            "tool_call_id": tool_call_result.tool_call_id,
                            "role": "tool",
                            "name": tool_call_result.tool_name,
                            "content": tool_call_result.result.model_dump(),  # type: ignore
                        }

                    yield create_sse_message("tool_calling_result", result_dict)
=======
                    streaming_result_dict = (
                        tool_call_result.as_streaming_tool_result_response()
                    )

                    yield create_sse_message(
                        "tool_calling_result", streaming_result_dict
                    )
>>>>>>> 13d40945


# TODO: consider getting rid of this entirely and moving templating into the cmds in holmes.py
class IssueInvestigator(ToolCallingLLM):
    """
    Thin wrapper around ToolCallingLLM which:
    1) Provides a default prompt for RCA
    2) Accepts Issue objects
    3) Looks up and attaches runbooks
    """

    def __init__(
        self,
        tool_executor: ToolExecutor,
        runbook_manager: RunbookManager,
        max_steps: int,
        llm: LLM,
    ):
        super().__init__(tool_executor, max_steps, llm)
        self.runbook_manager = runbook_manager

    def investigate(
        self,
        issue: Issue,
        prompt: str,
        instructions: Optional[ResourceInstructions],
        console: Optional[Console] = None,
        global_instructions: Optional[Instructions] = None,
        post_processing_prompt: Optional[str] = None,
        sections: Optional[InputSectionsDataType] = None,
    ) -> LLMResult:
        runbooks = self.runbook_manager.get_instructions_for_issue(issue)

        request_structured_output_from_llm = True
        response_format = None

        # This section is about setting vars to request the LLM to return structured output.
        # It does not mean that Holmes will not return structured sections for investigation as it is
        # capable of splitting the markdown into sections
        if not sections or len(sections) == 0:
            # If no sections are passed, we will not ask the LLM for structured output
            sections = DEFAULT_SECTIONS
            request_structured_output_from_llm = False
            logging.info(
                "No section received from the client. Default sections will be used."
            )
        elif self.llm.model and self.llm.model.startswith("bedrock"):
            # Structured output does not work well with Bedrock Anthropic Sonnet 3.5 through litellm
            request_structured_output_from_llm = False

        if not REQUEST_STRUCTURED_OUTPUT_FROM_LLM:
            request_structured_output_from_llm = False

        if request_structured_output_from_llm:
            response_format = get_output_format_for_investigation(sections)
            logging.info("Structured output is enabled for this request")
        else:
            logging.info("Structured output is disabled for this request")

        if instructions is not None and instructions.instructions:
            runbooks.extend(instructions.instructions)

        if console and runbooks:
            console.print(
                f"[bold]Analyzing with {len(runbooks)} runbooks: {runbooks}[/bold]"
            )
        elif console:
            console.print(
                "[bold]No runbooks found for this issue. Using default behaviour. (Add runbooks to guide the investigation.)[/bold]"
            )

        system_prompt = load_and_render_prompt(
            prompt,
            {
                "issue": issue,
                "sections": sections,
                "structured_output": request_structured_output_from_llm,
                "toolsets": self.tool_executor.toolsets,
            },
        )

        if instructions is not None and len(instructions.documents) > 0:
            docPrompts = []
            for document in instructions.documents:
                docPrompts.append(
                    f"* fetch information from this URL: {document.url}\n"
                )
            runbooks.extend(docPrompts)

        user_prompt = ""
        if runbooks:
            for runbook_str in runbooks:
                user_prompt += f"* {runbook_str}\n"

            user_prompt = f'My instructions to check \n"""{user_prompt}"""'

        user_prompt = add_global_instructions_to_user_prompt(
            user_prompt, global_instructions
        )
        user_prompt = f"{user_prompt}\n This is context from the issue {issue.raw}"

        logging.debug(
            "Rendered system prompt:\n%s", textwrap.indent(system_prompt, "    ")
        )
        logging.debug("Rendered user prompt:\n%s", textwrap.indent(user_prompt, "    "))

        res = self.prompt_call(
            system_prompt,
            user_prompt,
            post_processing_prompt,
            response_format=response_format,
            sections=sections,
        )
        res.instructions = runbooks
        return res


def create_sse_message(event_type: str, data: dict = {}):
    return f"event: {event_type}\ndata: {json.dumps(data)}\n\n"<|MERGE_RESOLUTION|>--- conflicted
+++ resolved
@@ -611,26 +611,6 @@
 
                     perf_timing.measure(f"tool completed {tool_call_result.tool_name}")
 
-<<<<<<< HEAD
-                    # TODO: remove this after FE is ready
-                    # TODO: fix this on the FE side, so we have either `content` or `result` for both streaming and non-streaming responses
-                    if HOLMES_STRUCTURED_OUTPUT_CONVERSION_FEATURE_FLAG:
-                        result_dict = {
-                            "tool_call_id": tool_call_result.tool_call_id,
-                            "role": "tool",
-                            "name": tool_call_result.tool_name,
-                            "content": tool_response_content,
-                        }
-                    else:
-                        result_dict = {
-                            "tool_call_id": tool_call_result.tool_call_id,
-                            "role": "tool",
-                            "name": tool_call_result.tool_name,
-                            "content": tool_call_result.result.model_dump(),  # type: ignore
-                        }
-
-                    yield create_sse_message("tool_calling_result", result_dict)
-=======
                     streaming_result_dict = (
                         tool_call_result.as_streaming_tool_result_response()
                     )
@@ -638,7 +618,6 @@
                     yield create_sse_message(
                         "tool_calling_result", streaming_result_dict
                     )
->>>>>>> 13d40945
 
 
 # TODO: consider getting rid of this entirely and moving templating into the cmds in holmes.py
