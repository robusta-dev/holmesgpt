--- conflicted
+++ resolved
@@ -34,11 +34,7 @@
     is_response_an_incorrect_tool_call,
 )
 from holmes.core.issue import Issue
-<<<<<<< HEAD
-from holmes.core.llm import CONTEXT_WINDOW_COMPACTION_THRESHOLD_PCT, LLM, get_llm_usage
-=======
-from holmes.core.llm import LLM
->>>>>>> 6f8857a4
+from holmes.core.llm import CONTEXT_WINDOW_COMPACTION_THRESHOLD_PCT, LLM
 from holmes.core.performance_timing import PerformanceTiming
 from holmes.core.resource_instruction import ResourceInstructions
 from holmes.core.runbooks import RunbookManager
@@ -928,27 +924,21 @@
             tools = None if i == max_steps else tools
             tool_choice = "auto" if tools else None
 
-<<<<<<< HEAD
-            initial_total_tokens = self.llm.count_tokens_for_message(messages)  # type: ignore
-=======
-            tokens = self.llm.count_tokens(messages=messages, tools=tools)  # type: ignore
->>>>>>> 6f8857a4
+            initial_tokens = self.llm.count_tokens(messages=messages, tools=tools)  # type: ignore
             max_context_size = self.llm.get_context_window_size()
             maximum_output_token = self.llm.get_maximum_output_token()
-            if (initial_total_tokens + maximum_output_token) > (
+            if (initial_tokens.total_tokens + maximum_output_token) > (
                 max_context_size * CONTEXT_WINDOW_COMPACTION_THRESHOLD_PCT / 100
             ):
                 compacted_messages = compact_conversation_history(
                     original_conversation_history=messages, llm=self.llm
                 )
-                compacted_total_tokens = self.llm.count_tokens_for_message(
-                    compacted_messages
-                )
-
-<<<<<<< HEAD
-                if compacted_total_tokens < initial_total_tokens:
+                compacted_tokens = self.llm.count_tokens(compacted_messages)
+                compacted_total_tokens = compacted_tokens.total_tokens
+
+                if compacted_total_tokens < initial_tokens.total_tokens:
                     messages = compacted_messages
-                    compaction_message = f"The conversation history has been compacted from {initial_total_tokens} to {compacted_total_tokens} tokens"
+                    compaction_message = f"The conversation history has been compacted from {initial_tokens.total_tokens} to {compacted_total_tokens} tokens"
                     logging.info(compaction_message)
                     yield StreamMessage(
                         event=StreamEvents.CONVERSATION_HISTORY_COMPACTED,
@@ -956,7 +946,7 @@
                             "content": compaction_message,
                             "messages": compacted_messages,
                             "metadata": {
-                                "initial_tokens": initial_total_tokens,
+                                "initial_tokens": initial_tokens.total_tokens,
                                 "compacted_tokens": compacted_total_tokens,
                             },
                         },
@@ -967,16 +957,12 @@
                     )
                 else:
                     logging.debug(
-                        f"Failed to reduce token count when compacting conversation history. Original tokens:{initial_total_tokens}. Compacted tokens:{compacted_total_tokens}"
-                    )
-
-            initial_total_tokens = self.llm.count_tokens_for_message(messages)  # type: ignore
-            if (initial_total_tokens + maximum_output_token) > max_context_size:
+                        f"Failed to reduce token count when compacting conversation history. Original tokens:{initial_tokens.total_tokens}. Compacted tokens:{compacted_total_tokens}"
+                    )
+
+            tokens = self.llm.count_tokens(messages=messages, tools=tools)  # type: ignore
+            if (tokens.total_tokens + maximum_output_token) > max_context_size:
                 # Compaction was not sufficient. Truncating messages.
-=======
-            if (tokens.total_tokens + maximum_output_token) > max_context_size:
-                logging.warning("Token limit exceeded. Truncating tool responses.")
->>>>>>> 6f8857a4
                 truncated_res = self.truncate_messages_to_fit_context(
                     messages, max_context_size, maximum_output_token
                 )
