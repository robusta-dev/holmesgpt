--- conflicted
+++ resolved
@@ -2,12 +2,9 @@
 import json
 import logging
 import textwrap
-<<<<<<< HEAD
 import uuid
 from typing import Dict, List, Optional, Type, Union, Callable
-=======
-from typing import Dict, List, Optional, Type, Union
->>>>>>> fe4b771a
+
 
 import sentry_sdk
 from openai import BadRequestError
@@ -290,13 +287,11 @@
         self.max_steps = max_steps
         self.tracer = tracer
         self.llm = llm
-<<<<<<< HEAD
         self.investigation_id = str(uuid.uuid4())
         self.approval_callback: Optional[
             Callable[[StructuredToolResult], tuple[bool, Optional[str]]]
         ] = None
-=======
->>>>>>> fe4b771a
+
 
     def prompt_call(
         self,
