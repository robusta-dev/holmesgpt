import concurrent.futures
import json
import logging
import textwrap
from typing import List, Optional, Dict, Type, Union
<<<<<<< HEAD
from holmes.core.investigation_structured_output import (
    DEFAULT_SECTIONS,
    get_output_format_for_investigation,
    combine_sections,
)
=======
from holmes.core.investigation_structured_output import DEFAULT_SECTIONS, InputSectionsDataType, get_output_format_for_investigation
>>>>>>> e04a5cdc
from holmes.core.performance_timing import PerformanceTiming
from holmes.utils.tags import format_tags_in_string, parse_messages_tags
from holmes.plugins.prompts import load_and_render_prompt
from holmes.core.llm import LLM
from openai import BadRequestError
from openai._types import NOT_GIVEN
from openai.types.chat.chat_completion_message_tool_call import (
    ChatCompletionMessageToolCall,
)
from pydantic import BaseModel
from rich.console import Console

from holmes.core.issue import Issue
from holmes.core.runbooks import RunbookManager
from holmes.core.tools import ToolExecutor


class ToolCallResult(BaseModel):
    tool_call_id: str
    tool_name: str
    description: str
    result: str

class LLMResult(BaseModel):
    tool_calls: Optional[List[ToolCallResult]] = None
    result: Optional[str] = None
    unprocessed_result: Optional[str] = None
    instructions: List[str] = []
    # TODO: clean up these two
    prompt: Optional[str] = None
    messages: Optional[List[dict]] = None

    def get_tool_usage_summary(self):
        return "AI used info from issue and " + ",".join(
            [f"`{tool_call.description}`" for tool_call in self.tool_calls]
        )


class ResourceInstructionDocument(BaseModel):
    """Represents context necessary for an investigation in the form of a URL
    It is expected that Holmes will use that URL to fetch additional context about an error.
    This URL can for example be the location of a runbook
    """

    url: str


class Instructions(BaseModel):
    instructions: List[str] = []


class ResourceInstructions(BaseModel):
    instructions: List[str] = []
    documents: List[ResourceInstructionDocument] = []


class ToolCallingLLM:
    llm: LLM

    def __init__(self, tool_executor: ToolExecutor, max_steps: int, llm: LLM):
        self.tool_executor = tool_executor
        self.max_steps = max_steps
        self.llm = llm

    def prompt_call(
        self,
        system_prompt: str,
        user_prompt: str,
        post_process_prompt: Optional[str] = None,
        response_format: Optional[Union[dict, Type[BaseModel]]] = None,
    ) -> LLMResult:
        messages = [
            {"role": "system", "content": system_prompt},
            {"role": "user", "content": user_prompt},
        ]
        return self.call(
            messages, post_process_prompt, response_format, user_prompt=user_prompt
        )

    def messages_call(
        self,
        messages: List[Dict[str, str]],
        post_process_prompt: Optional[str] = None,
        response_format: Optional[Union[dict, Type[BaseModel]]] = None,
    ) -> LLMResult:
        return self.call(messages, post_process_prompt, response_format)

    def call(
        self,
        messages: List[Dict[str, str]],
        post_process_prompt: Optional[str] = None,
        response_format: Optional[Union[dict, Type[BaseModel]]] = None,
        user_prompt: Optional[str] = None,
    ) -> LLMResult:
        perf_timing = PerformanceTiming("tool_calling_llm.call")
        tool_calls = []
        tools = self.tool_executor.get_all_tools_openai_format()
        perf_timing.measure("get_all_tools_openai_format")
        for i in range(self.max_steps):
            perf_timing.measure(f"start iteration {i}")
            logging.debug(f"running iteration {i}")
            # on the last step we don't allow tools - we want to force a reply, not a request to run another tool
            tools = NOT_GIVEN if i == self.max_steps - 1 else tools
            tool_choice = NOT_GIVEN if tools == NOT_GIVEN else "auto"

            total_tokens = self.llm.count_tokens_for_message(messages)
            max_context_size = self.llm.get_context_window_size()
            maximum_output_token = self.llm.get_maximum_output_token()
            perf_timing.measure("count tokens")

            if (total_tokens + maximum_output_token) > max_context_size:
                logging.warning("Token limit exceeded. Truncating tool responses.")
                messages = self.truncate_messages_to_fit_context(
                    messages, max_context_size, maximum_output_token
                )
                perf_timing.measure("truncate_messages_to_fit_context")

            logging.debug(f"sending messages={messages}\n\ntools={tools}")
            try:
                full_response = self.llm.completion(
                    messages=parse_messages_tags(messages),
                    tools=tools,
                    tool_choice=tool_choice,
                    temperature=0.00000001,
                    response_format=response_format,
                    drop_params=True,
                )
                logging.debug(f"got response {full_response.to_json()}")

                perf_timing.measure("llm.completion")
            # catch a known error that occurs with Azure and replace the error message with something more obvious to the user
            except BadRequestError as e:
                if "Unrecognized request arguments supplied: tool_choice, tools" in str(
                    e
                ):
                    raise Exception(
                        "The Azure model you chose is not supported. Model version 1106 and higher required."
                    )
                else:
                    raise
            response = full_response.choices[0]
            response_message = response.message
            messages.append(
                response_message.model_dump(
                    exclude_defaults=True, exclude_unset=True, exclude_none=True
                )
            )

            tools_to_call = getattr(response_message, "tool_calls", None)
            text_response = response_message.content
<<<<<<< HEAD
            sections: Optional[Dict[str, str]] = None
            if isinstance(text_response, str):
                try:
                    parsed_json = json.loads(text_response)
                    text_response = parsed_json
                except json.JSONDecodeError:
                    pass
            if not isinstance(text_response, str):
                sections = text_response
                text_response = combine_sections(sections)
=======
>>>>>>> e04a5cdc

            if not tools_to_call:
                # For chatty models post process and summarize the result
                # this only works for calls where user prompt is explicitly passed through
                if post_process_prompt and user_prompt:
                    logging.info("Running post processing on investigation.")
                    raw_response = text_response
                    post_processed_response = self._post_processing_call(
                        prompt=user_prompt,
                        investigation=raw_response,
                        user_prompt=post_process_prompt,
                    )

                    perf_timing.end()
                    return LLMResult(
                        result=post_processed_response,
                        unprocessed_result=raw_response,
                        tool_calls=tool_calls,
                        prompt=json.dumps(messages, indent=2),
                        messages=messages,
                    )

                perf_timing.end()
                return LLMResult(
                    result=text_response,
                    tool_calls=tool_calls,
                    prompt=json.dumps(messages, indent=2),
                    messages=messages,
                )

            perf_timing.measure("pre-tool-calls")
            with concurrent.futures.ThreadPoolExecutor(max_workers=16) as executor:
                futures = []
                for t in tools_to_call:
                    futures.append(executor.submit(self._invoke_tool, t))

                for future in concurrent.futures.as_completed(futures):
                    tool_call_result: ToolCallResult = future.result()
                    tool_calls.append(tool_call_result)
                    messages.append(
                        {
                            "tool_call_id": tool_call_result.tool_call_id,
                            "role": "tool",
                            "name": tool_call_result.tool_name,
                            "content": tool_call_result.result,
                        }
                    )
                    perf_timing.measure(f"tool completed {tool_call_result.tool_name}")

    def _invoke_tool(
        self, tool_to_call: ChatCompletionMessageToolCall
    ) -> ToolCallResult:
        tool_name = tool_to_call.function.name
        tool_params = None
        try:
            tool_params = json.loads(tool_to_call.function.arguments)
        except Exception:
            logging.warning(
                f"Failed to parse arguments for tool: {tool_name}. args: {tool_to_call.function.arguments}"
            )
        tool_call_id = tool_to_call.id
        tool = self.tool_executor.get_tool_by_name(tool_name)

        if (not tool) or (tool_params is None):
            logging.warning(
                f"Skipping tool execution for {tool_name}: args: {tool_to_call.function.arguments}"
            )
            return ToolCallResult(
                tool_call_id=tool_call_id,
                tool_name=tool_name,
                description="NA",
                result="NA",
            )

        tool_response = tool.invoke(tool_params)

        return ToolCallResult(
            tool_call_id=tool_call_id,
            tool_name=tool_name,
            description=tool.get_parameterized_one_liner(tool_params),
            result=tool_response,
        )

    @staticmethod
    def __load_post_processing_user_prompt(
        input_prompt, investigation, user_prompt: Optional[str] = None
    ) -> str:
        if not user_prompt:
            user_prompt = "builtin://generic_post_processing.jinja2"
        return load_and_render_prompt(
            user_prompt, {"investigation": investigation, "prompt": input_prompt}
        )

    def _post_processing_call(
        self,
        prompt,
        investigation,
        user_prompt: Optional[str] = None,
        system_prompt: str = "You are an AI assistant summarizing Kubernetes issues.",
    ) -> Optional[str]:
        try:
            user_prompt = ToolCallingLLM.__load_post_processing_user_prompt(
                prompt, investigation, user_prompt
            )

            logging.debug(f'Post processing prompt:\n"""\n{user_prompt}\n"""')
            messages = [
                {
                    "role": "system",
                    "content": system_prompt,
                },
                {
                    "role": "user",
                    "content": format_tags_in_string(user_prompt),
                },
            ]
            full_response = self.llm.completion(messages=messages, temperature=0)
            logging.debug(f"Post processing response {full_response}")
            return full_response.choices[0].message.content
        except Exception:
            logging.exception("Failed to run post processing", exc_info=True)
            return investigation

    def truncate_messages_to_fit_context(
        self, messages: list, max_context_size: int, maximum_output_token: int
    ) -> list:
        messages_except_tools = [
            message for message in messages if message["role"] != "tool"
        ]
        message_size_without_tools = self.llm.count_tokens_for_message(
            messages_except_tools
        )

        tool_call_messages = [
            message for message in messages if message["role"] == "tool"
        ]

        if message_size_without_tools >= (max_context_size - maximum_output_token):
            logging.error(
                f"The combined size of system_prompt and user_prompt ({message_size_without_tools} tokens) exceeds the model's context window for input."
            )
            raise Exception(
                f"The combined size of system_prompt and user_prompt ({message_size_without_tools} tokens) exceeds the model's context window for input."
            )

        tool_size = min(
            10000,
            int(
                (max_context_size - message_size_without_tools - maximum_output_token)
                / len(tool_call_messages)
            ),
        )

        for message in messages:
            if message["role"] == "tool":
                message["content"] = message["content"][:tool_size]
        return messages


# TODO: consider getting rid of this entirely and moving templating into the cmds in holmes.py
class IssueInvestigator(ToolCallingLLM):
    """
    Thin wrapper around ToolCallingLLM which:
    1) Provides a default prompt for RCA
    2) Accepts Issue objects
    3) Looks up and attaches runbooks
    """

    def __init__(
        self,
        tool_executor: ToolExecutor,
        runbook_manager: RunbookManager,
        max_steps: int,
        llm: LLM,
    ):
        super().__init__(tool_executor, max_steps, llm)
        self.runbook_manager = runbook_manager

    def investigate(
        self,
        issue: Issue,
        prompt: str,
        instructions: Optional[ResourceInstructions],
        console: Optional[Console] = None,
        global_instructions: Optional[Instructions] = None,
        post_processing_prompt: Optional[str] = None,
<<<<<<< HEAD
        sections: Optional[Dict[str, str]] = None,
=======
        sections: Optional[InputSectionsDataType] = None
>>>>>>> e04a5cdc
    ) -> LLMResult:
        runbooks = self.runbook_manager.get_instructions_for_issue(issue)

        if not sections or len(sections) == 0:
            sections = DEFAULT_SECTIONS

        if instructions is not None and instructions.instructions:
            runbooks.extend(instructions.instructions)

        if console and runbooks:
            console.print(
                f"[bold]Analyzing with {len(runbooks)} runbooks: {runbooks}[/bold]"
            )
        elif console:
            console.print(
                "[bold]No runbooks found for this issue. Using default behaviour. (Add runbooks to guide the investigation.)[/bold]"
            )
        system_prompt = load_and_render_prompt(
            prompt, {"issue": issue, "sections": sections}
        )

        if instructions is not None and len(instructions.documents) > 0:
            docPrompts = []
            for document in instructions.documents:
                docPrompts.append(
                    f"* fetch information from this URL: {document.url}\n"
                )
            runbooks.extend(docPrompts)

        user_prompt = ""
        if runbooks:
            for runbook_str in runbooks:
                user_prompt += f"* {runbook_str}\n"

            user_prompt = f'My instructions to check \n"""{user_prompt}"""'

        if (
            global_instructions
            and global_instructions.instructions
            and len(global_instructions.instructions[0]) > 0
        ):
            user_prompt += f"\n\nGlobal Instructions (use only if relevant): {global_instructions.instructions[0]}\n"

        user_prompt = f"{user_prompt}\n This is context from the issue {issue.raw}"

        logging.debug(
            "Rendered system prompt:\n%s", textwrap.indent(system_prompt, "    ")
        )
        logging.debug("Rendered user prompt:\n%s", textwrap.indent(user_prompt, "    "))

        res = self.prompt_call(
            system_prompt,
            user_prompt,
            post_processing_prompt,
            response_format=get_output_format_for_investigation(sections),
        )
        res.instructions = runbooks
        return res<|MERGE_RESOLUTION|>--- conflicted
+++ resolved
@@ -3,15 +3,11 @@
 import logging
 import textwrap
 from typing import List, Optional, Dict, Type, Union
-<<<<<<< HEAD
 from holmes.core.investigation_structured_output import (
     DEFAULT_SECTIONS,
+    InputSectionsDataType,
     get_output_format_for_investigation,
-    combine_sections,
 )
-=======
-from holmes.core.investigation_structured_output import DEFAULT_SECTIONS, InputSectionsDataType, get_output_format_for_investigation
->>>>>>> e04a5cdc
 from holmes.core.performance_timing import PerformanceTiming
 from holmes.utils.tags import format_tags_in_string, parse_messages_tags
 from holmes.plugins.prompts import load_and_render_prompt
@@ -34,6 +30,7 @@
     tool_name: str
     description: str
     result: str
+
 
 class LLMResult(BaseModel):
     tool_calls: Optional[List[ToolCallResult]] = None
@@ -162,19 +159,6 @@
 
             tools_to_call = getattr(response_message, "tool_calls", None)
             text_response = response_message.content
-<<<<<<< HEAD
-            sections: Optional[Dict[str, str]] = None
-            if isinstance(text_response, str):
-                try:
-                    parsed_json = json.loads(text_response)
-                    text_response = parsed_json
-                except json.JSONDecodeError:
-                    pass
-            if not isinstance(text_response, str):
-                sections = text_response
-                text_response = combine_sections(sections)
-=======
->>>>>>> e04a5cdc
 
             if not tools_to_call:
                 # For chatty models post process and summarize the result
@@ -361,11 +345,7 @@
         console: Optional[Console] = None,
         global_instructions: Optional[Instructions] = None,
         post_processing_prompt: Optional[str] = None,
-<<<<<<< HEAD
-        sections: Optional[Dict[str, str]] = None,
-=======
-        sections: Optional[InputSectionsDataType] = None
->>>>>>> e04a5cdc
+        sections: Optional[InputSectionsDataType] = None,
     ) -> LLMResult:
         runbooks = self.runbook_manager.get_instructions_for_issue(issue)
 
