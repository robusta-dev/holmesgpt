--- conflicted
+++ resolved
@@ -397,10 +397,7 @@
                             self._invoke_tool,
                             tool_to_call=t,
                             previous_tool_calls=tool_calls,
-<<<<<<< HEAD
                             trace_span=trace_span,
-=======
->>>>>>> 32f8f12b
                             tool_number=tool_index,
                         )
                     )
@@ -413,24 +410,15 @@
 
                     perf_timing.measure(f"tool completed {tool_call_result.tool_name}")
 
-<<<<<<< HEAD
-            # Add a blank line after all tools in this batch complete
-            if tools_to_call:
-                logging.info("")
-=======
                 # Add a blank line after all tools in this batch complete
                 if tools_to_call:
                     logging.info("")
->>>>>>> 32f8f12b
 
     def _invoke_tool(
         self,
         tool_to_call: ChatCompletionMessageToolCall,
         previous_tool_calls: list[dict],
-<<<<<<< HEAD
         trace_span=DummySpan(),
-=======
->>>>>>> 32f8f12b
         tool_number=None,
     ) -> ToolCallResult:
         tool_name = tool_to_call.function.name
