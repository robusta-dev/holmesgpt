--- conflicted
+++ resolved
@@ -3,20 +3,19 @@
 import logging
 import textwrap
 import os
-<<<<<<< HEAD
 from typing import List, Optional, Dict
 from holmes.plugins.prompts import load_and_render_prompt
 import litellm
-=======
 from typing import List, Optional
 from holmes.core.llm import LLM
 from holmes.plugins.prompts import load_and_render_prompt
 import jinja2
 from enum import Enum
->>>>>>> d14ccbfa
 from openai import BadRequestError
 from openai._types import NOT_GIVEN
-from openai.types.chat.chat_completion_message_tool_call import ChatCompletionMessageToolCall
+from openai.types.chat.chat_completion_message_tool_call import (
+    ChatCompletionMessageToolCall,
+)
 from pydantic import BaseModel
 from rich.console import Console
 from holmes.common.env_vars import ROBUSTA_AI, ROBUSTA_API_ENDPOINT
@@ -24,6 +23,7 @@
 from holmes.core.issue import Issue
 from holmes.core.runbooks import RunbookManager
 from holmes.core.tools import ToolExecutor
+
 
 class ToolCallResult(BaseModel):
     tool_call_id: str
@@ -31,6 +31,7 @@
     description: str
     result: str
 
+
 class LLMResult(BaseModel):
     tool_calls: Optional[List[ToolCallResult]] = None
     result: Optional[str] = None
@@ -46,12 +47,15 @@
             [f"`{tool_call.description}`" for tool_call in self.tool_calls]
         )
 
+
 class ResourceInstructionDocument(BaseModel):
-    """ Represents context necessary for an investigation in the form of a URL
+    """Represents context necessary for an investigation in the form of a URL
     It is expected that Holmes will use that URL to fetch additional context about an error.
     This URL can for example be the location of a runbook
     """
+
     url: str
+
 
 class ResourceInstructions(BaseModel):
     instructions: List[str] = []
@@ -62,118 +66,43 @@
 
     llm: LLM
 
-    def __init__(
-        self,
-        tool_executor: ToolExecutor,
-        max_steps: int,
-        llm: LLM
-    ):
+    def __init__(self, tool_executor: ToolExecutor, max_steps: int, llm: LLM):
         self.tool_executor = tool_executor
         self.max_steps = max_steps
-<<<<<<< HEAD
-        self.model = model
-        self.api_key = api_key
-        self.base_url = None
-
-        if ROBUSTA_AI:
-            self.base_url = ROBUSTA_API_ENDPOINT
-
-        self.check_llm(self.model, self.api_key)
-
-    def check_llm(self, model, api_key):
-        logging.debug(f"Checking LiteLLM model {model}")
-        # TODO: this WAS a hack to get around the fact that we can't pass in an api key to litellm.validate_environment
-        # so without this hack it always complains that the environment variable for the api key is missing
-        # to fix that, we always set an api key in the standard format that litellm expects (which is ${PROVIDER}_API_KEY)
-        # TODO: we can now handle this better - see https://github.com/BerriAI/litellm/issues/4375#issuecomment-2223684750
-        lookup = litellm.get_llm_provider(self.model)
-        if not lookup:
-            raise Exception(f"Unknown provider for model {model}")
-        provider = lookup[1]
-        api_key_env_var = f"{provider.upper()}_API_KEY"
-        if api_key:
-            os.environ[api_key_env_var] = api_key
-        model_requirements = litellm.validate_environment(model=model)
-        if not model_requirements["keys_in_environment"]:
-            raise Exception(f"model {model} requires the following environment variables: {model_requirements['missing_keys']}")
-
-    def _strip_model_prefix(self) -> str:
-        """
-        Helper function to strip 'openai/' prefix from model name if it exists.
-        model cost is taken from here which does not have the openai prefix
-        https://raw.githubusercontent.com/BerriAI/litellm/main/model_prices_and_context_window.json
-        """
-        model_name = self.model
-        if model_name.startswith('openai/'):
-            model_name = model_name[len('openai/'):]  # Strip the 'openai/' prefix
-        elif model_name.startswith('bedrock/'):
-            model_name = model_name[len('bedrock/'):]  # Strip the 'bedrock/' prefix
-        return model_name
-
-
-        # this unfortunately does not seem to work for azure if the deployment name is not a well-known model name
-        #if not litellm.supports_function_calling(model=model):
-        #    raise Exception(f"model {model} does not support function calling. You must use HolmesGPT with a model that supports function calling.")
-    def get_context_window_size(self) -> int:
-        if OVERRIDE_MAX_CONTENT_SIZE:
-            logging.debug(f"Using override OVERRIDE_MAX_CONTENT_SIZE {OVERRIDE_MAX_CONTENT_SIZE}")
-            return OVERRIDE_MAX_CONTENT_SIZE
-
-        model_name = os.environ.get("MODEL_TYPE", self._strip_model_prefix())
-        try:
-            return litellm.model_cost[model_name]['max_input_tokens']
-        except Exception as e:
-            logging.warning(f"Couldn't find model's name {model_name} in litellm's model list, fallback to 128k tokens for max_input_tokens")
-            return 128000
-
-    def count_tokens_for_message(self, messages: list[dict]) -> int:
-        return litellm.token_counter(model=self.model,
-                                     messages=messages)
-
-    def get_maximum_output_token(self) -> int:
-        if OVERRIDE_MAX_OUTPUT_TOKEN:
-            logging.debug(f"Using OVERRIDE_MAX_OUTPUT_TOKEN {OVERRIDE_MAX_OUTPUT_TOKEN}")
-            return OVERRIDE_MAX_OUTPUT_TOKEN
-        model_name = os.environ.get("MODEL_TYPE", self._strip_model_prefix())
-        try:
-            return litellm.model_cost[model_name]['max_output_tokens']
-        except Exception as e:
-            logging.warning(f"Couldn't find model's name {model_name} in litellm's model list, fallback to 4096 tokens for max_output_tokens")
-            return 4096
-    
+        self.llm = llm
+
     def prompt_call(
-    self,
-    system_prompt: str,
-    user_prompt: str,
-    post_process_prompt: Optional[str] = None,
-    response_format: Optional[dict] = None,
-        ) -> LLMResult:
-=======
-        self.llm = llm
-
-    def call(self, system_prompt, user_prompt, post_process_prompt: Optional[str] = None, response_format: dict = None) -> LLMResult:
->>>>>>> d14ccbfa
+        self,
+        system_prompt: str,
+        user_prompt: str,
+        post_process_prompt: Optional[str] = None,
+        response_format: Optional[dict] = None,
+    ) -> LLMResult:
         messages = [
-        {"role": "system", "content": system_prompt},
-        {"role": "user", "content": user_prompt},
-    ]
+            {"role": "system", "content": system_prompt},
+            {"role": "user", "content": user_prompt},
+        ]
         return self.call(
-        messages, post_process_prompt, response_format, user_prompt=user_prompt
-    )
+            messages, post_process_prompt, response_format, user_prompt=user_prompt
+        )
 
     def messages_call(
-    self,
-    messages: List[Dict[str, str]],
-    post_process_prompt: Optional[str] = None,
-    response_format: Optional[dict] = None,
+        self,
+        messages: List[Dict[str, str]],
+        post_process_prompt: Optional[str] = None,
+        response_format: Optional[dict] = None,
     ) -> LLMResult:
-        
+
         return self.call(messages, post_process_prompt, response_format)
 
-
-    def call(self, messages: List[Dict[str, str]], post_process_prompt: Optional[str] = None, response_format: dict = None,
-            user_prompt: Optional[str] = None,) -> LLMResult:
-        
+    def call(
+        self,
+        messages: List[Dict[str, str]],
+        post_process_prompt: Optional[str] = None,
+        response_format: dict = None,
+        user_prompt: Optional[str] = None,
+    ) -> LLMResult:
+
         tool_calls = []
         tools = self.tool_executor.get_all_tools_openai_format()
 
@@ -189,7 +118,9 @@
 
             if (total_tokens + maximum_output_token) > max_context_size:
                 logging.warning("Token limit exceeded. Truncating tool responses.")
-                messages = self.truncate_messages_to_fit_context(messages, max_context_size, maximum_output_token)
+                messages = self.truncate_messages_to_fit_context(
+                    messages, max_context_size, maximum_output_token
+                )
 
             logging.debug(f"sending messages {messages}")
             try:
@@ -199,12 +130,15 @@
                     tool_choice=tool_choice,
                     temperature=0.00000001,
                     response_format=response_format,
-                    drop_params=True
+                    drop_params=True,
                 )
                 logging.debug(f"got response {full_response}")
             # catch a known error that occurs with Azure and replace the error message with something more obvious to the user
             except BadRequestError as e:
-                if "Unrecognized request arguments supplied: tool_choice, tools" in str(e):
+                if (
+                    "Unrecognized request arguments supplied: tool_choice, tools"
+                    in str(e)
+                ):
                     raise Exception(
                         "The Azure model you chose is not supported. Model version 1106 and higher required."
                     )
@@ -222,28 +156,29 @@
 
             if not tools_to_call:
                 # For chatty models post process and summarize the result
-                if post_process_prompt:
+                # this only works for calls where user prompt is explicitly passed through
+                if post_process_prompt and user_prompt:
                     logging.info(f"Running post processing on investigation.")
                     raw_response = response_message.content
                     post_processed_response = self._post_processing_call(
-                                                    prompt=user_prompt,
-                                                    investigation=raw_response,
-                                                    user_prompt=post_process_prompt
-                                                )
+                        prompt=user_prompt,
+                        investigation=raw_response,
+                        user_prompt=post_process_prompt,
+                    )
 
                     return LLMResult(
                         result=post_processed_response,
-                        unprocessed_result = raw_response,
+                        unprocessed_result=raw_response,
                         tool_calls=tool_calls,
                         prompt=json.dumps(messages, indent=2),
-                        messages=messages
+                        messages=messages,
                     )
 
                 return LLMResult(
                     result=response_message.content,
                     tool_calls=tool_calls,
                     prompt=json.dumps(messages, indent=2),
-                    messages=messages
+                    messages=messages,
                 )
 
             with concurrent.futures.ThreadPoolExecutor(max_workers=16) as executor:
@@ -263,20 +198,31 @@
                         }
                     )
 
-    def _invoke_tool(self, tool_to_call: ChatCompletionMessageToolCall) -> ToolCallResult:
+    def _invoke_tool(
+        self, tool_to_call: ChatCompletionMessageToolCall
+    ) -> ToolCallResult:
         tool_name = tool_to_call.function.name
         tool_params = None
         try:
             tool_params = json.loads(tool_to_call.function.arguments)
         except Exception:
-            logging.warning(f"Failed to parse arguments for tool: {tool_name}. args: {tool_to_call.function.arguments}")
+            logging.warning(
+                f"Failed to parse arguments for tool: {tool_name}. args: {tool_to_call.function.arguments}"
+            )
 
         tool_call_id = tool_to_call.id
         tool = self.tool_executor.get_tool_by_name(tool_name)
 
         if (not tool) or (tool_params is None):
-            logging.warning(f"Skipping tool execution for {tool_name}: args: {tool_to_call.function.arguments}")
-            return ToolCallResult(tool_call_id=tool_call_id, tool_name=tool_name, description="NA", result="NA")
+            logging.warning(
+                f"Skipping tool execution for {tool_name}: args: {tool_to_call.function.arguments}"
+            )
+            return ToolCallResult(
+                tool_call_id=tool_call_id,
+                tool_name=tool_name,
+                description="NA",
+                result="NA",
+            )
 
         tool_response = tool.invoke(tool_params)
 
@@ -288,17 +234,28 @@
         )
 
     @staticmethod
-    def __load_post_processing_user_prompt(input_prompt, investigation, user_prompt: Optional[str] = None) -> str:
+    def __load_post_processing_user_prompt(
+        input_prompt, investigation, user_prompt: Optional[str] = None
+    ) -> str:
         if not user_prompt:
             user_prompt = "builtin://generic_post_processing.jinja2"
-        return load_and_render_prompt(user_prompt, {"investigation": investigation, "prompt": input_prompt})
-
-    def _post_processing_call(self, prompt, investigation, user_prompt: Optional[str] = None,
-                              system_prompt: str ="You are an AI assistant summarizing Kubernetes issues.") -> Optional[str]:
+        return load_and_render_prompt(
+            user_prompt, {"investigation": investigation, "prompt": input_prompt}
+        )
+
+    def _post_processing_call(
+        self,
+        prompt,
+        investigation,
+        user_prompt: Optional[str] = None,
+        system_prompt: str = "You are an AI assistant summarizing Kubernetes issues.",
+    ) -> Optional[str]:
         try:
-            user_prompt = ToolCallingLLM.__load_post_processing_user_prompt(prompt, investigation, user_prompt)
-
-            logging.debug(f"Post processing prompt:\n\"\"\"\n{user_prompt}\n\"\"\"")
+            user_prompt = ToolCallingLLM.__load_post_processing_user_prompt(
+                prompt, investigation, user_prompt
+            )
+
+            logging.debug(f'Post processing prompt:\n"""\n{user_prompt}\n"""')
             messages = [
                 {
                     "role": "system",
@@ -309,32 +266,48 @@
                     "content": user_prompt,
                 },
             ]
-            full_response = self.llm.completion(
-                messages=messages,
-                temperature=0
-            )
+            full_response = self.llm.completion(messages=messages, temperature=0)
             logging.debug(f"Post processing response {full_response}")
             return full_response.choices[0].message.content
         except Exception as error:
             logging.exception("Failed to run post processing", exc_info=True)
             return investigation
 
-    def truncate_messages_to_fit_context(self, messages: list, max_context_size: int, maximum_output_token: int) -> list:
-        messages_except_tools = [message for message in messages if message["role"] != "tool"]
-        message_size_without_tools = self.llm.count_tokens_for_message(messages_except_tools)
-
-        tool_call_messages = [message for message in messages if message["role"] == "tool"]
+    def truncate_messages_to_fit_context(
+        self, messages: list, max_context_size: int, maximum_output_token: int
+    ) -> list:
+        messages_except_tools = [
+            message for message in messages if message["role"] != "tool"
+        ]
+        message_size_without_tools = self.llm.count_tokens_for_message(
+            messages_except_tools
+        )
+
+        tool_call_messages = [
+            message for message in messages if message["role"] == "tool"
+        ]
 
         if message_size_without_tools >= (max_context_size - maximum_output_token):
-            logging.error(f"The combined size of system_prompt and user_prompt ({message_size_without_tools} tokens) exceeds the model's context window for input.")
-            raise Exception(f"The combined size of system_prompt and user_prompt ({message_size_without_tools} tokens) exceeds the model's context window for input.")
-
-        tool_size = min(10000, int((max_context_size - message_size_without_tools - maximum_output_token) / len(tool_call_messages)))
+            logging.error(
+                f"The combined size of system_prompt and user_prompt ({message_size_without_tools} tokens) exceeds the model's context window for input."
+            )
+            raise Exception(
+                f"The combined size of system_prompt and user_prompt ({message_size_without_tools} tokens) exceeds the model's context window for input."
+            )
+
+        tool_size = min(
+            10000,
+            int(
+                (max_context_size - message_size_without_tools - maximum_output_token)
+                / len(tool_call_messages)
+            ),
+        )
 
         for message in messages:
             if message["role"] == "tool":
                 message["content"] = message["content"][:tool_size]
         return messages
+
 
 # TODO: consider getting rid of this entirely and moving templating into the cmds in holmes.py
 class IssueInvestigator(ToolCallingLLM):
@@ -350,13 +323,18 @@
         tool_executor: ToolExecutor,
         runbook_manager: RunbookManager,
         max_steps: int,
-        llm: LLM
+        llm: LLM,
     ):
         super().__init__(tool_executor, max_steps, llm)
         self.runbook_manager = runbook_manager
 
     def investigate(
-        self, issue: Issue, prompt: str, console: Console, instructions: Optional[ResourceInstructions], post_processing_prompt: Optional[str] = None
+        self,
+        issue: Issue,
+        prompt: str,
+        console: Console,
+        instructions: Optional[ResourceInstructions],
+        post_processing_prompt: Optional[str] = None,
     ) -> LLMResult:
         runbooks = self.runbook_manager.get_instructions_for_issue(issue)
         if instructions != None and instructions.instructions:
@@ -375,7 +353,9 @@
         if instructions != None and len(instructions.documents) > 0:
             docPrompts = []
             for document in instructions.documents:
-                docPrompts.append(f"* fetch information from this URL: {document.url}\n")
+                docPrompts.append(
+                    f"* fetch information from this URL: {document.url}\n"
+                )
             runbooks.extend(docPrompts)
 
         user_prompt = ""
@@ -389,9 +369,7 @@
         logging.debug(
             "Rendered system prompt:\n%s", textwrap.indent(system_prompt, "    ")
         )
-        logging.debug(
-            "Rendered user prompt:\n%s", textwrap.indent(user_prompt, "    ")
-        )
+        logging.debug("Rendered user prompt:\n%s", textwrap.indent(user_prompt, "    "))
 
         res = self.prompt_call(system_prompt, user_prompt, post_processing_prompt)
         res.instructions = runbooks
