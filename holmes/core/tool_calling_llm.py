--- conflicted
+++ resolved
@@ -12,14 +12,9 @@
 from pydantic import BaseModel
 from rich.console import Console
 
-<<<<<<< HEAD
-=======
 from holmes.common.env_vars import (
-    ROBUSTA_API_ENDPOINT,
-    STREAM_CHUNKS_PER_PARSE,
     TEMPERATURE,
 )
->>>>>>> c8805b9a
 from holmes.core.investigation_structured_output import (
     DEFAULT_SECTIONS,
     REQUEST_STRUCTURED_OUTPUT_FROM_LLM,
@@ -598,7 +593,6 @@
 
             logging.debug(f"sending messages={messages}\n\ntools={tools}")
             try:
-<<<<<<< HEAD
                 full_response = self.llm.completion(
                     messages=parse_messages_tags(messages),  # type: ignore
                     tools=tools,
@@ -608,79 +602,6 @@
                     drop_params=True,
                 )
                 perf_timing.measure("llm.completion")
-=======
-                if stream:
-                    response = requests.post(
-                        f"{ROBUSTA_API_ENDPOINT}/chat/completions",
-                        json={
-                            "messages": parse_messages_tags(messages),  # type: ignore
-                            "tools": tools,
-                            "tool_choice": tool_choice,
-                            "temperature": TEMPERATURE,
-                            "response_format": response_format,
-                            "stream": True,
-                            "drop_param": True,
-                        },
-                        headers={"Authorization": f"Bearer {self.llm.api_key}"},  # type: ignore
-                        stream=True,
-                    )
-                    response.raise_for_status()
-                    it = response.iter_content(chunk_size=None, decode_unicode=True)
-                    peek_chunk = from_json(next(it))
-                    tools = peek_chunk.get("tool_calls")
-
-                    if not tools:
-                        yield from stream_analysis(it, peek_chunk)
-                        perf_timing.measure("llm.completion")
-                        return
-
-                    response_message = Message(**peek_chunk)
-                    tools_to_call = response_message.tool_calls
-                else:
-                    full_response = self.llm.completion(
-                        messages=parse_messages_tags(messages),  # type: ignore
-                        tools=tools,
-                        tool_choice=tool_choice,
-                        temperature=TEMPERATURE,
-                        response_format=response_format,
-                        stream=False,
-                        drop_params=True,
-                    )
-                    perf_timing.measure("llm.completion")
-
-                    response_message = full_response.choices[0].message  # type: ignore
-                    if response_message and response_format:
-                        # Litellm API is bugged. Stringify and parsing ensures all attrs of the choice are available.
-                        dict_response = json.loads(full_response.to_json())  # type: ignore
-                        incorrect_tool_call = is_response_an_incorrect_tool_call(
-                            sections, dict_response.get("choices", [{}])[0]
-                        )
-
-                        if incorrect_tool_call:
-                            logging.warning(
-                                "Detected incorrect tool call. Structured output will be disabled. This can happen on models that do not support tool calling. For Azure AI, make sure the model name contains 'gpt-4o'. To disable this holmes behaviour, set REQUEST_STRUCTURED_OUTPUT_FROM_LLM to `false`."
-                            )
-                            # disable structured output going forward and and retry
-                            response_format = None
-                            i -= 1
-                            continue
-
-                    tools_to_call = getattr(response_message, "tool_calls", None)
-                    if not tools_to_call:
-                        (text_response, sections) = process_response_into_sections(  # type: ignore
-                            response_message.content
-                        )
-
-                        yield create_sse_message(
-                            "ai_answer_end",
-                            {
-                                "sections": sections or {},
-                                "analysis": text_response,
-                                "instructions": runbooks or [],
-                            },
-                        )
-                        return
->>>>>>> c8805b9a
             # catch a known error that occurs with Azure and replace the error message with something more obvious to the user
             except BadRequestError as e:
                 if "Unrecognized request arguments supplied: tool_choice, tools" in str(
