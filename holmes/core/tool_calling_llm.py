import concurrent.futures
import json
import logging
import textwrap
from typing import List, Optional, Dict, Type, Union
from pydantic_core import from_json
import sentry_sdk
<<<<<<< HEAD
import requests
=======

from holmes.common.env_vars import TEMPERATURE
>>>>>>> 1a3b7825
from holmes.core.investigation_structured_output import (
    DEFAULT_SECTIONS,
    REQUEST_STRUCTURED_OUTPUT_FROM_LLM,
    InputSectionsDataType,
    get_output_format_for_investigation,
    is_response_an_incorrect_tool_call,
    process_response_into_sections,
)
from holmes.core.performance_timing import PerformanceTiming
from holmes.utils.global_instructions import (
    Instructions,
    add_global_instructions_to_user_prompt,
)
from holmes.utils.tags import format_tags_in_string, parse_messages_tags
from holmes.plugins.prompts import load_and_render_prompt
from holmes.core.llm import LLM
from openai import BadRequestError
from openai.types.chat.chat_completion_message_tool_call import (
    ChatCompletionMessageToolCall,
)
from pydantic import BaseModel
from rich.console import Console

from holmes.core.issue import Issue
from holmes.core.runbooks import RunbookManager
from holmes.core.tools import ToolExecutor
from litellm.types.utils import Message
from holmes.common.env_vars import ( ROBUSTA_API_ENDPOINT )

class ToolCallResult(BaseModel):
    tool_call_id: str
    tool_name: str
    description: str
    result: str
    size: Optional[int] = None

    def as_dict(self):
        return {
            "tool_call_id": self.tool_call_id,
            "description": self.description,
            "role": "tool",
            "name": self.tool_name,
            "content": self.result,
        }


class LLMResult(BaseModel):
    tool_calls: Optional[List[ToolCallResult]] = None
    result: Optional[str] = None
    unprocessed_result: Optional[str] = None
    instructions: List[str] = []
    # TODO: clean up these two
    prompt: Optional[str] = None
    messages: Optional[List[dict]] = None

    def get_tool_usage_summary(self):
        return "AI used info from issue and " + ",".join(
            [f"`{tool_call.description}`" for tool_call in self.tool_calls]
        )


class ResourceInstructionDocument(BaseModel):
    """Represents context necessary for an investigation in the form of a URL
    It is expected that Holmes will use that URL to fetch additional context about an error.
    This URL can for example be the location of a runbook
    """

    url: str


class ResourceInstructions(BaseModel):
    instructions: List[str] = []
    documents: List[ResourceInstructionDocument] = []


class ToolCallingLLM:
    llm: LLM

    def __init__(self, tool_executor: ToolExecutor, max_steps: int, llm: LLM):
        self.tool_executor = tool_executor
        self.max_steps = max_steps
        self.llm = llm

    def prompt_call(
        self,
        system_prompt: str,
        user_prompt: str,
        post_process_prompt: Optional[str] = None,
        response_format: Optional[Union[dict, Type[BaseModel]]] = None,
        sections: Optional[InputSectionsDataType] = None,
    ) -> LLMResult:
        messages = [
            {"role": "system", "content": system_prompt},
            {"role": "user", "content": user_prompt},
        ]
        return self.call(
            messages,
            post_process_prompt,
            response_format,
            user_prompt=user_prompt,
            sections=sections,
        )

    def messages_call(
        self,
        messages: List[Dict[str, str]],
        post_process_prompt: Optional[str] = None,
        response_format: Optional[Union[dict, Type[BaseModel]]] = None,
    ) -> LLMResult:
        return self.call(messages, post_process_prompt, response_format)

    @sentry_sdk.trace
    def call(
        self,
        messages: List[Dict[str, str]],
        post_process_prompt: Optional[str] = None,
        response_format: Optional[Union[dict, Type[BaseModel]]] = None,
        user_prompt: Optional[str] = None,
        sections: Optional[InputSectionsDataType] = None,
    ) -> LLMResult:
        perf_timing = PerformanceTiming("tool_calling_llm.call")
        tool_calls = []
        tools = self.tool_executor.get_all_tools_openai_format()
        perf_timing.measure("get_all_tools_openai_format")
        max_steps = self.max_steps
        i = 0
        while i < max_steps:
            i += 1
            perf_timing.measure(f"start iteration {i}")
            logging.debug(f"running iteration {i}")
            # on the last step we don't allow tools - we want to force a reply, not a request to run another tool
            tools = None if i == max_steps else tools
            tool_choice = "auto" if tools else None

            total_tokens = self.llm.count_tokens_for_message(messages)
            max_context_size = self.llm.get_context_window_size()
            maximum_output_token = self.llm.get_maximum_output_token()
            perf_timing.measure("count tokens")

            if (total_tokens + maximum_output_token) > max_context_size:
                logging.warning("Token limit exceeded. Truncating tool responses.")
                messages = self.truncate_messages_to_fit_context(
                    messages, max_context_size, maximum_output_token
                )
                perf_timing.measure("truncate_messages_to_fit_context")

            logging.debug(f"sending messages={messages}\n\ntools={tools}")
            try:
                full_response = self.llm.completion(
                    messages=parse_messages_tags(messages),
                    tools=tools,
                    tool_choice=tool_choice,
                    temperature=TEMPERATURE,
                    response_format=response_format,
                    drop_params=True,
                )
                logging.debug(f"got response {full_response.to_json()}")

                perf_timing.measure("llm.completion")
            # catch a known error that occurs with Azure and replace the error message with something more obvious to the user
            except BadRequestError as e:
                if "Unrecognized request arguments supplied: tool_choice, tools" in str(
                    e
                ):
                    raise Exception(
                        "The Azure model you chose is not supported. Model version 1106 and higher required."
                    )
                else:
                    raise
            response = full_response.choices[0]

            response_message = response.message
            if response_message and response_format:
                # Litellm API is bugged. Stringify and parsing ensures all attrs of the choice are available.
                dict_response = json.loads(full_response.to_json())
                incorrect_tool_call = is_response_an_incorrect_tool_call(
                    sections, dict_response.get("choices", [{}])[0]
                )

                if incorrect_tool_call:
                    logging.warning(
                        "Detected incorrect tool call. Structured output will be disabled. This can happen on models that do not support tool calling. For Azure AI, make sure the model name contains 'gpt-4o'. To disable this holmes behaviour, set REQUEST_STRUCTURED_OUTPUT_FROM_LLM to `false`."
                    )
                    # disable structured output going forward and and retry
                    response_format = None
                    max_steps = max_steps + 1
                    continue

            messages.append(
                response_message.model_dump(
                    exclude_defaults=True, exclude_unset=True, exclude_none=True
                )
            )

            tools_to_call = getattr(response_message, "tool_calls", None)
            text_response = response_message.content
            if not tools_to_call:
                # For chatty models post process and summarize the result
                # this only works for calls where user prompt is explicitly passed through
                if post_process_prompt and user_prompt:
                    logging.info("Running post processing on investigation.")
                    raw_response = text_response
                    post_processed_response = self._post_processing_call(
                        prompt=user_prompt,
                        investigation=raw_response,
                        user_prompt=post_process_prompt,
                    )

                    perf_timing.end(f"- completed in {i} iterations -")
                    return LLMResult(
                        result=post_processed_response,
                        unprocessed_result=raw_response,
                        tool_calls=tool_calls,
                        prompt=json.dumps(messages, indent=2),
                        messages=messages,
                    )

                perf_timing.end(f"- completed in {i} iterations -")
                return LLMResult(
                    result=text_response,
                    tool_calls=tool_calls,
                    prompt=json.dumps(messages, indent=2),
                    messages=messages,
                )

            perf_timing.measure("pre-tool-calls")
            with concurrent.futures.ThreadPoolExecutor(max_workers=1) as executor:
                futures = []
                for t in tools_to_call:
                    futures.append(executor.submit(self._invoke_tool, t))

                for future in concurrent.futures.as_completed(futures):
                    tool_call_result: ToolCallResult = future.result()
                    tool_calls.append(tool_call_result)
                    messages.append(
                        {
                            "tool_call_id": tool_call_result.tool_call_id,
                            "role": "tool",
                            "name": tool_call_result.tool_name,
                            "content": tool_call_result.result,
                        }
                    )
                    perf_timing.measure(f"tool completed {tool_call_result.tool_name}")

    def _invoke_tool(
        self, tool_to_call: ChatCompletionMessageToolCall
    ) -> ToolCallResult:
        tool_name = tool_to_call.function.name
        tool_params = None
        try:
            tool_params = json.loads(tool_to_call.function.arguments)
        except Exception:
            logging.warning(
                f"Failed to parse arguments for tool: {tool_name}. args: {tool_to_call.function.arguments}"
            )
        tool_call_id = tool_to_call.id
        tool = self.tool_executor.get_tool_by_name(tool_name)

        if (not tool) or (tool_params is None):
            logging.warning(
                f"Skipping tool execution for {tool_name}: args: {tool_to_call.function.arguments}"
            )
            return ToolCallResult(
                tool_call_id=tool_call_id,
                tool_name=tool_name,
                description="NA",
                result="NA",
            )

        tool_response = None
        try:
            tool_response = tool.invoke(tool_params)
        except Exception as e:
            logging.error(
                f"Tool call to {tool_name} failed with an Exception", exc_info=True
            )
            tool_response = f"Tool call failed: {e}"

        return ToolCallResult(
            tool_call_id=tool_call_id,
            tool_name=tool_name,
            description=tool.get_parameterized_one_liner(tool_params),
            result=tool_response,
        )

    @staticmethod
    def __load_post_processing_user_prompt(
        input_prompt, investigation, user_prompt: Optional[str] = None
    ) -> str:
        if not user_prompt:
            user_prompt = "builtin://generic_post_processing.jinja2"
        return load_and_render_prompt(
            user_prompt, {"investigation": investigation, "prompt": input_prompt}
        )

    def _post_processing_call(
        self,
        prompt,
        investigation,
        user_prompt: Optional[str] = None,
        system_prompt: str = "You are an AI assistant summarizing Kubernetes issues.",
    ) -> Optional[str]:
        try:
            user_prompt = ToolCallingLLM.__load_post_processing_user_prompt(
                prompt, investigation, user_prompt
            )

            logging.debug(f'Post processing prompt:\n"""\n{user_prompt}\n"""')
            messages = [
                {
                    "role": "system",
                    "content": system_prompt,
                },
                {
                    "role": "user",
                    "content": format_tags_in_string(user_prompt),
                },
            ]
            full_response = self.llm.completion(messages=messages, temperature=0)
            logging.debug(f"Post processing response {full_response}")
            return full_response.choices[0].message.content
        except Exception:
            logging.exception("Failed to run post processing", exc_info=True)
            return investigation

    @sentry_sdk.trace
    def truncate_messages_to_fit_context(
        self, messages: list, max_context_size: int, maximum_output_token: int
    ) -> list:
        messages_except_tools = [
            message for message in messages if message["role"] != "tool"
        ]
        message_size_without_tools = self.llm.count_tokens_for_message(
            messages_except_tools
        )

        tool_call_messages = [
            message for message in messages if message["role"] == "tool"
        ]

        if message_size_without_tools >= (max_context_size - maximum_output_token):
            logging.error(
                f"The combined size of system_prompt and user_prompt ({message_size_without_tools} tokens) exceeds the model's context window for input."
            )
            raise Exception(
                f"The combined size of system_prompt and user_prompt ({message_size_without_tools} tokens) exceeds the model's context window for input."
            )

        tool_size = min(
            10000,
            int(
                (max_context_size - message_size_without_tools - maximum_output_token)
                / len(tool_call_messages)
            ),
        )

        for message in messages:
            if message["role"] == "tool" and len(message["content"]) > tool_size:
                message["content"] = message["content"][:tool_size]
                if "token_count" in message:
                    del message["token_count"]
        return messages

    def call_stream(
        self,
        system_prompt: str,
        user_prompt: Optional[str] = None,
        response_format: Optional[Union[dict, Type[BaseModel]]] = None,
        sections: Optional[InputSectionsDataType] = None,
        runbooks: List[str] = None,
    ):
        messages = [
            {"role": "system", "content": system_prompt},
            {"role": "user", "content": user_prompt},
        ]
        perf_timing = PerformanceTiming("tool_calling_llm.call")
        tools = self.tool_executor.get_all_tools_openai_format()
        perf_timing.measure("get_all_tools_openai_format")
        i = 0

        while i < self.max_steps:
            i += 1
            perf_timing.measure(f"start iteration {i}")
            logging.debug(f"running iteration {i}")

            tools = [] if i == self.max_steps - 1 else tools
            tool_choice = None if tools == [] else "auto"

            total_tokens = self.llm.count_tokens_for_message(messages)
            max_context_size = self.llm.get_context_window_size()
            maximum_output_token = self.llm.get_maximum_output_token()
            perf_timing.measure("count tokens")

            if (total_tokens + maximum_output_token) > max_context_size:
                logging.warning("Token limit exceeded. Truncating tool responses.")
                messages = self.truncate_messages_to_fit_context(
                    messages, max_context_size, maximum_output_token
                )
                perf_timing.measure("truncate_messages_to_fit_context")

            logging.debug(f"sending messages={messages}\n\ntools={tools}")
            try:
                full_response = self.llm.completion(
                    messages=parse_messages_tags(messages),
                    tools=tools,
                    tool_choice=tool_choice,
                    temperature=0.00000001,
                    response_format=response_format,
                    stream=False,
                    drop_params=True,
                )
                perf_timing.measure("llm.completion")

            # catch a known error that occurs with Azure and replace the error message with something more obvious to the user
            except BadRequestError as e:
                if "Unrecognized request arguments supplied: tool_choice, tools" in str(
                    e
                ):
                    raise Exception(
                        "The Azure model you chose is not supported. Model version 1106 and higher required."
                    )
            except Exception:
                raise

            response_message = full_response.choices[0].message
            if response_message and response_format:
                # Litellm API is bugged. Stringify and parsing ensures all attrs of the choice are available.
                dict_response = json.loads(full_response.to_json())
                incorrect_tool_call = is_response_an_incorrect_tool_call(
                    sections, dict_response.get("choices", [{}])[0]
                )

                if incorrect_tool_call:
                    logging.warning(
                        "Detected incorrect tool call. Structured output will be disabled. This can happen on models that do not support tool calling. For Azure AI, make sure the model name contains 'gpt-4o'. To disable this holmes behaviour, set REQUEST_STRUCTURED_OUTPUT_FROM_LLM to `false`."
                    )
                    # disable structured output going forward and and retry
                    response_format = None
                    i -= 1
                    continue

            tools_to_call = getattr(response_message, "tool_calls", None)
            if not tools_to_call:
                (text_response, sections) = process_response_into_sections(
                    response_message.content
                )

                yield create_sse_message(
                    "ai_answer",
                    {
                        "sections": sections or {},
                        "analysis": text_response,
                        "instructions": runbooks or [],
                    },
                )
                return

            messages.append(
                response_message.model_dump(
                    exclude_defaults=True, exclude_unset=True, exclude_none=True
                )
            )

            perf_timing.measure("pre-tool-calls")
            with concurrent.futures.ThreadPoolExecutor(max_workers=16) as executor:
                futures = []
                for t in tools_to_call:
                    futures.append(executor.submit(self._invoke_tool, t))
                    yield create_sse_message(
                        "start_tool_calling", {"tool_name": t.function.name, "id": t.id}
                    )

                for future in concurrent.futures.as_completed(futures):
                    tool_call_result: ToolCallResult = future.result()
                    tool_call_dict = tool_call_result.as_dict()
                    messages.append(tool_call_dict)
                    perf_timing.measure(f"tool completed {tool_call_result.tool_name}")
                    yield create_sse_message("tool_calling_result", tool_call_dict)


# TODO: consider getting rid of this entirely and moving templating into the cmds in holmes.py
class IssueInvestigator(ToolCallingLLM):
    """
    Thin wrapper around ToolCallingLLM which:
    1) Provides a default prompt for RCA
    2) Accepts Issue objects
    3) Looks up and attaches runbooks
    """

    def __init__(
        self,
        tool_executor: ToolExecutor,
        runbook_manager: RunbookManager,
        max_steps: int,
        llm: LLM,
    ):
        super().__init__(tool_executor, max_steps, llm)
        self.runbook_manager = runbook_manager

    def investigate(
        self,
        issue: Issue,
        prompt: str,
        instructions: Optional[ResourceInstructions],
        console: Optional[Console] = None,
        global_instructions: Optional[Instructions] = None,
        post_processing_prompt: Optional[str] = None,
        sections: Optional[InputSectionsDataType] = None,
    ) -> LLMResult:
        runbooks = self.runbook_manager.get_instructions_for_issue(issue)

        request_structured_output_from_llm = True
        response_format = None

        # This section is about setting vars to request the LLM to return structured output.
        # It does not mean that Holmes will not return structured sections for investigation as it is
        # capable of splitting the markdown into sections
        if not sections or len(sections) == 0:
            # If no sections are passed, we will not ask the LLM for structured output
            sections = DEFAULT_SECTIONS
            request_structured_output_from_llm = False
            logging.info(
                "No section received from the client. Default sections will be used."
            )
        elif self.llm.model and self.llm.model.startswith("bedrock"):
            # Structured output does not work well with Bedrock Anthropic Sonnet 3.5 through litellm
            request_structured_output_from_llm = False

        if not REQUEST_STRUCTURED_OUTPUT_FROM_LLM:
            request_structured_output_from_llm = False

        if request_structured_output_from_llm:
            response_format = get_output_format_for_investigation(sections)
            logging.info("Structured output is enabled for this request")
        else:
            logging.info("Structured output is disabled for this request")

        if instructions is not None and instructions.instructions:
            runbooks.extend(instructions.instructions)

        if console and runbooks:
            console.print(
                f"[bold]Analyzing with {len(runbooks)} runbooks: {runbooks}[/bold]"
            )
        elif console:
            console.print(
                "[bold]No runbooks found for this issue. Using default behaviour. (Add runbooks to guide the investigation.)[/bold]"
            )

        system_prompt = load_and_render_prompt(
            prompt,
            {
                "issue": issue,
                "sections": sections,
                "structured_output": request_structured_output_from_llm,
                "enabled_toolsets": self.tool_executor.enabled_toolsets,
            },
        )

        if instructions is not None and len(instructions.documents) > 0:
            docPrompts = []
            for document in instructions.documents:
                docPrompts.append(
                    f"* fetch information from this URL: {document.url}\n"
                )
            runbooks.extend(docPrompts)

        user_prompt = ""
        if runbooks:
            for runbook_str in runbooks:
                user_prompt += f"* {runbook_str}\n"

            user_prompt = f'My instructions to check \n"""{user_prompt}"""'

        user_prompt = add_global_instructions_to_user_prompt(
            user_prompt, global_instructions
        )
        user_prompt = f"{user_prompt}\n This is context from the issue {issue.raw}"

        logging.debug(
            "Rendered system prompt:\n%s", textwrap.indent(system_prompt, "    ")
        )
        logging.debug("Rendered user prompt:\n%s", textwrap.indent(user_prompt, "    "))

        res = self.prompt_call(
            system_prompt,
            user_prompt,
            post_processing_prompt,
            response_format=response_format,
            sections=sections,
        )
        res.instructions = runbooks
        return res


<<<<<<< HEAD

    def call_stream_robusta(
        self,
        system_prompt: str,
        user_prompt: Optional[str] = None,
        response_format: Optional[Union[dict, Type[BaseModel]]] = None,
        runbooks: List[str] = None,
    ):
        messages = [
            {"role": "system", "content": system_prompt},
            {"role": "user", "content": user_prompt},
        ]
        perf_timing = PerformanceTiming("tool_calling_llm.call")
        tools = self.tool_executor.get_all_tools_openai_format()
        perf_timing.measure("get_all_tools_openai_format")
        i = 0

        while i < self.max_steps:
            i += 1
            perf_timing.measure(f"start iteration {i}")
            logging.debug(f"running iteration {i}")

            tools = [] if i == self.max_steps - 1 else tools
            tool_choice = None if tools == [] else "auto"

            total_tokens = self.llm.count_tokens_for_message(messages)
            max_context_size = self.llm.get_context_window_size()
            maximum_output_token = self.llm.get_maximum_output_token()
            perf_timing.measure("count tokens")

            if (total_tokens + maximum_output_token) > max_context_size:
                logging.warning("Token limit exceeded. Truncating tool responses.")
                messages = self.truncate_messages_to_fit_context(
                    messages, max_context_size, maximum_output_token
                )
                perf_timing.measure("truncate_messages_to_fit_context")

            logging.debug(f"sending messages={messages}\n\ntools={tools}")
            try:
                response = requests.post(f"{ROBUSTA_API_ENDPOINT}/chat/completions", json={
                    "messages": parse_messages_tags(messages),
                    "tools": tools,
                    "tool_choice": tool_choice,
                    "temperature": 0,
                    "response_format": response_format,
                    "stream": True,
                    "drop_param": True,
                },
                    headers={"Authorization": f"Bearer {self.llm.api_key}"},
                    stream=True
                )
                response.raise_for_status()

            # catch a known error that occurs with Azure and replace the error message with something more obvious to the user
            except BadRequestError as e:
                if "Unrecognized request arguments supplied: tool_choice, tools" in str(
                    e
                ):
                    raise Exception("The Azure model you chose is not supported. Model version 1106 and higher required.")
            except Exception:
                raise

            it = response.iter_content(chunk_size=None, decode_unicode=True)
            peek_chunk = from_json(next(it))
            tools_to_call = peek_chunk.get("tool_calls", None)
            if not tools_to_call:
                yield create_sse_message(peek_chunk.get("event"), peek_chunk.get("data"))
                for chunk in it:
                    chunk_j = from_json(chunk, allow_partial=True) # Avoid streaming chunks from holmes. send them as they arrive.
                    yield create_sse_message(chunk_j.get("event"), chunk_j.get("data"))

                perf_timing.measure("llm.completion")
                return

            response_message = Message(**peek_chunk)
            perf_timing.measure("llm.completion")
            messages.append(
                response_message.model_dump(
                    exclude_defaults=True, exclude_unset=True, exclude_none=True
                )
            )

            perf_timing.measure("pre-tool-calls")
            tools_to_call = response_message.tool_calls
            with concurrent.futures.ThreadPoolExecutor(max_workers=16) as executor:
                futures = []
                for t in tools_to_call:
                    futures.append(executor.submit(self._invoke_tool, t))
                    yield create_sse_message("start_tool_calling", {"tool_name": t.function.name, "id": t.id})

                for future in concurrent.futures.as_completed(futures):
                    tool_call_result: ToolCallResult = future.result()
                    tool_call_dict = tool_call_result.as_dict()
                    messages.append(tool_call_dict)
                    perf_timing.measure(f"tool completed {tool_call_result.tool_name}")
                    yield create_sse_message("tool_calling_result", tool_call_dict)



def create_sse_message(event_type: str, data: dict):
=======
def create_sse_message(event_type: str, data: dict = {}):
>>>>>>> 1a3b7825
    return f"event: {event_type}\ndata: {json.dumps(data)}\n\n"<|MERGE_RESOLUTION|>--- conflicted
+++ resolved
@@ -5,12 +5,9 @@
 from typing import List, Optional, Dict, Type, Union
 from pydantic_core import from_json
 import sentry_sdk
-<<<<<<< HEAD
 import requests
-=======
 
 from holmes.common.env_vars import TEMPERATURE
->>>>>>> 1a3b7825
 from holmes.core.investigation_structured_output import (
     DEFAULT_SECTIONS,
     REQUEST_STRUCTURED_OUTPUT_FROM_LLM,
@@ -606,7 +603,6 @@
         return res
 
 
-<<<<<<< HEAD
 
     def call_stream_robusta(
         self,
@@ -707,7 +703,4 @@
 
 
 def create_sse_message(event_type: str, data: dict):
-=======
-def create_sse_message(event_type: str, data: dict = {}):
->>>>>>> 1a3b7825
     return f"event: {event_type}\ndata: {json.dumps(data)}\n\n"