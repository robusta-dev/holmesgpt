--- conflicted
+++ resolved
@@ -136,14 +136,8 @@
             perf_timing.measure(f"start iteration {i}")
             logging.debug(f"running iteration {i}")
             # on the last step we don't allow tools - we want to force a reply, not a request to run another tool
-<<<<<<< HEAD
-            tools = None if i == max_steps - 1 else tools
-            tool_choice = None if tools is None else "auto"
-
-=======
             tools = None if i == max_steps else tools
             tool_choice = "auto" if tools else None
->>>>>>> 574793a5
 
             total_tokens = self.llm.count_tokens_for_message(messages)
             max_context_size = self.llm.get_context_window_size()
