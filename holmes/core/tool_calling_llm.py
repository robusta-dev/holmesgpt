import concurrent.futures
import json
import logging
import textwrap
from typing import Any, Dict, List, Optional, Type, Union

import sentry_sdk
from openai import BadRequestError
from openai.types.chat.chat_completion_message_tool_call import (
    ChatCompletionMessageToolCall,
)
from pydantic import BaseModel, Field
from rich.console import Console

from holmes.common.env_vars import (
    TEMPERATURE,
    MAX_OUTPUT_TOKEN_RESERVATION,
    LOG_LLM_USAGE_RESPONSE,
)

from holmes.core.investigation_structured_output import (
    DEFAULT_SECTIONS,
    REQUEST_STRUCTURED_OUTPUT_FROM_LLM,
    InputSectionsDataType,
    get_output_format_for_investigation,
    is_response_an_incorrect_tool_call,
)
from holmes.core.issue import Issue
from holmes.core.llm import LLM
from holmes.core.performance_timing import PerformanceTiming
from holmes.core.resource_instruction import ResourceInstructions
from holmes.core.runbooks import RunbookManager
from holmes.core.safeguards import prevent_overly_repeated_tool_call
from holmes.core.tools import StructuredToolResult, ToolResultStatus
from holmes.plugins.prompts import load_and_render_prompt
from holmes.utils.global_instructions import (
    Instructions,
    add_global_instructions_to_user_prompt,
)
from holmes.utils.tags import format_tags_in_string, parse_messages_tags
from holmes.core.tools_utils.tool_executor import ToolExecutor
from holmes.core.tracing import DummySpan
from holmes.utils.colors import AI_COLOR
from holmes.utils.stream import StreamEvents, StreamMessage

# Create a named logger for cost tracking
cost_logger = logging.getLogger("holmes.costs")


class LLMCosts(BaseModel):
    """Tracks cost and token usage for LLM calls."""

    total_cost: float = 0.0
    total_tokens: int = 0
    prompt_tokens: int = 0
    completion_tokens: int = 0


def _extract_cost_from_response(full_response) -> float:
    """Extract cost value from LLM response.

    Args:
        full_response: The raw LLM response object

    Returns:
        The cost as a float, or 0.0 if not available
    """
    try:
        cost_value = (
            full_response._hidden_params.get("response_cost", 0)
            if hasattr(full_response, "_hidden_params")
            else 0
        )
        # Ensure cost is a float
        return float(cost_value) if cost_value is not None else 0.0
    except Exception:
        return 0.0


def _process_cost_info(
    full_response, costs: Optional[LLMCosts] = None, log_prefix: str = "LLM call"
) -> None:
    """Process cost and token information from LLM response.

    Logs the cost information and optionally accumulates it into a costs object.

    Args:
        full_response: The raw LLM response object
        costs: Optional LLMCosts object to accumulate costs into
        log_prefix: Prefix for logging messages (e.g., "LLM call", "Post-processing")
    """
    try:
        cost = _extract_cost_from_response(full_response)
        usage = getattr(full_response, "usage", {})

        if usage:
            if LOG_LLM_USAGE_RESPONSE:  # shows stats on token cache usage
                logging.info(f"LLM usage response:\n{usage}\n")
            prompt_toks = usage.get("prompt_tokens", 0)
            completion_toks = usage.get("completion_tokens", 0)
            total_toks = usage.get("total_tokens", 0)
            cost_logger.debug(
                f"{log_prefix} cost: ${cost:.6f} | Tokens: {prompt_toks} prompt + {completion_toks} completion = {total_toks} total"
            )
            # Accumulate costs and tokens if costs object provided
            if costs:
                costs.total_cost += cost
                costs.prompt_tokens += prompt_toks
                costs.completion_tokens += completion_toks
                costs.total_tokens += total_toks
        elif cost > 0:
            cost_logger.debug(
                f"{log_prefix} cost: ${cost:.6f} | Token usage not available"
            )
            if costs:
                costs.total_cost += cost
    except Exception as e:
        logging.debug(f"Could not extract cost information: {e}")


class TruncationMetadata(BaseModel):
    tool_call_id: str
    start_index: int
    end_index: int


class TruncationResult(BaseModel):
    truncated_messages: List[dict]
    truncations: List[TruncationMetadata]


def format_tool_result_data(tool_result: StructuredToolResult) -> str:
    tool_response = tool_result.data
    if isinstance(tool_result.data, str):
        tool_response = tool_result.data
    else:
        try:
            if isinstance(tool_result.data, BaseModel):
                tool_response = tool_result.data.model_dump_json(indent=2)
            else:
                tool_response = json.dumps(tool_result.data, indent=2)
        except Exception:
            tool_response = str(tool_result.data)
    if tool_result.status == ToolResultStatus.ERROR:
        tool_response = f"{tool_result.error or 'Tool execution failed'}:\n\n{tool_result.data or ''}".strip()
    return tool_response


# TODO: I think there's a bug here because we don't account for the 'role' or json structure like '{...}' when counting tokens
# However, in practice it works because we reserve enough space for the output tokens that the minor inconsistency does not matter
# We should fix this in the future
# TODO: we truncate using character counts not token counts - this means we're overly agressive with truncation - improve it by considering
# token truncation and not character truncation
def truncate_messages_to_fit_context(
    messages: list, max_context_size: int, maximum_output_token: int, count_tokens_fn
) -> TruncationResult:
    """
    Helper function to truncate tool messages to fit within context limits.

    Args:
        messages: List of message dictionaries with roles and content
        max_context_size: Maximum context window size for the model
        maximum_output_token: Maximum tokens reserved for model output
        count_tokens_fn: Function to count tokens for a list of messages

    Returns:
        TruncationResult: A Pydantic object with the truncated messages and truncation ranges.

    Raises:
        Exception: If non-tool messages exceed available context space
    """
    messages_except_tools = [
        message for message in messages if message["role"] != "tool"
    ]
    message_size_without_tools = count_tokens_fn(messages_except_tools)

    tool_call_messages = [message for message in messages if message["role"] == "tool"]

    reserved_for_output_tokens = min(maximum_output_token, MAX_OUTPUT_TOKEN_RESERVATION)
    if message_size_without_tools >= (max_context_size - reserved_for_output_tokens):
        logging.error(
            f"The combined size of system_prompt and user_prompt ({message_size_without_tools} tokens) exceeds the model's context window for input."
        )
        raise Exception(
            f"The combined size of system_prompt and user_prompt ({message_size_without_tools} tokens) exceeds the maximum context size of {max_context_size - reserved_for_output_tokens} tokens available for input."
        )

    if len(tool_call_messages) == 0:
        return TruncationResult(truncated_messages=messages, truncations=[])

    available_space = (
        max_context_size - message_size_without_tools - maximum_output_token
    )
    remaining_space = available_space
    tool_call_messages.sort(key=lambda x: len(x["content"]))

    truncations: List[TruncationMetadata] = []

    # Allocate space starting with small tools and going to larger tools, while maintaining fairness
    # Small tools can often get exactly what they need, while larger tools may need to be truncated
    # We ensure fairness (no tool gets more than others that need it) and also maximize utilization (we don't leave space unused)
    for i, msg in enumerate(tool_call_messages):
        remaining_tools = len(tool_call_messages) - i
        max_allocation = remaining_space // remaining_tools
        needed_space = len(msg["content"])
        allocated_space = min(needed_space, max_allocation)

        if needed_space > allocated_space:
            truncation_notice = "\n\n[TRUNCATED]"
            # Ensure the indicator fits in the allocated space
            if allocated_space > len(truncation_notice):
                trunc_index = allocated_space - len(truncation_notice)
                msg["content"] = msg["content"][:trunc_index] + truncation_notice
                truncations.append(
                    TruncationMetadata(
                        tool_call_id=msg["tool_call_id"],
                        start_index=0,
                        end_index=trunc_index,
                    )
                )
                logging.info(
                    f"Truncating tool message '{msg['name']}' from {needed_space} to {trunc_index} tokens"
                )
            else:
                msg["content"] = truncation_notice[:allocated_space]
                truncations.append(
                    TruncationMetadata(
                        tool_call_id=msg["tool_call_id"],
                        start_index=0,
                        end_index=allocated_space,
                    )
                )
                logging.info(
                    f"Truncating tool message '{msg['name']}' from {needed_space} to {allocated_space} tokens"
                )
            msg.pop("token_count", None)  # Remove token_count if present

        # Not truncated → no entry in truncations
        remaining_space -= allocated_space

    return TruncationResult(
        truncated_messages=messages,
        truncations=truncations,
    )


class ToolCallResult(BaseModel):
    tool_call_id: str
    tool_name: str
    description: str
    result: StructuredToolResult
    size: Optional[int] = None

    def as_tool_call_message(self):
        content = format_tool_result_data(self.result)
        if self.result.params:
            content = (
                f"Params used for the tool call: {json.dumps(self.result.params)}. The tool call output follows on the next line.\n"
                + content
            )
        return {
            "tool_call_id": self.tool_call_id,
            "role": "tool",
            "name": self.tool_name,
            "content": content,
        }

    def as_tool_result_response(self):
        result_dump = self.result.model_dump()
        result_dump["data"] = self.result.get_stringified_data()

        return {
            "tool_call_id": self.tool_call_id,
            "tool_name": self.tool_name,
            "description": self.description,
            "role": "tool",
            "result": result_dump,
        }

    def as_streaming_tool_result_response(self):
        result_dump = self.result.model_dump()
        result_dump["data"] = self.result.get_stringified_data()

        return {
            "tool_call_id": self.tool_call_id,
            "role": "tool",
            "description": self.description,
            "name": self.tool_name,
            "result": result_dump,
        }


class LLMResult(LLMCosts):
    tool_calls: Optional[List[ToolCallResult]] = None
    result: Optional[str] = None
    unprocessed_result: Optional[str] = None
    instructions: List[str] = Field(default_factory=list)
    # TODO: clean up these two
    prompt: Optional[str] = None
    messages: Optional[List[dict]] = None
    metadata: Optional[Dict[Any, Any]] = None

    def get_tool_usage_summary(self):
        return "AI used info from issue and " + ",".join(
            [f"`{tool_call.description}`" for tool_call in self.tool_calls]
        )


class ToolCallingLLM:
    llm: LLM

    def __init__(
        self, tool_executor: ToolExecutor, max_steps: int, llm: LLM, tracer=None
    ):
        self.tool_executor = tool_executor
        self.max_steps = max_steps
        self.tracer = tracer
        self.llm = llm

    def prompt_call(
        self,
        system_prompt: str,
        user_prompt: str,
        post_process_prompt: Optional[str] = None,
        response_format: Optional[Union[dict, Type[BaseModel]]] = None,
        sections: Optional[InputSectionsDataType] = None,
        trace_span=DummySpan(),
    ) -> LLMResult:
        messages = [
            {"role": "system", "content": system_prompt},
            {"role": "user", "content": user_prompt},
        ]
        return self.call(
            messages,
            post_process_prompt,
            response_format,
            user_prompt=user_prompt,
            sections=sections,
            trace_span=trace_span,
        )

    def messages_call(
        self,
        messages: List[Dict[str, str]],
        post_process_prompt: Optional[str] = None,
        response_format: Optional[Union[dict, Type[BaseModel]]] = None,
        trace_span=DummySpan(),
    ) -> LLMResult:
        return self.call(
            messages, post_process_prompt, response_format, trace_span=trace_span
        )

    @sentry_sdk.trace
    def call(  # type: ignore
        self,
        messages: List[Dict[str, str]],
        post_process_prompt: Optional[str] = None,
        response_format: Optional[Union[dict, Type[BaseModel]]] = None,
        user_prompt: Optional[str] = None,
        sections: Optional[InputSectionsDataType] = None,
        trace_span=DummySpan(),
        tool_number_offset: int = 0,
    ) -> LLMResult:
        perf_timing = PerformanceTiming("tool_calling_llm.call")
        tool_calls = []  # type: ignore
        costs = LLMCosts()

        tools = self.tool_executor.get_all_tools_openai_format(
            target_model=self.llm.model
        )
        perf_timing.measure("get_all_tools_openai_format")
        max_steps = self.max_steps
        i = 0
        metadata = {}
        while i < max_steps:
            i += 1
            perf_timing.measure(f"start iteration {i}")
            logging.debug(f"running iteration {i}")
            # on the last step we don't allow tools - we want to force a reply, not a request to run another tool
            tools = None if i == max_steps else tools
            tool_choice = "auto" if tools else None

            total_tokens = self.llm.count_tokens_for_message(messages)
            max_context_size = self.llm.get_context_window_size()
            maximum_output_token = self.llm.get_maximum_output_token()
            perf_timing.measure("count tokens")

            if (total_tokens + maximum_output_token) > max_context_size:
                logging.warning("Token limit exceeded. Truncating tool responses.")
                truncated_res = self.truncate_messages_to_fit_context(
                    messages, max_context_size, maximum_output_token
                )
                metadata["truncations"] = [
                    t.model_dump() for t in truncated_res.truncations
                ]
                messages = truncated_res.truncated_messages
                perf_timing.measure("truncate_messages_to_fit_context")

            logging.debug(f"sending messages={messages}\n\ntools={tools}")

            try:
                full_response = self.llm.completion(
                    messages=parse_messages_tags(messages),
                    tools=tools,
                    tool_choice=tool_choice,
                    temperature=TEMPERATURE,
                    response_format=response_format,
                    drop_params=True,
                )
                logging.debug(f"got response {full_response.to_json()}")  # type: ignore

                # Extract and accumulate cost information
                _process_cost_info(full_response, costs, "LLM call")

                perf_timing.measure("llm.completion")
            # catch a known error that occurs with Azure and replace the error message with something more obvious to the user
            except BadRequestError as e:
                if "Unrecognized request arguments supplied: tool_choice, tools" in str(
                    e
                ):
                    raise Exception(
                        "The Azure model you chose is not supported. Model version 1106 and higher required."
                    )
                else:
                    raise

            response = full_response.choices[0]  # type: ignore

            response_message = response.message  # type: ignore
            if response_message and response_format:
                # Litellm API is bugged. Stringify and parsing ensures all attrs of the choice are available.
                dict_response = json.loads(full_response.to_json())  # type: ignore
                incorrect_tool_call = is_response_an_incorrect_tool_call(
                    sections, dict_response.get("choices", [{}])[0]
                )

                if incorrect_tool_call:
                    logging.warning(
                        "Detected incorrect tool call. Structured output will be disabled. This can happen on models that do not support tool calling. For Azure AI, make sure the model name contains 'gpt-4o'. To disable this holmes behaviour, set REQUEST_STRUCTURED_OUTPUT_FROM_LLM to `false`."
                    )
                    # disable structured output going forward and and retry
                    response_format = None
                    max_steps = max_steps + 1
                    continue

            new_message = response_message.model_dump(
                exclude_defaults=True, exclude_unset=True, exclude_none=True
            )
            messages.append(new_message)

            tools_to_call = getattr(response_message, "tool_calls", None)
            text_response = response_message.content

            if (
                hasattr(response_message, "reasoning_content")
                and response_message.reasoning_content
            ):
                logging.debug(
                    f"[bold {AI_COLOR}]AI (reasoning) 🤔:[/bold {AI_COLOR}] {response_message.reasoning_content}\n"
                )

            if not tools_to_call:
                # For chatty models post process and summarize the result
                # this only works for calls where user prompt is explicitly passed through
                if post_process_prompt and user_prompt:
                    logging.info("Running post processing on investigation.")
                    raw_response = text_response
                    post_processed_response, post_processing_cost = (
                        self._post_processing_call(
                            prompt=user_prompt,
                            investigation=raw_response,
                            user_prompt=post_process_prompt,
                        )
                    )
                    costs.total_cost += post_processing_cost

                    perf_timing.end(f"- completed in {i} iterations -")
                    return LLMResult(
                        result=post_processed_response,
                        unprocessed_result=raw_response,
                        tool_calls=tool_calls,
                        prompt=json.dumps(messages, indent=2),
                        messages=messages,
<<<<<<< HEAD
                        metadata=metadata,
=======
                        **costs.model_dump(),  # Include all cost fields
>>>>>>> 7a4a25b4
                    )

                perf_timing.end(f"- completed in {i} iterations -")
                return LLMResult(
                    result=text_response,
                    tool_calls=tool_calls,
                    prompt=json.dumps(messages, indent=2),
                    messages=messages,
<<<<<<< HEAD
                    metadata=metadata,
=======
                    **costs.model_dump(),  # Include all cost fields
>>>>>>> 7a4a25b4
                )

            if text_response and text_response.strip():
                logging.info(f"[bold {AI_COLOR}]AI:[/bold {AI_COLOR}] {text_response}")
            logging.info(
                f"The AI requested [bold]{len(tools_to_call) if tools_to_call else 0}[/bold] tool call(s)."
            )
            perf_timing.measure("pre-tool-calls")
            with concurrent.futures.ThreadPoolExecutor(max_workers=16) as executor:
                futures = []
                for tool_index, t in enumerate(tools_to_call, 1):
                    logging.debug(f"Tool to call: {t}")
                    futures.append(
                        executor.submit(
                            self._invoke_tool,
                            tool_to_call=t,
                            previous_tool_calls=tool_calls,
                            trace_span=trace_span,
                            tool_number=tool_number_offset + tool_index,
                        )
                    )

                for future in concurrent.futures.as_completed(futures):
                    tool_call_result: ToolCallResult = future.result()

                    tool_calls.append(tool_call_result.as_tool_result_response())
                    messages.append(tool_call_result.as_tool_call_message())

                    perf_timing.measure(f"tool completed {tool_call_result.tool_name}")

                # Update the tool number offset for the next iteration
                tool_number_offset += len(tools_to_call)

                # Add a blank line after all tools in this batch complete
                if tools_to_call:
                    logging.info("")

        raise Exception(f"Too many LLM calls - exceeded max_steps: {i}/{max_steps}")

    def _invoke_tool(
        self,
        tool_to_call: ChatCompletionMessageToolCall,
        previous_tool_calls: list[dict],
        trace_span=DummySpan(),
        tool_number=None,
    ) -> ToolCallResult:
        # Handle the union type - ChatCompletionMessageToolCall can be either
        # ChatCompletionMessageFunctionToolCall (with 'function' field and type='function')
        # or ChatCompletionMessageCustomToolCall (with 'custom' field and type='custom').
        # We use hasattr to check for the 'function' attribute as it's more flexible
        # and doesn't require importing the specific type.
        if hasattr(tool_to_call, "function"):
            tool_name = tool_to_call.function.name
            tool_arguments = tool_to_call.function.arguments
        else:
            # This is a custom tool call - we don't support these currently
            logging.error(f"Unsupported custom tool call: {tool_to_call}")
            return ToolCallResult(
                tool_call_id=tool_to_call.id,
                tool_name="unknown",
                description="NA",
                result=StructuredToolResult(
                    status=ToolResultStatus.ERROR,
                    error="Custom tool calls are not supported",
                    params=None,
                ),
            )

        tool_params = None
        try:
            tool_params = json.loads(tool_arguments)
        except Exception:
            logging.warning(
                f"Failed to parse arguments for tool: {tool_name}. args: {tool_arguments}"
            )
        tool_call_id = tool_to_call.id
        tool = self.tool_executor.get_tool_by_name(tool_name)

        if (not tool) or (tool_params is None):
            logging.warning(
                f"Skipping tool execution for {tool_name}: args: {tool_arguments}"
            )
            return ToolCallResult(
                tool_call_id=tool_call_id,
                tool_name=tool_name,
                description="NA",
                result=StructuredToolResult(
                    status=ToolResultStatus.ERROR,
                    error=f"Failed to find tool {tool_name}",
                    params=tool_params,
                ),
            )

        tool_response = None

        # Create tool span if tracing is enabled
        tool_span = trace_span.start_span(name=tool_name, type="tool")

        try:
            tool_response = prevent_overly_repeated_tool_call(
                tool_name=tool.name,
                tool_params=tool_params,
                tool_calls=previous_tool_calls,
            )
            if not tool_response:
                tool_response = tool.invoke(tool_params, tool_number=tool_number)

            if not isinstance(tool_response, StructuredToolResult):
                # Should never be needed but ensure Holmes does not crash if one of the tools does not return the right type
                logging.error(
                    f"Tool {tool.name} return type is not StructuredToolResult. Nesting the tool result into StructuredToolResult..."
                )
                tool_response = StructuredToolResult(
                    status=ToolResultStatus.SUCCESS,
                    data=tool_response,
                    params=tool_params,
                )

            # Log tool execution to trace span
            tool_span.log(
                input=tool_params,
                output=tool_response.data,
                metadata={
                    "status": tool_response.status.value,
                    "error": tool_response.error,
                    "description": tool.get_parameterized_one_liner(tool_params),
                    "structured_tool_result": tool_response,
                },
            )

        except Exception as e:
            logging.error(
                f"Tool call to {tool_name} failed with an Exception", exc_info=True
            )
            tool_response = StructuredToolResult(
                status=ToolResultStatus.ERROR,
                error=f"Tool call failed: {e}",
                params=tool_params,
            )

            # Log error to trace span
            tool_span.log(
                input=tool_params, output=str(e), metadata={"status": "ERROR"}
            )
        finally:
            # End tool span
            tool_span.end()
        return ToolCallResult(
            tool_call_id=tool_call_id,
            tool_name=tool_name,
            description=tool.get_parameterized_one_liner(tool_params),
            result=tool_response,
        )

    @staticmethod
    def __load_post_processing_user_prompt(
        input_prompt, investigation, user_prompt: Optional[str] = None
    ) -> str:
        if not user_prompt:
            user_prompt = "builtin://generic_post_processing.jinja2"
        return load_and_render_prompt(
            user_prompt, {"investigation": investigation, "prompt": input_prompt}
        )

    def _post_processing_call(
        self,
        prompt,
        investigation,
        user_prompt: Optional[str] = None,
        system_prompt: str = "You are an AI assistant summarizing Kubernetes issues.",
    ) -> tuple[Optional[str], float]:
        try:
            user_prompt = ToolCallingLLM.__load_post_processing_user_prompt(
                prompt, investigation, user_prompt
            )

            logging.debug(f'Post processing prompt:\n"""\n{user_prompt}\n"""')
            messages = [
                {
                    "role": "system",
                    "content": system_prompt,
                },
                {
                    "role": "user",
                    "content": format_tags_in_string(user_prompt),
                },
            ]
            full_response = self.llm.completion(messages=messages, temperature=0)
            logging.debug(f"Post processing response {full_response}")

            # Extract and log cost information for post-processing
            post_processing_cost = _extract_cost_from_response(full_response)
            if post_processing_cost > 0:
                cost_logger.debug(
                    f"Post-processing LLM cost: ${post_processing_cost:.6f}"
                )

            return full_response.choices[0].message.content, post_processing_cost  # type: ignore
        except Exception:
            logging.exception("Failed to run post processing", exc_info=True)
            return investigation, 0.0

    @sentry_sdk.trace
    def truncate_messages_to_fit_context(
        self, messages: list, max_context_size: int, maximum_output_token: int
    ) -> TruncationResult:
        return truncate_messages_to_fit_context(
            messages,
            max_context_size,
            maximum_output_token,
            self.llm.count_tokens_for_message,
        )

    def call_stream(
        self,
        system_prompt: str = "",
        user_prompt: Optional[str] = None,
        response_format: Optional[Union[dict, Type[BaseModel]]] = None,
        sections: Optional[InputSectionsDataType] = None,
        msgs: Optional[list[dict]] = None,
    ):
        """
        This function DOES NOT call llm.completion(stream=true).
        This function streams holmes one iteration at a time instead of waiting for all iterations to complete.
        """
        messages = []
        if system_prompt:
            messages.append({"role": "system", "content": system_prompt})
        if user_prompt:
            messages.append({"role": "user", "content": user_prompt})
        if msgs:
            messages.extend(msgs)
        perf_timing = PerformanceTiming("tool_calling_llm.call")
        tool_calls: list[dict] = []
        tools = self.tool_executor.get_all_tools_openai_format(
            target_model=self.llm.model
        )
        perf_timing.measure("get_all_tools_openai_format")
        max_steps = self.max_steps
        metadata = {}
        i = 0
        tool_number_offset = 0

        while i < max_steps:
            i += 1
            perf_timing.measure(f"start iteration {i}")
            logging.debug(f"running iteration {i}")

            tools = None if i == max_steps else tools
            tool_choice = "auto" if tools else None

            total_tokens = self.llm.count_tokens_for_message(messages)  # type: ignore
            max_context_size = self.llm.get_context_window_size()
            maximum_output_token = self.llm.get_maximum_output_token()
            perf_timing.measure("count tokens")

            if (total_tokens + maximum_output_token) > max_context_size:
                logging.warning("Token limit exceeded. Truncating tool responses.")
                truncated_res = self.truncate_messages_to_fit_context(
                    messages, max_context_size, maximum_output_token
                )
                metadata["truncations"] = [
                    t.model_dump() for t in truncated_res.truncations
                ]
                messages = truncated_res.truncated_messages
                perf_timing.measure("truncate_messages_to_fit_context")
            else:
                metadata["truncations"] = []

            logging.debug(f"sending messages={messages}\n\ntools={tools}")
            try:
                full_response = self.llm.completion(
                    messages=parse_messages_tags(messages),  # type: ignore
                    tools=tools,
                    tool_choice=tool_choice,
                    response_format=response_format,
                    temperature=TEMPERATURE,
                    stream=False,
                    drop_params=True,
                )

                # Log cost information for this iteration (no accumulation in streaming)
                _process_cost_info(full_response, log_prefix="LLM iteration")

                perf_timing.measure("llm.completion")
            # catch a known error that occurs with Azure and replace the error message with something more obvious to the user
            except BadRequestError as e:
                if "Unrecognized request arguments supplied: tool_choice, tools" in str(
                    e
                ):
                    raise Exception(
                        "The Azure model you chose is not supported. Model version 1106 and higher required."
                    ) from e
                else:
                    raise

            response_message = full_response.choices[0].message  # type: ignore
            if response_message and response_format:
                # Litellm API is bugged. Stringify and parsing ensures all attrs of the choice are available.
                dict_response = json.loads(full_response.to_json())  # type: ignore
                incorrect_tool_call = is_response_an_incorrect_tool_call(
                    sections, dict_response.get("choices", [{}])[0]
                )

                if incorrect_tool_call:
                    logging.warning(
                        "Detected incorrect tool call. Structured output will be disabled. This can happen on models that do not support tool calling. For Azure AI, make sure the model name contains 'gpt-4o'. To disable this holmes behaviour, set REQUEST_STRUCTURED_OUTPUT_FROM_LLM to `false`."
                    )
                    # disable structured output going forward and and retry
                    response_format = None
                    max_steps = max_steps + 1
                    continue

            messages.append(
                response_message.model_dump(
                    exclude_defaults=True, exclude_unset=True, exclude_none=True
                )
            )

            tools_to_call = getattr(response_message, "tool_calls", None)
            if not tools_to_call:
                yield StreamMessage(
                    event=StreamEvents.ANSWER_END,
                    data={
                        "content": response_message.content,
                        "messages": messages,
                        "metadata": metadata,
                    },
                )
                return

            reasoning = getattr(response_message, "reasoning_content", None)
            message = response_message.content
            if reasoning or message:
                yield StreamMessage(
                    event=StreamEvents.AI_MESSAGE,
                    data={"content": message, "reasoning": reasoning},
                )

            perf_timing.measure("pre-tool-calls")
            with concurrent.futures.ThreadPoolExecutor(max_workers=16) as executor:
                futures = []
                for tool_index, t in enumerate(tools_to_call, 1):  # type: ignore
                    futures.append(
                        executor.submit(
                            self._invoke_tool,
                            tool_to_call=t,  # type: ignore
                            previous_tool_calls=tool_calls,
                            trace_span=DummySpan(),  # Streaming mode doesn't support tracing yet
                            tool_number=tool_number_offset + tool_index,
                        )
                    )
                    yield StreamMessage(
                        event=StreamEvents.START_TOOL,
                        data={"tool_name": t.function.name, "id": t.id},
                    )

                for future in concurrent.futures.as_completed(futures):
                    tool_call_result: ToolCallResult = future.result()

                    tool_calls.append(tool_call_result.as_tool_result_response())
                    messages.append(tool_call_result.as_tool_call_message())

                    perf_timing.measure(f"tool completed {tool_call_result.tool_name}")

                    yield StreamMessage(
                        event=StreamEvents.TOOL_RESULT,
                        data=tool_call_result.as_streaming_tool_result_response(),
                    )

                # Update the tool number offset for the next iteration
                tool_number_offset += len(tools_to_call)

        raise Exception(
            f"Too many LLM calls - exceeded max_steps: {i}/{self.max_steps}"
        )


# TODO: consider getting rid of this entirely and moving templating into the cmds in holmes_cli.py
class IssueInvestigator(ToolCallingLLM):
    """
    Thin wrapper around ToolCallingLLM which:
    1) Provides a default prompt for RCA
    2) Accepts Issue objects
    3) Looks up and attaches runbooks
    """

    def __init__(
        self,
        tool_executor: ToolExecutor,
        runbook_manager: RunbookManager,
        max_steps: int,
        llm: LLM,
        cluster_name: Optional[str],
    ):
        super().__init__(tool_executor, max_steps, llm)
        self.runbook_manager = runbook_manager
        self.cluster_name = cluster_name

    def investigate(
        self,
        issue: Issue,
        prompt: str,
        instructions: Optional[ResourceInstructions],
        console: Optional[Console] = None,
        global_instructions: Optional[Instructions] = None,
        post_processing_prompt: Optional[str] = None,
        sections: Optional[InputSectionsDataType] = None,
        trace_span=DummySpan(),
    ) -> LLMResult:
        runbooks = self.runbook_manager.get_instructions_for_issue(issue)

        request_structured_output_from_llm = True
        response_format = None

        # This section is about setting vars to request the LLM to return structured output.
        # It does not mean that Holmes will not return structured sections for investigation as it is
        # capable of splitting the markdown into sections
        if not sections or len(sections) == 0:
            # If no sections are passed, we will not ask the LLM for structured output
            sections = DEFAULT_SECTIONS
            request_structured_output_from_llm = False
            logging.info(
                "No section received from the client. Default sections will be used."
            )
        elif self.llm.model and self.llm.model.startswith("bedrock"):
            # Structured output does not work well with Bedrock Anthropic Sonnet 3.5 through litellm
            request_structured_output_from_llm = False

        if not REQUEST_STRUCTURED_OUTPUT_FROM_LLM:
            request_structured_output_from_llm = False

        if request_structured_output_from_llm:
            response_format = get_output_format_for_investigation(sections)
            logging.info("Structured output is enabled for this request")
        else:
            logging.info("Structured output is disabled for this request")

        if instructions is not None and instructions.instructions:
            runbooks.extend(instructions.instructions)

        if console and runbooks:
            console.print(
                f"[bold]Analyzing with {len(runbooks)} runbooks: {runbooks}[/bold]"
            )
        elif console:
            console.print(
                "[bold]No runbooks found for this issue. Using default behaviour. (Add runbooks to guide the investigation.)[/bold]"
            )

        system_prompt = load_and_render_prompt(
            prompt,
            {
                "issue": issue,
                "sections": sections,
                "structured_output": request_structured_output_from_llm,
                "toolsets": self.tool_executor.toolsets,
                "cluster_name": self.cluster_name,
            },
        )

        if instructions is not None and len(instructions.documents) > 0:
            docPrompts = []
            for document in instructions.documents:
                docPrompts.append(
                    f"* fetch information from this URL: {document.url}\n"
                )
            runbooks.extend(docPrompts)

        user_prompt = ""
        if runbooks:
            for runbook_str in runbooks:
                user_prompt += f"* {runbook_str}\n"

            user_prompt = f'My instructions to check \n"""{user_prompt}"""'

        user_prompt = add_global_instructions_to_user_prompt(
            user_prompt, global_instructions
        )
        user_prompt = f"{user_prompt}\n This is context from the issue {issue.raw}"

        logging.debug(
            "Rendered system prompt:\n%s", textwrap.indent(system_prompt, "    ")
        )
        logging.debug("Rendered user prompt:\n%s", textwrap.indent(user_prompt, "    "))

        res = self.prompt_call(
            system_prompt,
            user_prompt,
            post_processing_prompt,
            response_format=response_format,
            sections=sections,
            trace_span=trace_span,
        )
        res.instructions = runbooks
        return res<|MERGE_RESOLUTION|>--- conflicted
+++ resolved
@@ -481,11 +481,8 @@
                         tool_calls=tool_calls,
                         prompt=json.dumps(messages, indent=2),
                         messages=messages,
-<<<<<<< HEAD
+                        **costs.model_dump(),  # Include all cost fields
                         metadata=metadata,
-=======
-                        **costs.model_dump(),  # Include all cost fields
->>>>>>> 7a4a25b4
                     )
 
                 perf_timing.end(f"- completed in {i} iterations -")
@@ -494,11 +491,8 @@
                     tool_calls=tool_calls,
                     prompt=json.dumps(messages, indent=2),
                     messages=messages,
-<<<<<<< HEAD
+                    **costs.model_dump(),  # Include all cost fields
                     metadata=metadata,
-=======
-                    **costs.model_dump(),  # Include all cost fields
->>>>>>> 7a4a25b4
                 )
 
             if text_response and text_response.strip():
