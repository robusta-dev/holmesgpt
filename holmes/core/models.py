import json
from holmes.core.investigation_structured_output import InputSectionsDataType
<<<<<<< HEAD
from holmes.core.tools_utils.data_types import ToolCallResult
=======
>>>>>>> a346966c
from typing import Optional, List, Dict, Any, Union
from pydantic import BaseModel, model_validator, Field
from enum import Enum

from holmes.core.tools import StructuredToolResult, StructuredToolResultStatus


class TruncationMetadata(BaseModel):
    tool_call_id: str
    start_index: int
    end_index: int
    tool_name: str
    original_token_count: int


class TruncationResult(BaseModel):
    truncated_messages: list[dict]
    truncations: list[TruncationMetadata]


class ToolCallResult(BaseModel):
    tool_call_id: str
    tool_name: str
    description: str
    result: StructuredToolResult
    size: Optional[int] = None

    def as_tool_call_message(self):
        content = format_tool_result_data(self.result)
        if self.result.params:
            content = (
                f"Params used for the tool call: {json.dumps(self.result.params)}. The tool call output follows on the next line.\n"
                + content
            )
        return {
            "tool_call_id": self.tool_call_id,
            "role": "tool",
            "name": self.tool_name,
            "content": content,
        }

    def as_tool_result_response(self):
        result_dump = self.result.model_dump()
        result_dump["data"] = self.result.get_stringified_data()

        return {
            "tool_call_id": self.tool_call_id,
            "tool_name": self.tool_name,
            "description": self.description,
            "role": "tool",
            "result": result_dump,
        }

    def as_streaming_tool_result_response(self):
        result_dump = self.result.model_dump()
        result_dump["data"] = self.result.get_stringified_data()

        return {
            "tool_call_id": self.tool_call_id,
            "role": "tool",
            "description": self.description,
            "name": self.tool_name,
            "result": result_dump,
        }


def format_tool_result_data(tool_result: StructuredToolResult) -> str:
    tool_response = tool_result.data
    if isinstance(tool_result.data, str):
        tool_response = tool_result.data
    else:
        try:
            if isinstance(tool_result.data, BaseModel):
                tool_response = tool_result.data.model_dump_json(indent=2)
            else:
                tool_response = json.dumps(tool_result.data, indent=2)
        except Exception:
            tool_response = str(tool_result.data)
    if tool_result.status == StructuredToolResultStatus.ERROR:
        tool_response = f"{tool_result.error or 'Tool execution failed'}:\n\n{tool_result.data or ''}".strip()
    return tool_response


class InvestigationResult(BaseModel):
    analysis: Optional[str] = None
    sections: Optional[Dict[str, Union[str, None]]] = None
    tool_calls: List[ToolCallResult] = []
    instructions: List[str] = []
    metadata: Optional[Dict[Any, Any]] = None


class InvestigateRequest(BaseModel):
    source: str  # "prometheus" etc
    title: str
    description: str
    subject: dict
    context: Dict[str, Any]
    source_instance_id: str = "ApiRequest"
    include_tool_calls: bool = False
    include_tool_call_results: bool = False
    prompt_template: str = "builtin://generic_investigation.jinja2"
    sections: Optional[InputSectionsDataType] = None
    model: Optional[str] = None
    # TODO in the future
    # response_handler: ...


class ToolCallConversationResult(BaseModel):
    name: str
    description: str
    output: str


class ConversationInvestigationResponse(BaseModel):
    analysis: Optional[str] = None
    tool_calls: List[ToolCallResult] = []


class ConversationInvestigationResult(BaseModel):
    analysis: Optional[str] = None
    tools: Optional[List[ToolCallConversationResult]] = []


class IssueInvestigationResult(BaseModel):
    """
    :var result: A dictionary containing the summary of the issue investigation.
    :var tools: A list of dictionaries where each dictionary contains information
                about the tool, its name, description and output.

    It is based on the holmes investigation saved to Evidence table.
    """

    result: str
    tools: Optional[List[ToolCallConversationResult]] = []


class HolmesConversationHistory(BaseModel):
    ask: str
    answer: ConversationInvestigationResult


# HolmesConversationIssueContext, ConversationType and ConversationRequest classes will be deprecated later
class HolmesConversationIssueContext(BaseModel):
    investigation_result: IssueInvestigationResult
    conversation_history: Optional[List[HolmesConversationHistory]] = []
    issue_type: str
    robusta_issue_id: Optional[str] = None
    source: Optional[str] = None


class ConversationType(str, Enum):
    ISSUE = "issue"


class ConversationRequest(BaseModel):
    user_prompt: str
    source: Optional[str] = None
    resource: Optional[dict] = None
    # ConversationType.ISSUE is default as we gonna deprecate this class and won't add new conversation types
    conversation_type: Optional[ConversationType] = ConversationType.ISSUE
    context: HolmesConversationIssueContext
    include_tool_calls: bool = False
    include_tool_call_results: bool = False


class PendingToolApproval(BaseModel):
    """Represents a tool call that requires user approval."""

    tool_call_id: str
    tool_name: str
    description: str
    params: Dict[str, Any]


class ToolApprovalDecision(BaseModel):
    """Represents a user's decision on a tool approval."""

    tool_call_id: str
    approved: bool


class ChatRequestBaseModel(BaseModel):
    conversation_history: Optional[list[dict]] = None
    model: Optional[str] = None
    stream: bool = Field(default=False)
    enable_tool_approval: Optional[bool] = (
        False  # Optional boolean for backwards compatibility
    )
    tool_decisions: Optional[List[ToolApprovalDecision]] = None

    # In our setup with litellm, the first message in conversation_history
    # should follow the structure [{"role": "system", "content": ...}],
    # where the "role" field is expected to be "system".
    @model_validator(mode="before")
    def check_first_item_role(cls, values):
        conversation_history = values.get("conversation_history")
        if (
            conversation_history
            and isinstance(conversation_history, list)
            and len(conversation_history) > 0
        ):
            first_item = conversation_history[0]
            if not first_item.get("role") == "system":
                raise ValueError(
                    "The first item in conversation_history must contain 'role': 'system'"
                )
        return values


class IssueChatRequest(ChatRequestBaseModel):
    ask: str
    investigation_result: IssueInvestigationResult
    issue_type: str


class WorkloadHealthRequest(BaseModel):
    ask: str
    resource: dict
    alert_history_since_hours: float = 24
    alert_history: bool = True
    stored_instrucitons: bool = True
    instructions: Optional[List[str]] = []
    include_tool_calls: bool = False
    include_tool_call_results: bool = False
    prompt_template: str = "builtin://kubernetes_workload_ask.jinja2"
    model: Optional[str] = None


class ChatRequest(ChatRequestBaseModel):
    ask: str


class FollowUpAction(BaseModel):
    id: str
    action_label: str
    pre_action_notification_text: str
    prompt: str


class ChatResponse(BaseModel):
    analysis: str
    conversation_history: list[dict]
    tool_calls: Optional[List[ToolCallResult]] = []
    follow_up_actions: Optional[List[FollowUpAction]] = []
    pending_approvals: Optional[List[PendingToolApproval]] = None
    metadata: Optional[Dict[Any, Any]] = None


class WorkloadHealthInvestigationResult(BaseModel):
    analysis: Optional[str] = None
    tools: Optional[List[ToolCallConversationResult]] = []

    @model_validator(mode="before")
    def check_analysis_and_result(cls, values):
        if "result" in values and "analysis" not in values:
            values["analysis"] = values["result"]
            del values["result"]
        return values


class WorkloadHealthChatRequest(ChatRequestBaseModel):
    ask: str
    workload_health_result: WorkloadHealthInvestigationResult
    resource: dict


workload_health_structured_output = {
    "type": "json_schema",
    "json_schema": {
        "name": "WorkloadHealthResult",
        "strict": False,
        "schema": {
            "type": "object",
            "properties": {
                "workload_healthy": {
                    "type": "boolean",
                    "description": "is the workload in healthy state or in error state",
                },
                "root_cause_summary": {
                    "type": "string",
                    "description": "concise short explaination leading to the workload_healthy result, pinpoint reason and root cause for the workload issues if any.",
                },
            },
            "required": ["root_cause_summary", "workload_healthy"],
            "additionalProperties": False,
        },
    },
}<|MERGE_RESOLUTION|>--- conflicted
+++ resolved
@@ -1,9 +1,5 @@
 import json
 from holmes.core.investigation_structured_output import InputSectionsDataType
-<<<<<<< HEAD
-from holmes.core.tools_utils.data_types import ToolCallResult
-=======
->>>>>>> a346966c
 from typing import Optional, List, Dict, Any, Union
 from pydantic import BaseModel, model_validator, Field
 from enum import Enum
