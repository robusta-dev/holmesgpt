--- conflicted
+++ resolved
@@ -1,11 +1,6 @@
 from holmes.core.tool_calling_llm import ToolCallResult
-<<<<<<< HEAD
-from typing import Optional, List, Dict, Any, Union, Literal
-from pydantic import BaseModel, ValidationError, field_validator, ValidationInfo, Json
-=======
-from typing import Optional, List, Dict, Any, Union
+from typing import Optional, List, Dict, Any
 from pydantic import BaseModel
->>>>>>> 830bcec3
 from enum import Enum
 
 class InvestigationResult(BaseModel):
