--- conflicted
+++ resolved
@@ -2,11 +2,7 @@
 import os
 import subprocess
 import sys
-<<<<<<< HEAD
-from functools import cache
-=======
 from cachetools import cached  # type: ignore
->>>>>>> 6ec537cf
 
 # For relative imports to work in Python 3.6 - see https://stackoverflow.com/a/49375740
 this_path = os.path.dirname(os.path.realpath(__file__))
@@ -15,16 +11,11 @@
 # This is patched by github actions during release
 __version__ = "0.0.0"
 
-
-<<<<<<< HEAD
-@cache
-=======
 def is_official_release() -> bool:
     return not __version__.startswith("0.0.0")
 
 
 @cached(cache=dict())
->>>>>>> 6ec537cf
 def get_version() -> str:
     # the version string was patched by a release - return __version__ which will be correct
     if is_official_release():
