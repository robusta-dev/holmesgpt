--- conflicted
+++ resolved
@@ -25,17 +25,9 @@
                                      load_toolsets_from_file)
 from holmes.utils.pydantic_utils import RobustaBaseConfig, load_model_from_file
 
-<<<<<<< HEAD
-=======
 
 DEFAULT_CONFIG_LOCATION = os.path.expanduser("~/.holmes/config.yaml")
 
-class LLMType(StrEnum):
-    OPENAI = "openai"
-    AZURE = "azure"
-
-
->>>>>>> b31f8a30
 class Config(RobustaBaseConfig):
     api_key: Optional[SecretStr] = (
         None  # if None, read from OPENAI_API_KEY or AZURE_OPENAI_ENDPOINT env var
