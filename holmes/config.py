import logging
import os
import yaml  # type: ignore
import os.path
from typing import Any, Dict, List, Optional, Union

from holmes.config_utils import replace_env_vars_values
from holmes.utils.file_utils import load_yaml_file
from holmes import get_version
from holmes.clients.robusta_client import HolmesInfo, fetch_holmes_info
from holmes.core.llm import LLM, DefaultLLM
from pydantic import FilePath, SecretStr, BaseModel, ConfigDict
from pydash.arrays import concat
import json
from holmes.core.runbooks import RunbookManager
from holmes.core.supabase_dal import SupabaseDal
from holmes.core.tool_calling_llm import IssueInvestigator, ToolCallingLLM, ToolExecutor
from holmes.core.tools import (
    Toolset,
    ToolsetPattern,
    ToolsetYamlFromConfig,
    get_matching_toolsets,
    ToolsetStatusEnum,
    ToolsetTag,
    ToolsetType,
)
from holmes.plugins.destinations.slack import SlackDestination
from holmes.plugins.runbooks import load_builtin_runbooks, load_runbooks_from_file
from holmes.plugins.sources.github import GitHubSource
from holmes.plugins.sources.jira import JiraSource, JiraServiceManagementSource
from holmes.plugins.sources.opsgenie import OpsGenieSource
from holmes.plugins.sources.pagerduty import PagerDutySource
from holmes.plugins.sources.prometheus.plugin import AlertManagerSource

from holmes.plugins.toolsets import load_builtin_toolsets
from holmes.plugins.toolsets.mcp.toolset_mcp import RemoteMCPToolset
from holmes.utils.pydantic_utils import RobustaBaseConfig, load_model_from_file
from holmes.utils.definitions import CUSTOM_TOOLSET_LOCATION
from pydantic import ValidationError

from holmes.core.tools import YAMLToolset
from holmes.common.env_vars import ROBUSTA_CONFIG_PATH, ROBUSTA_AI, ROBUSTA_API_ENDPOINT
from holmes.utils.definitions import RobustaConfig
from enum import Enum

DEFAULT_CONFIG_LOCATION = os.path.expanduser("~/.holmes/config.yaml")
MODEL_LIST_FILE_LOCATION = os.environ.get(
    "MODEL_LIST_FILE_LOCATION", "/etc/holmes/config/model_list.yaml"
)


class SupportedTicketSources(str, Enum):
    JIRA_SERVICE_MANAGEMENT = "jira-service-management"
    PAGERDUTY = "pagerduty"


<<<<<<< HEAD
def get_env_replacement(value: str) -> Optional[str]:
    env_patterns = re.findall(r"{{\s*env\.([^}]*)\s*}}", value)

    # Find all non-env patterns ({{ anything_else }})
    all_patterns = re.findall(r"{{\s*([^}]*)\s*}}", value)
    non_env_patterns = [p for p in all_patterns if not p.strip().startswith("env.")]

    if non_env_patterns and not env_patterns:
        return ""

    if not env_patterns and not non_env_patterns:
        return value

    # If the entire string is just one env pattern, handle it specially (should raise on missing)
    full_pattern_match = re.match(r"^\s*{{\s*env\.([^}]*)\s*}}\s*$", value)
    if full_pattern_match:
        env_var_key = full_pattern_match.group(1).strip()
        if env_var_key not in os.environ:
            msg = f"ENV var replacement {env_var_key} does not exist"
            logging.error(msg)
            raise Exception(msg)
        return os.environ.get(env_var_key)

    # For strings containing env patterns within text, replace all occurrences
    result = value

    # Replace non-env patterns with empty string
    for pattern in non_env_patterns:
        pattern_regex = r"{{\s*" + re.escape(pattern.strip()) + r"\s*}}"
        result = re.sub(pattern_regex, "", result)

    # Replace env patterns with their values or raise exception
    for env_var_key in env_patterns:
        env_var_key = env_var_key.strip()
        pattern_regex = r"{{\s*env\." + re.escape(env_var_key) + r"\s*}}"
        if env_var_key in os.environ:
            replacement = os.environ[env_var_key]
        else:
            msg = f"ENV var replacement {env_var_key} does not exist"
            logging.error(msg)
            raise Exception(msg)
        result = re.sub(pattern_regex, replacement, result)

    return result


def replace_env_vars_values(values: dict[str, Any]) -> dict[str, Any]:
    for key, value in values.items():
        if isinstance(value, str):
            values[key] = get_env_replacement(value)
        elif isinstance(value, SecretStr):
            env_var_value = get_env_replacement(value.get_secret_value())
            if env_var_value:
                values[key] = SecretStr(env_var_value)
        elif isinstance(value, dict):
            replace_env_vars_values(value)
        elif isinstance(value, list):
            # can be a list of strings
            values[key] = [
                replace_env_vars_values(iter)
                if isinstance(iter, dict)
                else get_env_replacement(iter)
                if isinstance(iter, str)
                else iter
                for iter in value
            ]
    return values


=======
>>>>>>> f9a98b47
def is_old_toolset_config(
    toolsets: Union[dict[str, dict[str, Any]], List[dict[str, Any]]],
) -> bool:
    # old config is a list of toolsets
    if isinstance(toolsets, list):
        return True
    return False


def load_toolsets_definitions(
    toolsets: dict[str, dict[str, Any]], path: str
) -> List[ToolsetYamlFromConfig]:
    loaded_toolsets: list[ToolsetYamlFromConfig] = []
    if is_old_toolset_config(toolsets):
        message = "Old toolset config format detected, please update to the new format: https://docs.robusta.dev/master/configuration/holmesgpt/custom_toolsets.html"
        logging.warning(message)
        raise ValueError(message)

    for name, config in toolsets.items():
        try:
            validated_config: ToolsetYamlFromConfig = ToolsetYamlFromConfig(
                **config, name=name
            )
            validated_config.set_path(path)
            if validated_config.config:
                validated_config.config = replace_env_vars_values(
                    validated_config.config
                )
            loaded_toolsets.append(validated_config)
        except ValidationError as e:
            logging.warning(f"Toolset '{name}' is invalid: {e}")

        except Exception:
            logging.warning("Failed to load toolset: %s", name, exc_info=True)

    return loaded_toolsets


def parse_toolsets_file(
    path: str, raise_error: bool = True
) -> Optional[List[ToolsetYamlFromConfig]]:
    parsed_yaml = load_yaml_file(path, raise_error)

    toolsets_definitions: dict = parsed_yaml.get("toolsets", {})
    mcp_definitions: dict[str, dict[str, Any]] = parsed_yaml.get("mcp_servers", {})

    for server_config in mcp_definitions.values():
        server_config["type"] = ToolsetType.MCP

    toolsets_definitions.update(mcp_definitions)

    if not toolsets_definitions:
        message = f"No 'toolsets' key found in: {path}"
        logging.warning(message)
        if raise_error:
            raise ValueError(message)
        return None

    try:
        toolset_config = load_toolsets_definitions(toolsets_definitions, path)
    except Exception as err:
        logging.warning(f"Error loading toolset configuration from {path}: {err}")
        if raise_error:
            raise err
        return None

    return toolset_config


def parse_models_file(path: str):
    models = load_yaml_file(path, raise_error=False, warn_not_found=False)

    for model, params in models.items():
        params = replace_env_vars_values(params)

    return models


class Config(RobustaBaseConfig):
    api_key: Optional[SecretStr] = (
        None  # if None, read from OPENAI_API_KEY or AZURE_OPENAI_ENDPOINT env var
    )
    model: Optional[str] = "gpt-4o"
    max_steps: int = 10
    cluster_name: Optional[str] = None

    alertmanager_url: Optional[str] = None
    alertmanager_username: Optional[str] = None
    alertmanager_password: Optional[str] = None
    alertmanager_alertname: Optional[str] = None
    alertmanager_label: Optional[List[str]] = []
    alertmanager_file: Optional[FilePath] = None

    jira_url: Optional[str] = None
    jira_username: Optional[str] = None
    jira_api_key: Optional[SecretStr] = None
    jira_query: Optional[str] = ""

    github_url: Optional[str] = None
    github_owner: Optional[str] = None
    github_pat: Optional[SecretStr] = None
    github_repository: Optional[str] = None
    github_query: str = ""

    slack_token: Optional[SecretStr] = None
    slack_channel: Optional[str] = None

    pagerduty_api_key: Optional[SecretStr] = None
    pagerduty_user_email: Optional[str] = None
    pagerduty_incident_key: Optional[str] = None

    opsgenie_api_key: Optional[SecretStr] = None
    opsgenie_team_integration_key: Optional[SecretStr] = None
    opsgenie_query: Optional[str] = None

    custom_runbooks: List[FilePath] = []
    custom_toolsets: List[FilePath] = []

    toolsets: Optional[dict[str, dict[str, Any]]] = None

    _server_tool_executor: Optional[ToolExecutor] = None

    _version: Optional[str] = None
    _holmes_info: Optional[HolmesInfo] = None

    @property
    def is_latest_version(self) -> bool:
        if self._holmes_info and self._holmes_info.latest_version and self._version:
            return self._version.startswith(self._holmes_info.latest_version)

        # We couldn't resolve version, assume we are running the latest version
        return True

    def model_post_init(self, __context: Any) -> None:
        self._version = get_version()
        self._holmes_info = fetch_holmes_info()
        self._model_list = parse_models_file(MODEL_LIST_FILE_LOCATION)
        if ROBUSTA_AI:
            self._model_list["Robusta"] = {
                "base_url": ROBUSTA_API_ENDPOINT,
            }
        if self._model_list:
            logging.info(f"loaded models: {list(self._model_list.keys())}")

        if not self.is_latest_version and self._holmes_info:
            logging.warning(
                "You are running version %s of holmes, but the latest version is %s. Please update to the latest version.",
                self._version,
                self._holmes_info.latest_version,
            )

    @classmethod
    def load_from_env(cls):
        kwargs = {}
        for field_name in [
            "model",
            "api_key",
            "max_steps",
            "alertmanager_url",
            "alertmanager_username",
            "alertmanager_password",
            "jira_url",
            "jira_username",
            "jira_api_key",
            "jira_query",
            "slack_token",
            "slack_channel",
            "github_url",
            "github_owner",
            "github_repository",
            "github_pat",
            "github_query",
            # TODO
            # custom_runbooks
        ]:
            val = os.getenv(field_name.upper(), None)
            if val is not None:
                kwargs[field_name] = val
        kwargs["cluster_name"] = Config.__get_cluster_name()
        return cls(**kwargs)

    @staticmethod
    def __get_cluster_name() -> Optional[str]:
        config_file_path = ROBUSTA_CONFIG_PATH
        env_cluster_name = os.environ.get("CLUSTER_NAME")
        if env_cluster_name:
            return env_cluster_name

        if not os.path.exists(config_file_path):
            logging.info(f"No robusta config in {config_file_path}")
            return None

        logging.info(f"loading config {config_file_path}")
        with open(config_file_path) as file:
            yaml_content = yaml.safe_load(file)
            config = RobustaConfig(**yaml_content)
            return config.global_config.get("cluster_name")

        return None

    def create_console_tool_executor(
        self, allowed_toolsets: ToolsetPattern, dal: Optional[SupabaseDal]
    ) -> ToolExecutor:
        """
        Creates a ToolExecutor instance configured for CLI usage. This executor manages the available tools
        and their execution in the command-line interface.

        The method loads toolsets in this order, with later sources overriding earlier ones:
        1. Built-in toolsets (tagged as CORE or CLI)
        2. Custom toolsets from config files which can override built-in toolsets
        3. Toolsets defined in self.toolsets which can override both built-in and custom toolsets config
        """
        default_toolsets = [
            toolset
            for toolset in load_builtin_toolsets(dal)
            if any(tag in (ToolsetTag.CORE, ToolsetTag.CLI) for tag in toolset.tags)
        ]
        # All built-in toolsets are enabled by default, users can override this in their config
        for toolset in default_toolsets:
            toolset.enabled = True

        if allowed_toolsets == "*":
            matching_toolsets = default_toolsets
        else:
            matching_toolsets = get_matching_toolsets(
                default_toolsets,
                allowed_toolsets.split(","),  # type: ignore
            )

        toolsets_by_name = {toolset.name: toolset for toolset in matching_toolsets}

        toolsets_loaded_from_config = self.load_custom_toolsets_config()

        if toolsets_loaded_from_config:
            toolsets_by_name = (
                self.merge_and_override_bultin_toolsets_with_toolsets_config(
                    toolsets_loaded_from_config,
                    toolsets_by_name,
                )
            )
        if self.toolsets:
            loaded_toolsets_from_env = load_toolsets_definitions(self.toolsets, "env")
            if loaded_toolsets_from_env:
                toolsets_by_name = (
                    self.merge_and_override_bultin_toolsets_with_toolsets_config(
                        loaded_toolsets_from_env,
                        toolsets_by_name,
                    )
                )

        for toolset in toolsets_by_name.values():
            if toolset.enabled:
                toolset.check_prerequisites()

        toolsets = []
        for ts in toolsets_by_name.values():
            toolsets.append(ts)

        for ts in default_toolsets:
            if ts.name not in toolsets_by_name.keys():
                logging.debug(
                    f"Toolset {ts.name} from {ts.get_path()} was filtered out due to allowed_toolsets value"
                )

        enabled_tools = concat(
            *[
                ts.tools
                for ts in toolsets
                if ts.get_status() == ToolsetStatusEnum.ENABLED
            ]
        )
        logging.debug(
            f"Starting AI session with tools: {[t.name for t in enabled_tools]}"
        )
        return ToolExecutor(toolsets)

    def create_tool_executor(self, dal: Optional[SupabaseDal]) -> ToolExecutor:
        """
        Creates ToolExecutor for the server endpoints
        """

        if self._server_tool_executor:
            return self._server_tool_executor

        logging.info("Creating server tool executor")
        all_toolsets = load_builtin_toolsets(dal=dal)

        toolsets_by_name: dict[str, Toolset] = {
            toolset.name: toolset
            for toolset in all_toolsets
            if any(tag in (ToolsetTag.CORE, ToolsetTag.CLUSTER) for tag in toolset.tags)
        }

        toolsets_loaded_from_config = self.load_custom_toolsets_config()
        if toolsets_loaded_from_config:
            toolsets_by_name = (
                self.merge_and_override_bultin_toolsets_with_toolsets_config(
                    toolsets_loaded_from_config,
                    toolsets_by_name,
                )
            )

        if self.toolsets:
            loaded_toolsets_from_env = load_toolsets_definitions(self.toolsets, "env")
            if loaded_toolsets_from_env:
                toolsets_by_name = (
                    self.merge_and_override_bultin_toolsets_with_toolsets_config(
                        loaded_toolsets_from_env,
                        toolsets_by_name,
                    )
                )

        toolsets: list[Toolset] = list(toolsets_by_name.values())

        for toolset in toolsets:
            if toolset.enabled:
                toolset.check_prerequisites()

        self._server_tool_executor = ToolExecutor(toolsets)

        logging.debug(
            f"Starting AI session with tools: {[tn for tn in self._server_tool_executor.tools_by_name.keys()]}"
        )

        return self._server_tool_executor

    def create_console_toolcalling_llm(
        self, allowed_toolsets: ToolsetPattern, dal: Optional[SupabaseDal] = None
    ) -> ToolCallingLLM:
        tool_executor = self.create_console_tool_executor(allowed_toolsets, dal)
        return ToolCallingLLM(tool_executor, self.max_steps, self._get_llm())

    def create_toolcalling_llm(
        self, dal: Optional[SupabaseDal] = None, model: Optional[str] = None
    ) -> ToolCallingLLM:
        tool_executor = self.create_tool_executor(dal)
        return ToolCallingLLM(tool_executor, self.max_steps, self._get_llm(model))

    def create_issue_investigator(
        self, dal: Optional[SupabaseDal] = None, model: Optional[str] = None
    ) -> IssueInvestigator:
        all_runbooks = load_builtin_runbooks()
        for runbook_path in self.custom_runbooks:
            all_runbooks.extend(load_runbooks_from_file(runbook_path))

        runbook_manager = RunbookManager(all_runbooks)
        tool_executor = self.create_tool_executor(dal)
        return IssueInvestigator(
            tool_executor, runbook_manager, self.max_steps, self._get_llm(model)
        )

    def create_console_issue_investigator(
        self, allowed_toolsets: ToolsetPattern, dal: Optional[SupabaseDal] = None
    ) -> IssueInvestigator:
        all_runbooks = load_builtin_runbooks()
        for runbook_path in self.custom_runbooks:
            all_runbooks.extend(load_runbooks_from_file(runbook_path))

        runbook_manager = RunbookManager(all_runbooks)
        tool_executor = self.create_console_tool_executor(allowed_toolsets, dal)
        return IssueInvestigator(
            tool_executor, runbook_manager, self.max_steps, self._get_llm()
        )

    def validate_jira_config(self):
        if self.jira_url is None:
            raise ValueError("--jira-url must be specified")
        if not (
            self.jira_url.startswith("http://") or self.jira_url.startswith("https://")
        ):
            raise ValueError("--jira-url must start with http:// or https://")
        if self.jira_username is None:
            raise ValueError("--jira-username must be specified")
        if self.jira_api_key is None:
            raise ValueError("--jira-api-key must be specified")

    def create_jira_source(self) -> JiraSource:
        self.validate_jira_config()

        return JiraSource(
            url=self.jira_url,  # type: ignore
            username=self.jira_username,  # type: ignore
            api_key=self.jira_api_key.get_secret_value(),  # type: ignore
            jql_query=self.jira_query,  # type: ignore
        )

    def create_jira_service_management_source(self) -> JiraServiceManagementSource:
        self.validate_jira_config()

        return JiraServiceManagementSource(
            url=self.jira_url,  # type: ignore
            username=self.jira_username,  # type: ignore
            api_key=self.jira_api_key.get_secret_value(),  # type: ignore
            jql_query=self.jira_query,  # type: ignore
        )

    def create_github_source(self) -> GitHubSource:
        if not self.github_url or not (
            self.github_url.startswith("http://")
            or self.github_url.startswith("https://")
        ):
            raise ValueError("--github-url must start with http:// or https://")
        if self.github_owner is None:
            raise ValueError("--github-owner must be specified")
        if self.github_repository is None:
            raise ValueError("--github-repository must be specified")
        if self.github_pat is None:
            raise ValueError("--github-pat must be specified")

        return GitHubSource(
            url=self.github_url,
            owner=self.github_owner,
            pat=self.github_pat.get_secret_value(),
            repository=self.github_repository,
            query=self.github_query,
        )

    def create_pagerduty_source(self) -> PagerDutySource:
        if self.pagerduty_api_key is None:
            raise ValueError("--pagerduty-api-key must be specified")

        return PagerDutySource(
            api_key=self.pagerduty_api_key.get_secret_value(),
            user_email=self.pagerduty_user_email,  # type: ignore
            incident_key=self.pagerduty_incident_key,
        )

    def create_opsgenie_source(self) -> OpsGenieSource:
        if self.opsgenie_api_key is None:
            raise ValueError("--opsgenie-api-key must be specified")

        return OpsGenieSource(
            api_key=self.opsgenie_api_key.get_secret_value(),
            query=self.opsgenie_query,  # type: ignore
            team_integration_key=(
                self.opsgenie_team_integration_key.get_secret_value()
                if self.opsgenie_team_integration_key
                else None
            ),
        )

    def create_alertmanager_source(self) -> AlertManagerSource:
        return AlertManagerSource(
            url=self.alertmanager_url,  # type: ignore
            username=self.alertmanager_username,
            alertname_filter=self.alertmanager_alertname,  # type: ignore
            label_filter=self.alertmanager_label,  # type: ignore
            filepath=self.alertmanager_file,
        )

    def create_slack_destination(self):
        if self.slack_token is None:
            raise ValueError("--slack-token must be specified")
        if self.slack_channel is None:
            raise ValueError("--slack-channel must be specified")
        return SlackDestination(self.slack_token.get_secret_value(), self.slack_channel)

    def load_custom_toolsets_config(self) -> Optional[list[ToolsetYamlFromConfig]]:
        """
        Loads toolsets config from /etc/holmes/config/custom_toolset.yaml with ToolsetYamlFromConfig class
        that doesn't have strict validations.
        Example configuration:

        kubernetes/logs:
            enabled: false

        test/configurations:
            enabled: true
            icon_url: "example.com"
            description: "test_description"
            docs_url: "https://docs.docker.com/"
            prerequisites:
                - env:
                    - API_ENDPOINT
                - command: "curl ${API_ENDPOINT}"
            additional_instructions: "jq -r '.result.results[].userData | fromjson | .text | fromjson | .log'"
            tools:
                - name: "curl_example"
                description: "Perform a curl request to example.com using variables"
                command: "curl -X GET '{{api_endpoint}}?query={{ query_param }}' "
        """
        loaded_toolsets = []
        for custom_path in self.custom_toolsets:
            if not os.path.isfile(custom_path):
                logging.warning(f"Custom toolset file {custom_path} does not exist")
                continue
            toolset_config = parse_toolsets_file(
                path=str(custom_path), raise_error=False
            )
            if toolset_config:
                loaded_toolsets.extend(toolset_config)

        # if toolsets are loaded from custom_toolsets, return them without checking the default location
        if loaded_toolsets:
            return loaded_toolsets

        if not os.path.isfile(CUSTOM_TOOLSET_LOCATION):
            logging.debug(
                f"Custom toolset file {CUSTOM_TOOLSET_LOCATION} does not exist"
            )
            return []

        return parse_toolsets_file(path=str(CUSTOM_TOOLSET_LOCATION), raise_error=True)

    def merge_and_override_bultin_toolsets_with_toolsets_config(
        self,
        toolsets_loaded_from_config: list[ToolsetYamlFromConfig],
        default_toolsets_by_name: dict[str, Toolset],
    ) -> dict[str, Toolset]:
        """
        Merges and overrides default_toolsets_by_name with custom
        config from /etc/holmes/config/custom_toolset.yaml
        """
        toolsets_with_updated_statuses: Dict[str, YAMLToolset] = {
            toolset.name: toolset  # type: ignore
            for toolset in default_toolsets_by_name.values()  # type: ignore
        }

        for toolset in toolsets_loaded_from_config:
            if toolset.name in toolsets_with_updated_statuses.keys():
                toolsets_with_updated_statuses[toolset.name].override_with(toolset)
            else:
                try:
                    if toolset.type == ToolsetType.MCP:
                        validated_toolset = RemoteMCPToolset(
                            **toolset.model_dump(exclude_none=True)
                        )
                    else:
                        validated_toolset = YAMLToolset(
                            **toolset.model_dump(exclude_none=True)
                        )
                    toolsets_with_updated_statuses[toolset.name] = validated_toolset
                except Exception as error:
                    logging.error(
                        f"Toolset '{toolset.name}' is invalid: {error} ", exc_info=True
                    )

        return toolsets_with_updated_statuses  # type: ignore

    @classmethod
    def load_from_file(cls, config_file: Optional[str], **kwargs) -> "Config":
        if config_file is not None:
            logging.debug("Loading config from file %s", config_file)
            config_from_file = load_model_from_file(cls, config_file)
        elif os.path.exists(DEFAULT_CONFIG_LOCATION):
            logging.debug(
                f"Loading config from default location {DEFAULT_CONFIG_LOCATION}"
            )
            config_from_file = load_model_from_file(cls, DEFAULT_CONFIG_LOCATION)
        else:
            logging.debug(
                f"No config file found at {DEFAULT_CONFIG_LOCATION}, using cli settings only"
            )
            config_from_file = None

        cli_options = {k: v for k, v in kwargs.items() if v is not None and v != []}

        if config_from_file is None:
            return cls(**cli_options)

        merged_config = config_from_file.dict()
        merged_config.update(cli_options)
        return cls(**merged_config)

    def _get_llm(self, model_key: Optional[str] = None) -> LLM:
        api_key = self.api_key.get_secret_value() if self.api_key else None
        model = self.model
        model_params = {}
        if self._model_list:
            # get requested model or the first credentials if no model requested.
            model_params = (
                self._model_list.get(model_key, {}).copy()
                if model_key
                else next(iter(self._model_list.values())).copy()
            )
            api_key = model_params.pop("api_key", api_key)
            model = model_params.pop("model", model)

        return DefaultLLM(model, api_key, model_params)  # type: ignore

    def get_models_list(self) -> List[str]:
        if self._model_list:
            return json.dumps(list(self._model_list.keys()))  # type: ignore

        return json.dumps([self.model])  # type: ignore


class TicketSource(BaseModel):
    config: Config
    output_instructions: list[str]
    source: Union[JiraServiceManagementSource, PagerDutySource]

    model_config = ConfigDict(arbitrary_types_allowed=True)


class SourceFactory(BaseModel):
    @staticmethod
    def create_source(
        source: SupportedTicketSources,
        config_file: Optional[str],
        ticket_url: Optional[str],
        ticket_username: Optional[str],
        ticket_api_key: Optional[str],
        ticket_id: Optional[str],
    ) -> TicketSource:
        supported_sources = [s.value for s in SupportedTicketSources]
        if source not in supported_sources:
            raise ValueError(
                f"Source '{source}' is not supported. Supported sources: {', '.join(supported_sources)}"
            )

        if source == SupportedTicketSources.JIRA_SERVICE_MANAGEMENT:
            config = Config.load_from_file(
                config_file=config_file,
                api_key=None,
                model=None,
                max_steps=None,
                jira_url=ticket_url,
                jira_username=ticket_username,
                jira_api_key=ticket_api_key,
                jira_query=None,
                custom_toolsets=None,
                custom_runbooks=None,
            )

            if not (
                config.jira_url
                and config.jira_username
                and config.jira_api_key
                and ticket_id
            ):
                raise ValueError(
                    "URL, username, API key, and ticket ID are required for jira-service-management"
                )

            output_instructions = [
                "All output links/urls must **always** be of this format : [link text here|http://your.url.here.com] and **never*** the format [link text here](http://your.url.here.com)"
            ]
            source_instance = config.create_jira_service_management_source()
            return TicketSource(
                config=config,
                output_instructions=output_instructions,
                source=source_instance,
            )

        elif source == SupportedTicketSources.PAGERDUTY:
            config = Config.load_from_file(
                config_file=config_file,
                api_key=None,
                model=None,
                max_steps=None,
                pagerduty_api_key=ticket_api_key,
                pagerduty_user_email=ticket_username,
                pagerduty_incident_key=None,
                custom_toolsets=None,
                custom_runbooks=None,
            )

            if not (
                config.pagerduty_user_email and config.pagerduty_api_key and ticket_id
            ):
                raise ValueError(
                    "username, API key, and ticket ID are required for pagerduty"
                )

            output_instructions = [
                "All output links/urls must **always** be of this format : \n link text here: http://your.url.here.com\n **never*** use the url the format [link text here](http://your.url.here.com)"
            ]
            source_instance = config.create_pagerduty_source()  # type: ignore
            return TicketSource(
                config=config,
                output_instructions=output_instructions,
                source=source_instance,
            )

        else:
            raise NotImplementedError(f"Source '{source}' is not yet implemented")<|MERGE_RESOLUTION|>--- conflicted
+++ resolved
@@ -54,78 +54,6 @@
     PAGERDUTY = "pagerduty"
 
 
-<<<<<<< HEAD
-def get_env_replacement(value: str) -> Optional[str]:
-    env_patterns = re.findall(r"{{\s*env\.([^}]*)\s*}}", value)
-
-    # Find all non-env patterns ({{ anything_else }})
-    all_patterns = re.findall(r"{{\s*([^}]*)\s*}}", value)
-    non_env_patterns = [p for p in all_patterns if not p.strip().startswith("env.")]
-
-    if non_env_patterns and not env_patterns:
-        return ""
-
-    if not env_patterns and not non_env_patterns:
-        return value
-
-    # If the entire string is just one env pattern, handle it specially (should raise on missing)
-    full_pattern_match = re.match(r"^\s*{{\s*env\.([^}]*)\s*}}\s*$", value)
-    if full_pattern_match:
-        env_var_key = full_pattern_match.group(1).strip()
-        if env_var_key not in os.environ:
-            msg = f"ENV var replacement {env_var_key} does not exist"
-            logging.error(msg)
-            raise Exception(msg)
-        return os.environ.get(env_var_key)
-
-    # For strings containing env patterns within text, replace all occurrences
-    result = value
-
-    # Replace non-env patterns with empty string
-    for pattern in non_env_patterns:
-        pattern_regex = r"{{\s*" + re.escape(pattern.strip()) + r"\s*}}"
-        result = re.sub(pattern_regex, "", result)
-
-    # Replace env patterns with their values or raise exception
-    for env_var_key in env_patterns:
-        env_var_key = env_var_key.strip()
-        pattern_regex = r"{{\s*env\." + re.escape(env_var_key) + r"\s*}}"
-        if env_var_key in os.environ:
-            replacement = os.environ[env_var_key]
-        else:
-            msg = f"ENV var replacement {env_var_key} does not exist"
-            logging.error(msg)
-            raise Exception(msg)
-        result = re.sub(pattern_regex, replacement, result)
-
-    return result
-
-
-def replace_env_vars_values(values: dict[str, Any]) -> dict[str, Any]:
-    for key, value in values.items():
-        if isinstance(value, str):
-            values[key] = get_env_replacement(value)
-        elif isinstance(value, SecretStr):
-            env_var_value = get_env_replacement(value.get_secret_value())
-            if env_var_value:
-                values[key] = SecretStr(env_var_value)
-        elif isinstance(value, dict):
-            replace_env_vars_values(value)
-        elif isinstance(value, list):
-            # can be a list of strings
-            values[key] = [
-                replace_env_vars_values(iter)
-                if isinstance(iter, dict)
-                else get_env_replacement(iter)
-                if isinstance(iter, str)
-                else iter
-                for iter in value
-            ]
-    return values
-
-
-=======
->>>>>>> f9a98b47
 def is_old_toolset_config(
     toolsets: Union[dict[str, dict[str, Any]], List[dict[str, Any]]],
 ) -> bool:
