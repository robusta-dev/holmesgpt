from functools import lru_cache
import logging
import os
import yaml
import os.path

from holmes.core.llm import LLM, DefaultLLM
from typing import Any, Dict, List, Optional
from typing import List, Optional


from pydantic import FilePath, SecretStr, Field
from pydash.arrays import concat


from holmes.core.runbooks import RunbookManager
from holmes.core.supabase_dal import SupabaseDal
from holmes.core.tool_calling_llm import IssueInvestigator, ToolCallingLLM, ToolExecutor
from holmes.core.tools import (
    Toolset,
    ToolsetPattern,
    ToolsetYamlFromConfig,
    get_matching_toolsets,
    ToolsetStatusEnum,
    ToolsetTag,
)
from holmes.plugins.destinations.slack import SlackDestination
from holmes.plugins.runbooks import load_builtin_runbooks, load_runbooks_from_file
from holmes.plugins.sources.github import GitHubSource
from holmes.plugins.sources.jira import JiraSource
from holmes.plugins.sources.opsgenie import OpsGenieSource
from holmes.plugins.sources.pagerduty import PagerDutySource
from holmes.plugins.sources.prometheus.plugin import AlertManagerSource
<<<<<<< HEAD
from holmes.plugins.toolsets import (load_builtin_toolsets,
                                     load_toolsets_from_file)
from holmes.plugins.toolsets.grafana.common import GrafanaConfig
=======
from holmes.plugins.toolsets import load_builtin_toolsets, load_toolsets_from_file
>>>>>>> bfab8436
from holmes.utils.pydantic_utils import RobustaBaseConfig, load_model_from_file
from holmes.utils.definitions import CUSTOM_TOOLSET_LOCATION
from pydantic import ValidationError

from holmes.core.tools import YAMLToolset
from holmes.common.env_vars import ROBUSTA_CONFIG_PATH
from holmes.utils.definitions import RobustaConfig
import re

DEFAULT_CONFIG_LOCATION = os.path.expanduser("~/.holmes/config.yaml")


def get_env_replacement(value: str) -> Optional[str]:
    env_values = re.findall(r"{{\s*env\.([^\s]*)\s*}}", value)
    if not env_values:
        return None
    env_var_key = env_values[0].strip()
    if env_var_key not in os.environ:
        msg = f"ENV var replacement {env_var_key} does not exist for param: {value}"
        logging.error(msg)
        raise Exception(msg)

    return os.environ.get(env_var_key)


def replace_env_vars_values(values: dict[str, Any]) -> dict[str, Any]:
    for key, value in values.items():
        if isinstance(value, str):
            env_var_value = get_env_replacement(value)
            if env_var_value:
                values[key] = env_var_value
        elif isinstance(value, SecretStr):
            env_var_value = get_env_replacement(value.get_secret_value())
            if env_var_value:
                values[key] = SecretStr(env_var_value)
        elif isinstance(value, dict):
            replace_env_vars_values(value)
        elif isinstance(value, list):
            values[key] = [replace_env_vars_values(iter) for iter in value]
    return values


class Config(RobustaBaseConfig):
    api_key: Optional[SecretStr] = (
        None  # if None, read from OPENAI_API_KEY or AZURE_OPENAI_ENDPOINT env var
    )
    model: Optional[str] = "gpt-4o"
    max_steps: Optional[int] = 10
    cluster_name: Optional[str] = None

    alertmanager_url: Optional[str] = None
    alertmanager_username: Optional[str] = None
    alertmanager_password: Optional[str] = None
    alertmanager_alertname: Optional[str] = None
    alertmanager_label: Optional[List[str]] = []
    alertmanager_file: Optional[FilePath] = None

    jira_url: Optional[str] = None
    jira_username: Optional[str] = None
    jira_api_key: Optional[SecretStr] = None
    jira_query: Optional[str] = ""

    github_url: Optional[str] = None
    github_owner: Optional[str] = None
    github_pat: Optional[SecretStr] = None
    github_repository: Optional[str] = None
    github_query: Optional[str] = ""

    slack_token: Optional[SecretStr] = None
    slack_channel: Optional[str] = None

    pagerduty_api_key: Optional[SecretStr] = None
    pagerduty_user_email: Optional[str] = None
    pagerduty_incident_key: Optional[str] = None

    opsgenie_api_key: Optional[SecretStr] = None
    opsgenie_team_integration_key: Optional[SecretStr] = None
    opsgenie_query: Optional[str] = None

    custom_runbooks: List[FilePath] = []
    custom_toolsets: List[FilePath] = []

<<<<<<< HEAD
    grafana: GrafanaConfig = GrafanaConfig()

    enabled_toolsets_names: List[str] = Field(default_factory=list)
=======
    toolsets: Optional[dict[str, dict[str, Any]]] = None

    _server_tool_executor: Optional[ToolExecutor] = None
>>>>>>> bfab8436

    @classmethod
    def load_from_env(cls):
        kwargs = {}
        for field_name in [
            "model",
            "api_key",
            "max_steps",
            "alertmanager_url",
            "alertmanager_username",
            "alertmanager_password",
            "jira_url",
            "jira_username",
            "jira_api_key",
            "jira_query",
            "slack_token",
            "slack_channel",
            "github_url",
            "github_owner",
            "github_repository",
            "github_pat",
            "github_query",
            # TODO
            # custom_runbooks
        ]:
            val = os.getenv(field_name.upper(), None)
            if val is not None:
                kwargs[field_name] = val
        kwargs["cluster_name"] = Config.__get_cluster_name()
        return cls(**kwargs)

    @staticmethod
    def __get_cluster_name() -> Optional[str]:
        config_file_path = ROBUSTA_CONFIG_PATH
        env_cluster_name = os.environ.get("CLUSTER_NAME")
        if env_cluster_name:
            return env_cluster_name

        if not os.path.exists(config_file_path):
            logging.info(f"No robusta config in {config_file_path}")
            return None

        logging.info(f"loading config {config_file_path}")
        with open(config_file_path) as file:
            yaml_content = yaml.safe_load(file)
            config = RobustaConfig(**yaml_content)
            return config.global_config.get("cluster_name")

        return None

    def create_console_tool_executor(
        self, allowed_toolsets: ToolsetPattern, dal: Optional[SupabaseDal]
    ) -> ToolExecutor:
        """
        Creates ToolExecutor for the cli
        """
<<<<<<< HEAD
        default_toolsets = [toolset for toolset in load_builtin_toolsets(dal, grafana_config=self.grafana) if any(tag in (ToolsetTag.CORE, ToolsetTag.CLI) for tag in toolset.tags)]
=======
        default_toolsets = [
            toolset
            for toolset in load_builtin_toolsets(dal)
            if any(tag in (ToolsetTag.CORE, ToolsetTag.CLI) for tag in toolset.tags)
        ]
>>>>>>> bfab8436

        if allowed_toolsets == "*":
            matching_toolsets = default_toolsets
        else:
            matching_toolsets = get_matching_toolsets(
                default_toolsets, allowed_toolsets.split(",")
            )

        # Enable all matching toolsets that have CORE or CLI tag
        for toolset in matching_toolsets:
            toolset.enabled = True

        toolsets_by_name = {
            toolset.name: toolset for toolset in matching_toolsets
        }

        toolsets_loaded_from_config = self.load_custom_toolsets_config()
        if toolsets_loaded_from_config:
            toolsets_by_name = (
                self.merge_and_override_bultin_toolsets_with_toolsets_config(
                    toolsets_loaded_from_config,
                    toolsets_by_name,
                )
            )

        if self.toolsets:
            loaded_toolsets_from_env = self.load_toolsets_config(self.toolsets, "env")
            if loaded_toolsets_from_env:
                toolsets_by_name = (
                    self.merge_and_override_bultin_toolsets_with_toolsets_config(
                        loaded_toolsets_from_env,
                        toolsets_by_name,
                    )
                )

        for toolset in toolsets_by_name.values():
            if toolset.enabled:
                toolset.check_prerequisites()

        enabled_toolsets = []
        for ts in toolsets_by_name.values():
            if ts.get_status() == ToolsetStatusEnum.ENABLED:
                enabled_toolsets.append(ts)
                logging.info(f"Loaded toolset {ts.name} from {ts.get_path()}")
            elif ts.get_status() == ToolsetStatusEnum.DISABLED:
                logging.info(f"Disabled toolset: {ts.name} from {ts.get_path()})")
            elif ts.get_status() == ToolsetStatusEnum.FAILED:
                logging.info(
                    f"Failed loading toolset {ts.name} from {ts.get_path()}: ({ts.get_error()})"
                )

        for ts in default_toolsets:
            if ts.name not in toolsets_by_name.keys():
                logging.debug(
                    f"Toolset {ts.name} from {ts.get_path()} was filtered out due to allowed_toolsets value"
                )

        enabled_tools = concat(*[ts.tools for ts in enabled_toolsets])
        logging.debug(
            f"Starting AI session with tools: {[t.name for t in enabled_tools]}"
        )
        return ToolExecutor(enabled_toolsets)

    def create_tool_executor(self, dal: Optional[SupabaseDal]) -> ToolExecutor:
        """
        Creates ToolExecutor for the server endpoints
        """
<<<<<<< HEAD

        all_toolsets = load_builtin_toolsets(dal=dal, grafana_config=self.grafana)
=======
        if self._server_tool_executor:
            return self._server_tool_executor
        
        logging.info("Creating server tool executor")
        all_toolsets = load_builtin_toolsets(dal=dal)
>>>>>>> bfab8436

        toolsets_by_name: dict[str, Toolset] = {
            toolset.name: toolset for toolset in all_toolsets
        }

        toolsets_loaded_from_config = self.load_custom_toolsets_config()
        if toolsets_loaded_from_config:
            toolsets_by_name: Dict[str, Toolset] = (
                self.merge_and_override_bultin_toolsets_with_toolsets_config(
                    toolsets_loaded_from_config,
                    toolsets_by_name,
                )
            )

        if self.toolsets:
            loaded_toolsets_from_env = self.load_toolsets_config(self.toolsets, "env")
            if loaded_toolsets_from_env:
                toolsets_by_name = (
                    self.merge_and_override_bultin_toolsets_with_toolsets_config(
                        loaded_toolsets_from_env,
                        toolsets_by_name,
                    )
                )

        toolsets: list[Toolset] = list(toolsets_by_name.values())

        for toolset in toolsets:
            if toolset.enabled:
                toolset.check_prerequisites()

        self._server_tool_executor = ToolExecutor(toolsets)

        logging.debug(
            f"Starting AI session with tools: {[tn for tn in self._server_tool_executor.tools_by_name.keys()]}"
        )

        return self._server_tool_executor

    def create_console_toolcalling_llm(
        self, allowed_toolsets: ToolsetPattern, dal: Optional[SupabaseDal] = None
    ) -> ToolCallingLLM:
        tool_executor = self.create_console_tool_executor(allowed_toolsets, dal)
        return ToolCallingLLM(tool_executor, self.max_steps, self._get_llm())

    def create_toolcalling_llm(
        self, dal: Optional[SupabaseDal] = None
    ) -> ToolCallingLLM:
        tool_executor = self.create_tool_executor(dal)
        return ToolCallingLLM(tool_executor, self.max_steps, self._get_llm())

    def create_issue_investigator(
        self, dal: Optional[SupabaseDal] = None
    ) -> IssueInvestigator:
        all_runbooks = load_builtin_runbooks()
        for runbook_path in self.custom_runbooks:
            all_runbooks.extend(load_runbooks_from_file(runbook_path))

        runbook_manager = RunbookManager(all_runbooks)
        tool_executor = self.create_tool_executor(dal)
        return IssueInvestigator(
            tool_executor, runbook_manager, self.max_steps, self._get_llm()
        )

    def create_console_issue_investigator(
        self, allowed_toolsets: ToolsetPattern, dal: Optional[SupabaseDal] = None
    ) -> IssueInvestigator:
        all_runbooks = load_builtin_runbooks()
        for runbook_path in self.custom_runbooks:
            all_runbooks.extend(load_runbooks_from_file(runbook_path))

        runbook_manager = RunbookManager(all_runbooks)
        tool_executor = self.create_console_tool_executor(allowed_toolsets, dal)
        return IssueInvestigator(
            tool_executor, runbook_manager, self.max_steps, self._get_llm()
        )

    def create_jira_source(self) -> JiraSource:
        if self.jira_url is None:
            raise ValueError("--jira-url must be specified")
        if not (
            self.jira_url.startswith("http://") or self.jira_url.startswith("https://")
        ):
            raise ValueError("--jira-url must start with http:// or https://")
        if self.jira_username is None:
            raise ValueError("--jira-username must be specified")
        if self.jira_api_key is None:
            raise ValueError("--jira-api-key must be specified")

        return JiraSource(
            url=self.jira_url,
            username=self.jira_username,
            api_key=self.jira_api_key.get_secret_value(),
            jql_query=self.jira_query,
        )

    def create_github_source(self) -> GitHubSource:
        if not (
            self.github_url.startswith("http://")
            or self.github_url.startswith("https://")
        ):
            raise ValueError("--github-url must start with http:// or https://")
        if self.github_owner is None:
            raise ValueError("--github-owner must be specified")
        if self.github_repository is None:
            raise ValueError("--github-repository must be specified")
        if self.github_pat is None:
            raise ValueError("--github-pat must be specified")

        return GitHubSource(
            url=self.github_url,
            owner=self.github_owner,
            pat=self.github_pat.get_secret_value(),
            repository=self.github_repository,
            query=self.github_query,
        )

    def create_pagerduty_source(self) -> OpsGenieSource:
        if self.pagerduty_api_key is None:
            raise ValueError("--pagerduty-api-key must be specified")

        return PagerDutySource(
            api_key=self.pagerduty_api_key.get_secret_value(),
            user_email=self.pagerduty_user_email,
            incident_key=self.pagerduty_incident_key,
        )

    def create_opsgenie_source(self) -> OpsGenieSource:
        if self.opsgenie_api_key is None:
            raise ValueError("--opsgenie-api-key must be specified")

        return OpsGenieSource(
            api_key=self.opsgenie_api_key.get_secret_value(),
            query=self.opsgenie_query,
            team_integration_key=(
                self.opsgenie_team_integration_key.get_secret_value()
                if self.opsgenie_team_integration_key
                else None
            ),
        )

    def create_alertmanager_source(self) -> AlertManagerSource:
        return AlertManagerSource(
            url=self.alertmanager_url,
            username=self.alertmanager_username,
            password=self.alertmanager_password,
            alertname_filter=self.alertmanager_alertname,
            label_filter=self.alertmanager_label,
            filepath=self.alertmanager_file,
        )

    def create_slack_destination(self):
        if self.slack_token is None:
            raise ValueError("--slack-token must be specified")
        if self.slack_channel is None:
            raise ValueError("--slack-channel must be specified")
        return SlackDestination(self.slack_token.get_secret_value(), self.slack_channel)

    def load_custom_toolsets_config(self) -> list[ToolsetYamlFromConfig]:
        """
        Loads toolsets config from /etc/holmes/config/custom_toolset.yaml with ToolsetYamlFromConfig class
        that doesn't have strict validations.
        Example configuration:

        kubernetes/logs:
            enabled: false

        test/configurations:
            enabled: true
            icon_url: "example.com"
            description: "test_description"
            docs_url: "https://docs.docker.com/"
            prerequisites:
                - env:
                    - API_ENDPOINT
                - command: "curl ${API_ENDPOINT}"
            additional_instructions: "jq -r '.result.results[].userData | fromjson | .text | fromjson | .log'"
            tools:
                - name: "curl_example"
                description: "Perform a curl request to example.com using variables"
                command: "curl -X GET '{{api_endpoint}}?query={{ query_param }}' "
        """
        if not os.path.isfile(CUSTOM_TOOLSET_LOCATION):
            return []

        with open(CUSTOM_TOOLSET_LOCATION) as file:
            parsed_yaml = yaml.safe_load(file)
            toolsets = parsed_yaml.get("toolsets", {})
            loaded_toolsets = self.load_toolsets_config(
                toolsets, CUSTOM_TOOLSET_LOCATION
            )
            return loaded_toolsets

    def load_toolsets_config(
        self, toolsets: dict[str, dict[str, Any]], path: str
    ) -> List[ToolsetYamlFromConfig]:
        loaded_toolsets: list[ToolsetYamlFromConfig] = []
        for name, config in toolsets.items():
            try:
                validated_config: ToolsetYamlFromConfig = ToolsetYamlFromConfig(
                    **config, name=name
                )
                validated_config.set_path(path)
                if validated_config.config:
                    validated_config.config = replace_env_vars_values(
                        validated_config.config
                    )
                loaded_toolsets.append(validated_config)
            except ValidationError as e:
                logging.error(f"Toolset '{name}' is invalid: {e}")
            except Exception:
                logging.exception("Failed to load toolset: %s", name)

        return loaded_toolsets

    def merge_and_override_bultin_toolsets_with_toolsets_config(
        self,
        toolsets_loaded_from_config: list[ToolsetYamlFromConfig],
        default_toolsets_by_name: dict[str, YAMLToolset],
    ) -> dict[str, Toolset]:
        """
        Merges and overrides default_toolsets_by_name with custom
        config from /etc/holmes/config/custom_toolset.yaml
        """
        toolsets_with_updated_statuses: Dict[str, YAMLToolset] = {
            toolset.name: toolset for toolset in default_toolsets_by_name.values()
        }

        for toolset in toolsets_loaded_from_config:
            if toolset.name in toolsets_with_updated_statuses.keys():
                toolsets_with_updated_statuses[toolset.name].override_with(toolset)
            else:
                try:
                    validated_toolset = YAMLToolset(
                        **toolset.model_dump(exclude_none=True)
                    )
                    toolsets_with_updated_statuses[toolset.name] = validated_toolset
                except Exception as error:
                    logging.error(
                        f"Toolset '{toolset.name}' is invalid: {error} ", exc_info=True
                    )

        return toolsets_with_updated_statuses

    @classmethod
    def load_from_file(cls, config_file: Optional[str], **kwargs) -> "Config":
        if config_file is not None:
            logging.debug(f"Loading config from file %s", config_file)
            config_from_file = load_model_from_file(cls, config_file)
        elif os.path.exists(DEFAULT_CONFIG_LOCATION):
            logging.debug(
                f"Loading config from default location {DEFAULT_CONFIG_LOCATION}"
            )
            config_from_file = load_model_from_file(cls, DEFAULT_CONFIG_LOCATION)
        else:
            logging.debug(
                f"No config file found at {DEFAULT_CONFIG_LOCATION}, using cli settings only"
            )
            config_from_file = None

        cli_options = {k: v for k, v in kwargs.items() if v is not None and v != []}
        if config_from_file is None:
            return cls(**cli_options)

        merged_config = config_from_file.dict()
        merged_config.update(cli_options)
        return cls(**merged_config)

    def _get_llm(self) -> LLM:
        api_key = self.api_key.get_secret_value() if self.api_key else None
        return DefaultLLM(self.model, api_key)<|MERGE_RESOLUTION|>--- conflicted
+++ resolved
@@ -31,13 +31,10 @@
 from holmes.plugins.sources.opsgenie import OpsGenieSource
 from holmes.plugins.sources.pagerduty import PagerDutySource
 from holmes.plugins.sources.prometheus.plugin import AlertManagerSource
-<<<<<<< HEAD
 from holmes.plugins.toolsets import (load_builtin_toolsets,
                                      load_toolsets_from_file)
 from holmes.plugins.toolsets.grafana.common import GrafanaConfig
-=======
 from holmes.plugins.toolsets import load_builtin_toolsets, load_toolsets_from_file
->>>>>>> bfab8436
 from holmes.utils.pydantic_utils import RobustaBaseConfig, load_model_from_file
 from holmes.utils.definitions import CUSTOM_TOOLSET_LOCATION
 from pydantic import ValidationError
@@ -120,15 +117,11 @@
     custom_runbooks: List[FilePath] = []
     custom_toolsets: List[FilePath] = []
 
-<<<<<<< HEAD
     grafana: GrafanaConfig = GrafanaConfig()
 
-    enabled_toolsets_names: List[str] = Field(default_factory=list)
-=======
     toolsets: Optional[dict[str, dict[str, Any]]] = None
 
     _server_tool_executor: Optional[ToolExecutor] = None
->>>>>>> bfab8436
 
     @classmethod
     def load_from_env(cls):
@@ -185,15 +178,7 @@
         """
         Creates ToolExecutor for the cli
         """
-<<<<<<< HEAD
         default_toolsets = [toolset for toolset in load_builtin_toolsets(dal, grafana_config=self.grafana) if any(tag in (ToolsetTag.CORE, ToolsetTag.CLI) for tag in toolset.tags)]
-=======
-        default_toolsets = [
-            toolset
-            for toolset in load_builtin_toolsets(dal)
-            if any(tag in (ToolsetTag.CORE, ToolsetTag.CLI) for tag in toolset.tags)
-        ]
->>>>>>> bfab8436
 
         if allowed_toolsets == "*":
             matching_toolsets = default_toolsets
@@ -261,16 +246,12 @@
         """
         Creates ToolExecutor for the server endpoints
         """
-<<<<<<< HEAD
-
-        all_toolsets = load_builtin_toolsets(dal=dal, grafana_config=self.grafana)
-=======
+
         if self._server_tool_executor:
             return self._server_tool_executor
         
         logging.info("Creating server tool executor")
-        all_toolsets = load_builtin_toolsets(dal=dal)
->>>>>>> bfab8436
+        all_toolsets = load_builtin_toolsets(dal=dal, grafana_config=self.grafana)
 
         toolsets_by_name: dict[str, Toolset] = {
             toolset.name: toolset for toolset in all_toolsets
