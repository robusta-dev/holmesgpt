--- conflicted
+++ resolved
@@ -2,7 +2,6 @@
 import logging
 import os
 import os.path
-<<<<<<< HEAD
 from enum import Enum
 from pathlib import Path
 from typing import Any, List, Optional, Union
@@ -10,13 +9,6 @@
 import yaml  # type: ignore
 from pydantic import BaseModel, ConfigDict, FilePath, SecretStr
 
-import holmes.utils.env as env_utils
-=======
-from typing import Any, Dict, List, Optional, Union
-
-from holmes.config_utils import replace_env_vars_values
-from holmes.utils.file_utils import load_yaml_file
->>>>>>> cecffb64
 from holmes import get_version
 from holmes.clients.robusta_client import HolmesInfo, fetch_holmes_info
 from holmes.common.env_vars import ROBUSTA_AI, ROBUSTA_API_ENDPOINT, ROBUSTA_CONFIG_PATH
@@ -33,12 +25,9 @@
 from holmes.plugins.sources.pagerduty import PagerDutySource
 from holmes.plugins.sources.prometheus.plugin import AlertManagerSource
 from holmes.utils.definitions import RobustaConfig
-<<<<<<< HEAD
+from holmes.utils.env import replace_env_vars_values
 from holmes.utils.file_utils import load_yaml_file
 from holmes.utils.pydantic_utils import RobustaBaseConfig, load_model_from_file
-=======
-from enum import Enum
->>>>>>> cecffb64
 
 DEFAULT_CONFIG_LOCATION = os.path.expanduser("~/.holmes/config.yaml")
 MODEL_LIST_FILE_LOCATION = os.environ.get(
@@ -64,7 +53,7 @@
     models = load_yaml_file(path, raise_error=False, warn_not_found=False)
 
     for model, params in models.items():
-        params = env_utils.replace_env_vars_values(params)
+        params = replace_env_vars_values(params)
 
     return models
 
