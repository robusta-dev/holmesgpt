--- conflicted
+++ resolved
@@ -76,11 +76,8 @@
     custom_runbooks: List[FilePath] = []
     custom_toolsets: List[FilePath] = []
 
-<<<<<<< HEAD
     grafana: GrafanaConfig = GrafanaConfig()
 
-=======
->>>>>>> 05cf2e57
     enabled_toolsets_names: List[str] = Field(default_factory=list)
 
     @classmethod
@@ -138,11 +135,7 @@
         """
         Creates ToolExecutor for the cli
         """
-<<<<<<< HEAD
         default_toolsets = [toolset for toolset in load_builtin_toolsets(dal, grafana_config=self.grafana) if any(tag in (ToolsetTag.CORE, ToolsetTag.CLI) for tag in toolset.tags)]
-=======
-        default_toolsets = [toolset for toolset in load_builtin_toolsets(dal) if any(tag in (ToolsetTag.CORE, ToolsetTag.CLI) for tag in toolset.tags)]
->>>>>>> 05cf2e57
 
         if allowed_toolsets == "*":
             matching_toolsets = default_toolsets
