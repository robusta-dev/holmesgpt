--- conflicted
+++ resolved
@@ -9,13 +9,7 @@
 import yaml  # type: ignore
 from pydantic import BaseModel, ConfigDict, FilePath, SecretStr
 
-<<<<<<< HEAD
-from holmes import get_version
-=======
-from holmes.config_utils import replace_env_vars_values
-from holmes.utils.file_utils import load_yaml_file
 from holmes import get_version  # type: ignore
->>>>>>> 446e2fe7
 from holmes.clients.robusta_client import HolmesInfo, fetch_holmes_info
 from holmes.common.env_vars import ROBUSTA_AI, ROBUSTA_API_ENDPOINT, ROBUSTA_CONFIG_PATH
 from holmes.core.llm import LLM, DefaultLLM
@@ -392,117 +386,6 @@
             raise ValueError("--slack-channel must be specified")
         return SlackDestination(self.slack_token.get_secret_value(), self.slack_channel)
 
-<<<<<<< HEAD
-=======
-    def load_custom_toolsets_config(self) -> Optional[list[ToolsetYamlFromConfig]]:
-        """
-        Loads toolsets config from /etc/holmes/config/custom_toolset.yaml with ToolsetYamlFromConfig class
-        that doesn't have strict validations.
-        Example configuration:
-
-        kubernetes/logs:
-            enabled: false
-
-        test/configurations:
-            enabled: true
-            icon_url: "example.com"
-            description: "test_description"
-            docs_url: "https://docs.docker.com/"
-            prerequisites:
-                - env:
-                    - API_ENDPOINT
-                - command: "curl ${API_ENDPOINT}"
-            additional_instructions: "jq -r '.result.results[].userData | fromjson | .text | fromjson | .log'"
-            tools:
-                - name: "curl_example"
-                description: "Perform a curl request to example.com using variables"
-                command: "curl -X GET '{{api_endpoint}}?query={{ query_param }}' "
-        """
-        loaded_toolsets = []
-        for custom_path in self.custom_toolsets:
-            if not os.path.isfile(custom_path):
-                logging.warning(f"Custom toolset file {custom_path} does not exist")
-                continue
-            toolset_config = parse_toolsets_file(
-                path=str(custom_path), raise_error=False
-            )
-            if toolset_config:
-                loaded_toolsets.extend(toolset_config)
-
-        # if toolsets are loaded from custom_toolsets, return them without checking the default location
-        if loaded_toolsets:
-            return loaded_toolsets
-
-        if not os.path.isfile(CUSTOM_TOOLSET_LOCATION):
-            logging.debug(
-                f"Custom toolset file {CUSTOM_TOOLSET_LOCATION} does not exist"
-            )
-            return []
-
-        return parse_toolsets_file(path=str(CUSTOM_TOOLSET_LOCATION), raise_error=True)
-
-    def merge_and_override_bultin_toolsets_with_toolsets_config(
-        self,
-        toolsets_loaded_from_config: list[ToolsetYamlFromConfig],
-        default_toolsets_by_name: dict[str, Toolset],
-    ) -> dict[str, Toolset]:
-        """
-        Merges and overrides default_toolsets_by_name with custom
-        config from /etc/holmes/config/custom_toolset.yaml
-        """
-        toolsets_with_updated_statuses: Dict[str, YAMLToolset | RemoteMCPToolset] = {
-            toolset.name: toolset  # type: ignore
-            for toolset in default_toolsets_by_name.values()  # type: ignore
-        }
-
-        for toolset in toolsets_loaded_from_config:
-            if toolset.name in toolsets_with_updated_statuses.keys():
-                toolsets_with_updated_statuses[toolset.name].override_with(toolset)
-            else:
-                try:
-                    validated_toolset: YAMLToolset | RemoteMCPToolset
-                    if toolset.type == ToolsetType.MCP:
-                        validated_toolset = RemoteMCPToolset(
-                            **toolset.model_dump(exclude_none=True)
-                        )
-                    else:
-                        validated_toolset = YAMLToolset(
-                            **toolset.model_dump(exclude_none=True)
-                        )
-                    toolsets_with_updated_statuses[toolset.name] = validated_toolset
-                except Exception as error:
-                    logging.error(
-                        f"Toolset '{toolset.name}' is invalid: {error} ", exc_info=True
-                    )
-
-        return toolsets_with_updated_statuses  # type: ignore
-
-    @classmethod
-    def load_from_file(cls, config_file: Optional[str], **kwargs) -> "Config":
-        if config_file is not None:
-            logging.debug("Loading config from file %s", config_file)
-            config_from_file = load_model_from_file(cls, config_file)
-        elif os.path.exists(DEFAULT_CONFIG_LOCATION):
-            logging.debug(
-                f"Loading config from default location {DEFAULT_CONFIG_LOCATION}"
-            )
-            config_from_file = load_model_from_file(cls, DEFAULT_CONFIG_LOCATION)
-        else:
-            logging.debug(
-                f"No config file found at {DEFAULT_CONFIG_LOCATION}, using cli settings only"
-            )
-            config_from_file = None
-
-        cli_options = {k: v for k, v in kwargs.items() if v is not None and v != []}
-
-        if config_from_file is None:
-            return cls(**cli_options)
-
-        merged_config = config_from_file.dict()
-        merged_config.update(cli_options)
-        return cls(**merged_config)
-
->>>>>>> 446e2fe7
     def _get_llm(self, model_key: Optional[str] = None) -> LLM:
         api_key = self.api_key.get_secret_value() if self.api_key else None
         model = self.model
