<<<<<<< HEAD
# from holmes.ssh_utils import add_custom_certificate
# add_custom_certificate("cert goes here as a string (not path to the cert rather the cert itself)")

import logging
import re
import warnings
from pathlib import Path
from typing import List, Optional
import typer
from rich.console import Console
from rich.logging import RichHandler
from rich.markdown import Markdown
from rich.rule import Rule
from holmes.utils.file_utils import write_json_file
from holmes.config import Config, LLMType
from holmes.plugins.destinations import DestinationType
from holmes.plugins.prompts import load_prompt
from holmes.plugins.sources.opsgenie import OPSGENIE_TEAM_INTEGRATION_KEY_HELP
from holmes import get_version


app = typer.Typer(add_completion=False, pretty_exceptions_show_locals=False)
investigate_app = typer.Typer(
    add_completion=False,
    name="investigate",
    no_args_is_help=True,
    help="Investigate firing alerts or tickets",
)
app.add_typer(investigate_app, name="investigate")
generate_app = typer.Typer(
    add_completion=False,
    name="generate",
    no_args_is_help=True,
    help="Generate new integrations or test data",
)
app.add_typer(generate_app, name="generate")


def init_logging(verbose = False):
    logging.basicConfig(level=logging.DEBUG if verbose else logging.INFO, format="%(message)s", handlers=[RichHandler(show_level=False, show_time=False)])
    # disable INFO logs from OpenAI
    logging.getLogger("httpx").setLevel(logging.WARNING)
    # when running in --verbose mode we don't want to see DEBUG logs from these libraries
    logging.getLogger("openai._base_client").setLevel(logging.INFO)
    logging.getLogger("httpcore").setLevel(logging.INFO)
    logging.getLogger("markdown_it").setLevel(logging.INFO)
    # Suppress UserWarnings from the slack_sdk module
    warnings.filterwarnings("ignore", category=UserWarning, module="slack_sdk.*")
    return Console()

# Common cli options
# The defaults for options that are also in the config file MUST be None or else the cli defaults will override settings in the config file
opt_llm: Optional[LLMType] = typer.Option(
    None,
    help="Which LLM to use ('openai' or 'azure')",
)
opt_api_key: Optional[str] = typer.Option(
    None,
    help="API key to use for the LLM (if not given, uses environment variables OPENAI_API_KEY or AZURE_OPENAI_API_KEY)",
)
opt_azure_endpoint: Optional[str] = typer.Option(
    None,
    help="Endpoint to use for Azure AI. e.g. 'https://some-azure-org.openai.azure.com/openai/deployments/gpt4-1106/chat/completions?api-version=2023-07-01-preview'. If not given, uses environment variable AZURE_OPENAI_ENDPOINT.",
)
opt_model: Optional[str] = typer.Option("gpt-4o", help="Model to use for the LLM")
opt_config_file: Optional[Path] = typer.Option(
    None,
    "--config",
    help="Path to the config file. Defaults to config.yaml when it exists. Command line arguments take precedence over config file settings",
)
opt_custom_toolsets: Optional[List[Path]] = typer.Option(
    [],
    "--custom-toolsets",
    "-t",
    help="Path to a custom toolsets (can specify -t multiple times to add multiple toolsets)",
)
opt_allowed_toolsets: Optional[str] = typer.Option(
    "*",
    help="Toolsets the LLM is allowed to use to investigate (default is * for all available toolsets, can be comma separated list of toolset names)",
)
opt_custom_runbooks: Optional[List[Path]] = typer.Option(
    [],
    "--custom-runbooks",
    "-r",
    help="Path to a custom runbooks (can specify -r multiple times to add multiple runbooks)",
)
opt_max_steps: Optional[int] = typer.Option(
    10,
    "--max-steps",
    help="Advanced. Maximum number of steps the LLM can take to investigate the issue",
)
opt_verbose: Optional[bool] = typer.Option(
    False,
    "--verbose",
    "-v",
    help="Verbose output",
)
opt_destination: Optional[DestinationType] = typer.Option(
    DestinationType.CLI,
    "--destination",
    help="Destination for the results of the investigation (defaults to STDOUT)",
)
opt_slack_token: Optional[str] = typer.Option(
    None,
    "--slack-token",
    help="Slack API key if --destination=slack (experimental). Can generate with `pip install robusta-cli && robusta integrations slack`",
)
opt_slack_channel: Optional[str] = typer.Option(
    None,
    "--slack-channel",
    help="Slack channel if --destination=slack (experimental). E.g. #devops",
)
opt_json_output_file: Optional[str] = typer.Option(
    None,
    "--json-output-file",
    help="Save the complete output in json format in to a file",
)

# Common help texts
system_prompt_help = "Advanced. System prompt for LLM. Values starting with builtin:// are loaded from holmes/plugins/prompts, values starting with file:// are loaded from the given path, other values are interpreted as a prompt string"


# TODO: add interactive interpreter mode
# TODO: add streaming output
@app.command()
def ask(
    prompt: str = typer.Argument(help="What to ask the LLM (user prompt)"),
    # common options
    llm=opt_llm,
    api_key: Optional[str] = opt_api_key,
    azure_endpoint: Optional[str] = opt_azure_endpoint,
    model: Optional[str] = opt_model,
    config_file: Optional[str] = opt_config_file,
    custom_toolsets: Optional[List[Path]] = opt_custom_toolsets,
    allowed_toolsets: Optional[str] = opt_allowed_toolsets,
    max_steps: Optional[int] = opt_max_steps,
    verbose: Optional[bool] = opt_verbose,
    # advanced options for this command
    system_prompt: Optional[str] = typer.Option(
        "builtin://generic_ask.jinja2", help=system_prompt_help
    ),
    show_tool_output: bool = typer.Option(
        False,
        "--show-tool-output",
        help="Advanced. Show the output of each tool that was called",
    ),
    include_file: Optional[List[Path]] = typer.Option(
        [],
        "--file",
        "-f",
        help="File to append to prompt (can specify -f multiple times to add multiple files)",
    ),
    json_output_file: Optional[str] = opt_json_output_file
):
    """
    Ask any question and answer using available tools
    """
    console = init_logging(verbose)
    config = Config.load_from_file(
        config_file,
        api_key=api_key,
        llm=llm,
        azure_endpoint=azure_endpoint,
        model=model,
        max_steps=max_steps,
        custom_toolsets=custom_toolsets,
    )
    system_prompt = load_prompt(system_prompt)
    ai = config.create_toolcalling_llm(console, allowed_toolsets)
    console.print("[bold yellow]User:[/bold yellow] " + prompt)
    for path in include_file:
        f = path.open("r")
        prompt += f"\n\nAttached file '{path.absolute()}':\n{f.read()}"
        console.print(f"[bold yellow]Loading file {path}[/bold yellow]")

    response = ai.call(system_prompt, prompt)
    text_result = Markdown(response.result)
    if json_output_file:
        write_json_file(json_output_file, response.model_dump())
    if show_tool_output and response.tool_calls:
        for tool_call in response.tool_calls:
            console.print(f"[bold magenta]Used Tool:[/bold magenta]", end="")
            # we need to print this separately with markup=False because it contains arbitrary text and we don't want console.print to interpret it
            console.print(f"{tool_call.description}. Output=\n{tool_call.result}", markup=False)
    console.print(f"[bold green]AI:[/bold green]", end=" ")
    console.print(text_result, soft_wrap=True)


@investigate_app.command()
def alertmanager(
    alertmanager_url: Optional[str] = typer.Option(None, help="AlertManager url"),
    alertmanager_alertname: Optional[str] = typer.Option(
        None,
        help="Investigate all alerts with this name (can be regex that matches multiple alerts). If not given, defaults to all firing alerts",
    ),
    alertmanager_label: Optional[str] = typer.Option(
        None, help="For filtering alerts with a specific label. Must be of format key=value"
    ),
    alertmanager_username: Optional[str] = typer.Option(
        None, help="Username to use for basic auth"
    ),
    alertmanager_password: Optional[str] = typer.Option(
        None, help="Password to use for basic auth"
    ),
    alertmanager_file: Optional[Path] = typer.Option(
        None, help="Load alertmanager alerts from a file (used by the test framework)"
    ),
    # common options
    llm: Optional[LLMType] = opt_llm,
    api_key: Optional[str] = opt_api_key,
    azure_endpoint: Optional[str] = opt_azure_endpoint,
    model: Optional[str] = opt_model,
    config_file: Optional[str] = opt_config_file,
    custom_toolsets: Optional[List[Path]] = opt_custom_toolsets,
    allowed_toolsets: Optional[str] = opt_allowed_toolsets,
    custom_runbooks: Optional[List[Path]] = opt_custom_runbooks,
    max_steps: Optional[int] = opt_max_steps,
    verbose: Optional[bool] = opt_verbose,
    # advanced options for this command
    destination: Optional[DestinationType] = opt_destination,
    slack_token: Optional[str] = opt_slack_token,
    slack_channel: Optional[str] = opt_slack_channel,
    json_output_file: Optional[str] = opt_json_output_file,
    system_prompt: Optional[str] = typer.Option(
        "builtin://generic_investigation.jinja2", help=system_prompt_help
    ),
):
    """
    Investigate a Prometheus/Alertmanager alert
    """
    console = init_logging(verbose)
    config = Config.load_from_file(
        config_file,
        api_key=api_key,
        llm=llm,
        azure_endpoint=azure_endpoint,
        model=model,
        max_steps=max_steps,
        alertmanager_url=alertmanager_url,
        alertmanager_username=alertmanager_username,
        alertmanager_password=alertmanager_password,
        alertmanager_alertname=alertmanager_alertname,
        alertmanager_label=alertmanager_label,
        alertmanager_file=alertmanager_file,
        slack_token=slack_token,
        slack_channel=slack_channel,
        custom_toolsets=custom_toolsets,
        custom_runbooks=custom_runbooks
    )

    system_prompt = load_prompt(system_prompt)
    ai = config.create_issue_investigator(console, allowed_toolsets)

    source = config.create_alertmanager_source()

    if destination == DestinationType.SLACK:
        slack = config.create_slack_destination()

    try:
        issues = source.fetch_issues()
    except Exception as e:
        logging.error(f"Failed to fetch issues from alertmanager", exc_info=e)
        return

    if alertmanager_alertname is not None:
        console.print(
            f"[bold yellow]Analyzing {len(issues)} issues matching filter.[/bold yellow] [red]Press Ctrl+C to stop.[/red]"
        )
    else:
        console.print(
            f"[bold yellow]Analyzing all {len(issues)} issues. (Use --alertmanager-alertname to filter.)[/bold yellow] [red]Press Ctrl+C to stop.[/red]"
        )
    results = []
    for i, issue in enumerate(issues):
        console.print(
            f"[bold yellow]Analyzing issue {i+1}/{len(issues)}: {issue.name}...[/bold yellow]"
        )
        result = ai.investigate(issue, system_prompt, console)
        results.append({"issue": issue.model_dump(), "result": result.model_dump()})

        if destination == DestinationType.CLI:
            console.print(Rule())
            console.print("[bold green]AI:[/bold green]", end=" ")
            console.print(
                Markdown(result.result.replace("\n", "\n\n")), style="bold green"
            )
            console.print(Rule())
        elif destination == DestinationType.SLACK:
            slack.send_issue(issue, result)

    if json_output_file:
        write_json_file(json_output_file, results)


@generate_app.command("alertmanager-tests")
def generate_alertmanager_tests(
    alertmanager_url: Optional[str] = typer.Option(None, help="AlertManager url"),
    alertmanager_username: Optional[str] = typer.Option(
        None, help="Username to use for basic auth"
    ),
    alertmanager_password: Optional[str] = typer.Option(
        None, help="Password to use for basic auth"
    ),
    output: Path = typer.Option(
        ..., help="Path to dump alertmanager alerts"
    ),
    config_file: Optional[str] = opt_config_file,
    verbose: Optional[bool] = opt_verbose,
):
    """
    Connect to alertmanager and dump all alerts to a file that you can use for creating tests
    """
    console = init_logging(verbose)
    config = Config.load_from_file(
        config_file,
        alertmanager_url=alertmanager_url,
        alertmanager_username=alertmanager_username,
        alertmanager_password=alertmanager_password,
    )

    source = config.create_alertmanager_source()
    source.dump_raw_alerts_to_file(output)


@investigate_app.command()
def jira(
    jira_url: Optional[str] = typer.Option(
        None, help="Jira url - e.g. https://your-company.atlassian.net"
    ),
    jira_username: Optional[str] = typer.Option(
        None, help="The email address with which you log into Jira"
    ),
    jira_api_key: str = typer.Option(
        None,
    ),
    jira_query: Optional[str] = typer.Option(
        None,
        help="Investigate tickets matching a JQL query (e.g. 'project=DEFAULT_PROJECT')",
    ),
    update: Optional[bool] = typer.Option(
        False, help="Update Jira with AI results"
    ),
    # common options
    llm: Optional[LLMType] = opt_llm,
    api_key: Optional[str] = opt_api_key,
    azure_endpoint: Optional[str] = opt_azure_endpoint,
    model: Optional[str] = opt_model,
    config_file: Optional[str] = opt_config_file,
    custom_toolsets: Optional[List[Path]] = opt_custom_toolsets,
    allowed_toolsets: Optional[str] = opt_allowed_toolsets,
    custom_runbooks: Optional[List[Path]] = opt_custom_runbooks,
    max_steps: Optional[int] = opt_max_steps,
    verbose: Optional[bool] = opt_verbose,
    # advanced options for this command
    system_prompt: Optional[str] = typer.Option(
        "builtin://generic_investigation.jinja2", help=system_prompt_help
    ),
):
    """
    Investigate a Jira ticket
    """
    console = init_logging(verbose)
    config = Config.load_from_file(
        config_file,
        api_key=api_key,
        llm=llm,
        azure_endpoint=azure_endpoint,
        model=model,
        max_steps=max_steps,
        jira_url=jira_url,
        jira_username=jira_username,
        jira_api_key=jira_api_key,
        jira_query=jira_query,
        custom_toolsets=custom_toolsets,
        custom_runbooks=custom_runbooks
    )

    system_prompt = load_prompt(system_prompt)
    ai = config.create_issue_investigator(console, allowed_toolsets)
    source = config.create_jira_source()
    try:
        issues = source.fetch_issues()
    except Exception as e:
        logging.error(f"Failed to fetch issues from Jira", exc_info=e)
        return

    console.print(
        f"[bold yellow]Analyzing {len(issues)} Jira tickets.[/bold yellow] [red]Press Ctrl+C to stop.[/red]"
    )
    for i, issue in enumerate(issues):
        console.print(
            f"[bold yellow]Analyzing Jira ticket {i+1}/{len(issues)}: {issue.name}...[/bold yellow]"
        )
        result = ai.investigate(issue, system_prompt, console)

        console.print(Rule())
        console.print(f"[bold green]AI analysis of {issue.url}[/bold green]")
        console.print(Markdown(result.result.replace("\n", "\n\n")), style="bold green")
        console.print(Rule())
        if update:
            source.write_back_result(issue.id, result)
            console.print(f"[bold]Updated ticket {issue.url}.[/bold]")
        else:
            console.print(
                f"[bold]Not updating ticket {issue.url}. Use the --update option to do so.[/bold]"
            )


@investigate_app.command()
def github(
    github_url: str = typer.Option(
        "https://api.github.com", help="The GitHub api base url (e.g: https://api.github.com)"
    ),
    github_owner: Optional[str] = typer.Option(
        None, help="The GitHub repository Owner, eg: if the repository url is https://github.com/robusta-dev/holmesgpt, the owner is robusta-dev"
    ),
    github_pat: str = typer.Option(
        None,
    ),
    github_repository: Optional[str] = typer.Option(
        None,
        help="The GitHub repository name, eg: if the repository url is https://github.com/robusta-dev/holmesgpt, the repository name is holmesgpt",
    ),
    update: Optional[bool] = typer.Option(
        False, help="Update GitHub with AI results"
    ),
    github_query: Optional[str] = typer.Option(
        "is:issue is:open",
        help="Investigate tickets matching a GitHub query (e.g. 'is:issue is:open')",
    ),
    # common options
    llm: Optional[LLMType] = opt_llm,
    api_key: Optional[str] = opt_api_key,
    azure_endpoint: Optional[str] = opt_azure_endpoint,
    model: Optional[str] = opt_model,
    config_file: Optional[str] = opt_config_file,
    custom_toolsets: Optional[List[Path]] = opt_custom_toolsets,
    allowed_toolsets: Optional[str] = opt_allowed_toolsets,
    custom_runbooks: Optional[List[Path]] = opt_custom_runbooks,
    max_steps: Optional[int] = opt_max_steps,
    verbose: Optional[bool] = opt_verbose,
    # advanced options for this command
    system_prompt: Optional[str] = typer.Option(
        "builtin://generic_investigation.jinja2", help=system_prompt_help
    ),
):
    """
    Investigate a GitHub issue
    """
    console = init_logging(verbose)
    config = Config.load_from_file(
        config_file,
        api_key=api_key,
        llm=llm,
        azure_endpoint=azure_endpoint,
        model=model,
        max_steps=max_steps,
        github_url=github_url,
        github_owner=github_owner,
        github_pat=github_pat,
        github_repository=github_repository,
        github_query=github_query,
        custom_toolsets=custom_toolsets,
        custom_runbooks=custom_runbooks
    )

    system_prompt = load_prompt(system_prompt)
    ai = config.create_issue_investigator(console, allowed_toolsets)
    source = config.create_github_source()
    try:
        issues = source.fetch_issues()
    except Exception as e:
        logging.error(f"Failed to fetch issues from GitHub", exc_info=e)
        return

    console.print(
        f"[bold yellow]Analyzing {len(issues)} GitHub Issues.[/bold yellow] [red]Press Ctrl+C to stop.[/red]"
    )
    for i, issue in enumerate(issues):
        console.print(f"[bold yellow]Analyzing GitHub issue {i+1}/{len(issues)}: {issue.name}...[/bold yellow]")
        result = ai.investigate(issue, system_prompt, console)

        console.print(Rule())
        console.print(f"[bold green]AI analysis of {issue.url}[/bold green]")
        console.print(Markdown(result.result.replace(
            "\n", "\n\n")), style="bold green")
        console.print(Rule())
        if update:
            source.write_back_result(issue.id, result)
            console.print(f"[bold]Updated ticket {issue.url}.[/bold]")
        else:
            console.print(
                f"[bold]Not updating issue {issue.url}. Use the --update option to do so.[/bold]"
            )

@investigate_app.command()
def pagerduty(
    pagerduty_api_key: str = typer.Option(
        None, help="The PagerDuty API key.  This can be found in the PagerDuty UI under Integrations > API Access Keys."
    ),
    pagerduty_user_email: Optional[str] = typer.Option(
        None, help="When --update is set, which user will be listed as the user who updated the ticket. (Must be the email of a valid user in your PagerDuty account.)"
    ),
    pagerduty_incident_key: Optional[str] = typer.Option(
        None, help="If provided, only analyze a single PagerDuty incident matching this key"
    ),
    update: Optional[bool] = typer.Option(
        False, help="Update PagerDuty with AI results"
    ),
    # common options
    llm: Optional[LLMType] = opt_llm,
    api_key: Optional[str] = opt_api_key,
    azure_endpoint: Optional[str] = opt_azure_endpoint,
    model: Optional[str] = opt_model,
    config_file: Optional[str] = opt_config_file,
    custom_toolsets: Optional[List[Path]] = opt_custom_toolsets,
    allowed_toolsets: Optional[str] = opt_allowed_toolsets,
    custom_runbooks: Optional[List[Path]] = opt_custom_runbooks,
    max_steps: Optional[int] = opt_max_steps,
    verbose: Optional[bool] = opt_verbose,
    # advanced options for this command
    system_prompt: Optional[str] = typer.Option(
        "builtin://generic_investigation.jinja2", help=system_prompt_help
    ),
):
    """
    Investigate a PagerDuty incident
    """
    console = init_logging(verbose)
    config = Config.load_from_file(
        config_file,
        api_key=api_key,
        llm=llm,
        azure_endpoint=azure_endpoint,
        model=model,
        max_steps=max_steps,
        pagerduty_api_key=pagerduty_api_key,
        pagerduty_user_email=pagerduty_user_email,
        pagerduty_incident_key=pagerduty_incident_key,
        custom_toolsets=custom_toolsets,
        custom_runbooks=custom_runbooks
    )

    system_prompt = load_prompt(system_prompt)
    ai = config.create_issue_investigator(console, allowed_toolsets)
    source = config.create_pagerduty_source()
    try:
        issues = source.fetch_issues()
    except Exception as e:
        logging.error(f"Failed to fetch issues from OpsGenie", exc_info=e)
        return

    console.print(
        f"[bold yellow]Analyzing {len(issues)} PagerDuty incidents.[/bold yellow] [red]Press Ctrl+C to stop.[/red]"
    )
    for i, issue in enumerate(issues):
        console.print(f"[bold yellow]Analyzing PagerDuty incident {i+1}/{len(issues)}: {issue.name}...[/bold yellow]")
        result = ai.investigate(issue, system_prompt, console)

        console.print(Rule())
        console.print(f"[bold green]AI analysis of {issue.url}[/bold green]")
        console.print(Markdown(result.result.replace(
            "\n", "\n\n")), style="bold green")
        console.print(Rule())
        if update:
            source.write_back_result(issue.id, result)
            console.print(f"[bold]Updated alert {issue.url}.[/bold]")
        else:
            console.print(
                f"[bold]Not updating alert {issue.url}. Use the --update option to do so.[/bold]"
            )

@investigate_app.command()
def opsgenie(
    opsgenie_api_key: str = typer.Option(
        None, help="The OpsGenie API key"
    ),
    opsgenie_team_integration_key: str = typer.Option(
        None, help=OPSGENIE_TEAM_INTEGRATION_KEY_HELP
    ),
    opsgenie_query: Optional[str] = typer.Option(
        None, help="E.g. 'message: Foo' (see https://support.atlassian.com/opsgenie/docs/search-queries-for-alerts/)"
    ),
    update: Optional[bool] = typer.Option(
        False, help="Update OpsGenie with AI results"
    ),
    # common options
    llm: Optional[LLMType] = opt_llm,
    api_key: Optional[str] = opt_api_key,
    azure_endpoint: Optional[str] = opt_azure_endpoint,
    model: Optional[str] = opt_model,
    config_file: Optional[str] = opt_config_file,
    custom_toolsets: Optional[List[Path]] = opt_custom_toolsets,
    allowed_toolsets: Optional[str] = opt_allowed_toolsets,
    custom_runbooks: Optional[List[Path]] = opt_custom_runbooks,
    max_steps: Optional[int] = opt_max_steps,
    verbose: Optional[bool] = opt_verbose,
    # advanced options for this command
    system_prompt: Optional[str] = typer.Option(
        "builtin://generic_investigation.jinja2", help=system_prompt_help
    ),
):
    """
    Investigate an OpsGenie alert
    """
    console = init_logging(verbose)
    config = Config.load_from_file(
        config_file,
        api_key=api_key,
        llm=llm,
        azure_endpoint=azure_endpoint,
        model=model,
        max_steps=max_steps,
        opsgenie_api_key=opsgenie_api_key,
        opsgenie_team_integration_key=opsgenie_team_integration_key,
        opsgenie_query=opsgenie_query,
        custom_toolsets=custom_toolsets,
        custom_runbooks=custom_runbooks
    )

    system_prompt = load_prompt(system_prompt)
    ai = config.create_issue_investigator(console, allowed_toolsets)
    source = config.create_opsgenie_source()
    try:
        issues = source.fetch_issues()
    except Exception as e:
        logging.error(f"Failed to fetch issues from OpsGenie", exc_info=e)
        return

    console.print(
        f"[bold yellow]Analyzing {len(issues)} OpsGenie alerts.[/bold yellow] [red]Press Ctrl+C to stop.[/red]"
    )
    for i, issue in enumerate(issues):
        console.print(f"[bold yellow]Analyzing OpsGenie alert {i+1}/{len(issues)}: {issue.name}...[/bold yellow]")
        result = ai.investigate(issue, system_prompt, console)

        console.print(Rule())
        console.print(f"[bold green]AI analysis of {issue.url}[/bold green]")
        console.print(Markdown(result.result.replace(
            "\n", "\n\n")), style="bold green")
        console.print(Rule())
        if update:
            source.write_back_result(issue.id, result)
            console.print(f"[bold]Updated alert {issue.url}.[/bold]")
        else:
            console.print(
                f"[bold]Not updating alert {issue.url}. Use the --update option to do so.[/bold]"
            )


@app.command()
def version() -> None:
    typer.echo(get_version())
=======
from holmes.main import run
>>>>>>> 05d6ead5

if __name__ == "__main__":
    run()<|MERGE_RESOLUTION|>--- conflicted
+++ resolved
@@ -1,660 +1,4 @@
-<<<<<<< HEAD
-# from holmes.ssh_utils import add_custom_certificate
-# add_custom_certificate("cert goes here as a string (not path to the cert rather the cert itself)")
-
-import logging
-import re
-import warnings
-from pathlib import Path
-from typing import List, Optional
-import typer
-from rich.console import Console
-from rich.logging import RichHandler
-from rich.markdown import Markdown
-from rich.rule import Rule
-from holmes.utils.file_utils import write_json_file
-from holmes.config import Config, LLMType
-from holmes.plugins.destinations import DestinationType
-from holmes.plugins.prompts import load_prompt
-from holmes.plugins.sources.opsgenie import OPSGENIE_TEAM_INTEGRATION_KEY_HELP
-from holmes import get_version
-
-
-app = typer.Typer(add_completion=False, pretty_exceptions_show_locals=False)
-investigate_app = typer.Typer(
-    add_completion=False,
-    name="investigate",
-    no_args_is_help=True,
-    help="Investigate firing alerts or tickets",
-)
-app.add_typer(investigate_app, name="investigate")
-generate_app = typer.Typer(
-    add_completion=False,
-    name="generate",
-    no_args_is_help=True,
-    help="Generate new integrations or test data",
-)
-app.add_typer(generate_app, name="generate")
-
-
-def init_logging(verbose = False):
-    logging.basicConfig(level=logging.DEBUG if verbose else logging.INFO, format="%(message)s", handlers=[RichHandler(show_level=False, show_time=False)])
-    # disable INFO logs from OpenAI
-    logging.getLogger("httpx").setLevel(logging.WARNING)
-    # when running in --verbose mode we don't want to see DEBUG logs from these libraries
-    logging.getLogger("openai._base_client").setLevel(logging.INFO)
-    logging.getLogger("httpcore").setLevel(logging.INFO)
-    logging.getLogger("markdown_it").setLevel(logging.INFO)
-    # Suppress UserWarnings from the slack_sdk module
-    warnings.filterwarnings("ignore", category=UserWarning, module="slack_sdk.*")
-    return Console()
-
-# Common cli options
-# The defaults for options that are also in the config file MUST be None or else the cli defaults will override settings in the config file
-opt_llm: Optional[LLMType] = typer.Option(
-    None,
-    help="Which LLM to use ('openai' or 'azure')",
-)
-opt_api_key: Optional[str] = typer.Option(
-    None,
-    help="API key to use for the LLM (if not given, uses environment variables OPENAI_API_KEY or AZURE_OPENAI_API_KEY)",
-)
-opt_azure_endpoint: Optional[str] = typer.Option(
-    None,
-    help="Endpoint to use for Azure AI. e.g. 'https://some-azure-org.openai.azure.com/openai/deployments/gpt4-1106/chat/completions?api-version=2023-07-01-preview'. If not given, uses environment variable AZURE_OPENAI_ENDPOINT.",
-)
-opt_model: Optional[str] = typer.Option("gpt-4o", help="Model to use for the LLM")
-opt_config_file: Optional[Path] = typer.Option(
-    None,
-    "--config",
-    help="Path to the config file. Defaults to config.yaml when it exists. Command line arguments take precedence over config file settings",
-)
-opt_custom_toolsets: Optional[List[Path]] = typer.Option(
-    [],
-    "--custom-toolsets",
-    "-t",
-    help="Path to a custom toolsets (can specify -t multiple times to add multiple toolsets)",
-)
-opt_allowed_toolsets: Optional[str] = typer.Option(
-    "*",
-    help="Toolsets the LLM is allowed to use to investigate (default is * for all available toolsets, can be comma separated list of toolset names)",
-)
-opt_custom_runbooks: Optional[List[Path]] = typer.Option(
-    [],
-    "--custom-runbooks",
-    "-r",
-    help="Path to a custom runbooks (can specify -r multiple times to add multiple runbooks)",
-)
-opt_max_steps: Optional[int] = typer.Option(
-    10,
-    "--max-steps",
-    help="Advanced. Maximum number of steps the LLM can take to investigate the issue",
-)
-opt_verbose: Optional[bool] = typer.Option(
-    False,
-    "--verbose",
-    "-v",
-    help="Verbose output",
-)
-opt_destination: Optional[DestinationType] = typer.Option(
-    DestinationType.CLI,
-    "--destination",
-    help="Destination for the results of the investigation (defaults to STDOUT)",
-)
-opt_slack_token: Optional[str] = typer.Option(
-    None,
-    "--slack-token",
-    help="Slack API key if --destination=slack (experimental). Can generate with `pip install robusta-cli && robusta integrations slack`",
-)
-opt_slack_channel: Optional[str] = typer.Option(
-    None,
-    "--slack-channel",
-    help="Slack channel if --destination=slack (experimental). E.g. #devops",
-)
-opt_json_output_file: Optional[str] = typer.Option(
-    None,
-    "--json-output-file",
-    help="Save the complete output in json format in to a file",
-)
-
-# Common help texts
-system_prompt_help = "Advanced. System prompt for LLM. Values starting with builtin:// are loaded from holmes/plugins/prompts, values starting with file:// are loaded from the given path, other values are interpreted as a prompt string"
-
-
-# TODO: add interactive interpreter mode
-# TODO: add streaming output
-@app.command()
-def ask(
-    prompt: str = typer.Argument(help="What to ask the LLM (user prompt)"),
-    # common options
-    llm=opt_llm,
-    api_key: Optional[str] = opt_api_key,
-    azure_endpoint: Optional[str] = opt_azure_endpoint,
-    model: Optional[str] = opt_model,
-    config_file: Optional[str] = opt_config_file,
-    custom_toolsets: Optional[List[Path]] = opt_custom_toolsets,
-    allowed_toolsets: Optional[str] = opt_allowed_toolsets,
-    max_steps: Optional[int] = opt_max_steps,
-    verbose: Optional[bool] = opt_verbose,
-    # advanced options for this command
-    system_prompt: Optional[str] = typer.Option(
-        "builtin://generic_ask.jinja2", help=system_prompt_help
-    ),
-    show_tool_output: bool = typer.Option(
-        False,
-        "--show-tool-output",
-        help="Advanced. Show the output of each tool that was called",
-    ),
-    include_file: Optional[List[Path]] = typer.Option(
-        [],
-        "--file",
-        "-f",
-        help="File to append to prompt (can specify -f multiple times to add multiple files)",
-    ),
-    json_output_file: Optional[str] = opt_json_output_file
-):
-    """
-    Ask any question and answer using available tools
-    """
-    console = init_logging(verbose)
-    config = Config.load_from_file(
-        config_file,
-        api_key=api_key,
-        llm=llm,
-        azure_endpoint=azure_endpoint,
-        model=model,
-        max_steps=max_steps,
-        custom_toolsets=custom_toolsets,
-    )
-    system_prompt = load_prompt(system_prompt)
-    ai = config.create_toolcalling_llm(console, allowed_toolsets)
-    console.print("[bold yellow]User:[/bold yellow] " + prompt)
-    for path in include_file:
-        f = path.open("r")
-        prompt += f"\n\nAttached file '{path.absolute()}':\n{f.read()}"
-        console.print(f"[bold yellow]Loading file {path}[/bold yellow]")
-
-    response = ai.call(system_prompt, prompt)
-    text_result = Markdown(response.result)
-    if json_output_file:
-        write_json_file(json_output_file, response.model_dump())
-    if show_tool_output and response.tool_calls:
-        for tool_call in response.tool_calls:
-            console.print(f"[bold magenta]Used Tool:[/bold magenta]", end="")
-            # we need to print this separately with markup=False because it contains arbitrary text and we don't want console.print to interpret it
-            console.print(f"{tool_call.description}. Output=\n{tool_call.result}", markup=False)
-    console.print(f"[bold green]AI:[/bold green]", end=" ")
-    console.print(text_result, soft_wrap=True)
-
-
-@investigate_app.command()
-def alertmanager(
-    alertmanager_url: Optional[str] = typer.Option(None, help="AlertManager url"),
-    alertmanager_alertname: Optional[str] = typer.Option(
-        None,
-        help="Investigate all alerts with this name (can be regex that matches multiple alerts). If not given, defaults to all firing alerts",
-    ),
-    alertmanager_label: Optional[str] = typer.Option(
-        None, help="For filtering alerts with a specific label. Must be of format key=value"
-    ),
-    alertmanager_username: Optional[str] = typer.Option(
-        None, help="Username to use for basic auth"
-    ),
-    alertmanager_password: Optional[str] = typer.Option(
-        None, help="Password to use for basic auth"
-    ),
-    alertmanager_file: Optional[Path] = typer.Option(
-        None, help="Load alertmanager alerts from a file (used by the test framework)"
-    ),
-    # common options
-    llm: Optional[LLMType] = opt_llm,
-    api_key: Optional[str] = opt_api_key,
-    azure_endpoint: Optional[str] = opt_azure_endpoint,
-    model: Optional[str] = opt_model,
-    config_file: Optional[str] = opt_config_file,
-    custom_toolsets: Optional[List[Path]] = opt_custom_toolsets,
-    allowed_toolsets: Optional[str] = opt_allowed_toolsets,
-    custom_runbooks: Optional[List[Path]] = opt_custom_runbooks,
-    max_steps: Optional[int] = opt_max_steps,
-    verbose: Optional[bool] = opt_verbose,
-    # advanced options for this command
-    destination: Optional[DestinationType] = opt_destination,
-    slack_token: Optional[str] = opt_slack_token,
-    slack_channel: Optional[str] = opt_slack_channel,
-    json_output_file: Optional[str] = opt_json_output_file,
-    system_prompt: Optional[str] = typer.Option(
-        "builtin://generic_investigation.jinja2", help=system_prompt_help
-    ),
-):
-    """
-    Investigate a Prometheus/Alertmanager alert
-    """
-    console = init_logging(verbose)
-    config = Config.load_from_file(
-        config_file,
-        api_key=api_key,
-        llm=llm,
-        azure_endpoint=azure_endpoint,
-        model=model,
-        max_steps=max_steps,
-        alertmanager_url=alertmanager_url,
-        alertmanager_username=alertmanager_username,
-        alertmanager_password=alertmanager_password,
-        alertmanager_alertname=alertmanager_alertname,
-        alertmanager_label=alertmanager_label,
-        alertmanager_file=alertmanager_file,
-        slack_token=slack_token,
-        slack_channel=slack_channel,
-        custom_toolsets=custom_toolsets,
-        custom_runbooks=custom_runbooks
-    )
-
-    system_prompt = load_prompt(system_prompt)
-    ai = config.create_issue_investigator(console, allowed_toolsets)
-
-    source = config.create_alertmanager_source()
-
-    if destination == DestinationType.SLACK:
-        slack = config.create_slack_destination()
-
-    try:
-        issues = source.fetch_issues()
-    except Exception as e:
-        logging.error(f"Failed to fetch issues from alertmanager", exc_info=e)
-        return
-
-    if alertmanager_alertname is not None:
-        console.print(
-            f"[bold yellow]Analyzing {len(issues)} issues matching filter.[/bold yellow] [red]Press Ctrl+C to stop.[/red]"
-        )
-    else:
-        console.print(
-            f"[bold yellow]Analyzing all {len(issues)} issues. (Use --alertmanager-alertname to filter.)[/bold yellow] [red]Press Ctrl+C to stop.[/red]"
-        )
-    results = []
-    for i, issue in enumerate(issues):
-        console.print(
-            f"[bold yellow]Analyzing issue {i+1}/{len(issues)}: {issue.name}...[/bold yellow]"
-        )
-        result = ai.investigate(issue, system_prompt, console)
-        results.append({"issue": issue.model_dump(), "result": result.model_dump()})
-
-        if destination == DestinationType.CLI:
-            console.print(Rule())
-            console.print("[bold green]AI:[/bold green]", end=" ")
-            console.print(
-                Markdown(result.result.replace("\n", "\n\n")), style="bold green"
-            )
-            console.print(Rule())
-        elif destination == DestinationType.SLACK:
-            slack.send_issue(issue, result)
-
-    if json_output_file:
-        write_json_file(json_output_file, results)
-
-
-@generate_app.command("alertmanager-tests")
-def generate_alertmanager_tests(
-    alertmanager_url: Optional[str] = typer.Option(None, help="AlertManager url"),
-    alertmanager_username: Optional[str] = typer.Option(
-        None, help="Username to use for basic auth"
-    ),
-    alertmanager_password: Optional[str] = typer.Option(
-        None, help="Password to use for basic auth"
-    ),
-    output: Path = typer.Option(
-        ..., help="Path to dump alertmanager alerts"
-    ),
-    config_file: Optional[str] = opt_config_file,
-    verbose: Optional[bool] = opt_verbose,
-):
-    """
-    Connect to alertmanager and dump all alerts to a file that you can use for creating tests
-    """
-    console = init_logging(verbose)
-    config = Config.load_from_file(
-        config_file,
-        alertmanager_url=alertmanager_url,
-        alertmanager_username=alertmanager_username,
-        alertmanager_password=alertmanager_password,
-    )
-
-    source = config.create_alertmanager_source()
-    source.dump_raw_alerts_to_file(output)
-
-
-@investigate_app.command()
-def jira(
-    jira_url: Optional[str] = typer.Option(
-        None, help="Jira url - e.g. https://your-company.atlassian.net"
-    ),
-    jira_username: Optional[str] = typer.Option(
-        None, help="The email address with which you log into Jira"
-    ),
-    jira_api_key: str = typer.Option(
-        None,
-    ),
-    jira_query: Optional[str] = typer.Option(
-        None,
-        help="Investigate tickets matching a JQL query (e.g. 'project=DEFAULT_PROJECT')",
-    ),
-    update: Optional[bool] = typer.Option(
-        False, help="Update Jira with AI results"
-    ),
-    # common options
-    llm: Optional[LLMType] = opt_llm,
-    api_key: Optional[str] = opt_api_key,
-    azure_endpoint: Optional[str] = opt_azure_endpoint,
-    model: Optional[str] = opt_model,
-    config_file: Optional[str] = opt_config_file,
-    custom_toolsets: Optional[List[Path]] = opt_custom_toolsets,
-    allowed_toolsets: Optional[str] = opt_allowed_toolsets,
-    custom_runbooks: Optional[List[Path]] = opt_custom_runbooks,
-    max_steps: Optional[int] = opt_max_steps,
-    verbose: Optional[bool] = opt_verbose,
-    # advanced options for this command
-    system_prompt: Optional[str] = typer.Option(
-        "builtin://generic_investigation.jinja2", help=system_prompt_help
-    ),
-):
-    """
-    Investigate a Jira ticket
-    """
-    console = init_logging(verbose)
-    config = Config.load_from_file(
-        config_file,
-        api_key=api_key,
-        llm=llm,
-        azure_endpoint=azure_endpoint,
-        model=model,
-        max_steps=max_steps,
-        jira_url=jira_url,
-        jira_username=jira_username,
-        jira_api_key=jira_api_key,
-        jira_query=jira_query,
-        custom_toolsets=custom_toolsets,
-        custom_runbooks=custom_runbooks
-    )
-
-    system_prompt = load_prompt(system_prompt)
-    ai = config.create_issue_investigator(console, allowed_toolsets)
-    source = config.create_jira_source()
-    try:
-        issues = source.fetch_issues()
-    except Exception as e:
-        logging.error(f"Failed to fetch issues from Jira", exc_info=e)
-        return
-
-    console.print(
-        f"[bold yellow]Analyzing {len(issues)} Jira tickets.[/bold yellow] [red]Press Ctrl+C to stop.[/red]"
-    )
-    for i, issue in enumerate(issues):
-        console.print(
-            f"[bold yellow]Analyzing Jira ticket {i+1}/{len(issues)}: {issue.name}...[/bold yellow]"
-        )
-        result = ai.investigate(issue, system_prompt, console)
-
-        console.print(Rule())
-        console.print(f"[bold green]AI analysis of {issue.url}[/bold green]")
-        console.print(Markdown(result.result.replace("\n", "\n\n")), style="bold green")
-        console.print(Rule())
-        if update:
-            source.write_back_result(issue.id, result)
-            console.print(f"[bold]Updated ticket {issue.url}.[/bold]")
-        else:
-            console.print(
-                f"[bold]Not updating ticket {issue.url}. Use the --update option to do so.[/bold]"
-            )
-
-
-@investigate_app.command()
-def github(
-    github_url: str = typer.Option(
-        "https://api.github.com", help="The GitHub api base url (e.g: https://api.github.com)"
-    ),
-    github_owner: Optional[str] = typer.Option(
-        None, help="The GitHub repository Owner, eg: if the repository url is https://github.com/robusta-dev/holmesgpt, the owner is robusta-dev"
-    ),
-    github_pat: str = typer.Option(
-        None,
-    ),
-    github_repository: Optional[str] = typer.Option(
-        None,
-        help="The GitHub repository name, eg: if the repository url is https://github.com/robusta-dev/holmesgpt, the repository name is holmesgpt",
-    ),
-    update: Optional[bool] = typer.Option(
-        False, help="Update GitHub with AI results"
-    ),
-    github_query: Optional[str] = typer.Option(
-        "is:issue is:open",
-        help="Investigate tickets matching a GitHub query (e.g. 'is:issue is:open')",
-    ),
-    # common options
-    llm: Optional[LLMType] = opt_llm,
-    api_key: Optional[str] = opt_api_key,
-    azure_endpoint: Optional[str] = opt_azure_endpoint,
-    model: Optional[str] = opt_model,
-    config_file: Optional[str] = opt_config_file,
-    custom_toolsets: Optional[List[Path]] = opt_custom_toolsets,
-    allowed_toolsets: Optional[str] = opt_allowed_toolsets,
-    custom_runbooks: Optional[List[Path]] = opt_custom_runbooks,
-    max_steps: Optional[int] = opt_max_steps,
-    verbose: Optional[bool] = opt_verbose,
-    # advanced options for this command
-    system_prompt: Optional[str] = typer.Option(
-        "builtin://generic_investigation.jinja2", help=system_prompt_help
-    ),
-):
-    """
-    Investigate a GitHub issue
-    """
-    console = init_logging(verbose)
-    config = Config.load_from_file(
-        config_file,
-        api_key=api_key,
-        llm=llm,
-        azure_endpoint=azure_endpoint,
-        model=model,
-        max_steps=max_steps,
-        github_url=github_url,
-        github_owner=github_owner,
-        github_pat=github_pat,
-        github_repository=github_repository,
-        github_query=github_query,
-        custom_toolsets=custom_toolsets,
-        custom_runbooks=custom_runbooks
-    )
-
-    system_prompt = load_prompt(system_prompt)
-    ai = config.create_issue_investigator(console, allowed_toolsets)
-    source = config.create_github_source()
-    try:
-        issues = source.fetch_issues()
-    except Exception as e:
-        logging.error(f"Failed to fetch issues from GitHub", exc_info=e)
-        return
-
-    console.print(
-        f"[bold yellow]Analyzing {len(issues)} GitHub Issues.[/bold yellow] [red]Press Ctrl+C to stop.[/red]"
-    )
-    for i, issue in enumerate(issues):
-        console.print(f"[bold yellow]Analyzing GitHub issue {i+1}/{len(issues)}: {issue.name}...[/bold yellow]")
-        result = ai.investigate(issue, system_prompt, console)
-
-        console.print(Rule())
-        console.print(f"[bold green]AI analysis of {issue.url}[/bold green]")
-        console.print(Markdown(result.result.replace(
-            "\n", "\n\n")), style="bold green")
-        console.print(Rule())
-        if update:
-            source.write_back_result(issue.id, result)
-            console.print(f"[bold]Updated ticket {issue.url}.[/bold]")
-        else:
-            console.print(
-                f"[bold]Not updating issue {issue.url}. Use the --update option to do so.[/bold]"
-            )
-
-@investigate_app.command()
-def pagerduty(
-    pagerduty_api_key: str = typer.Option(
-        None, help="The PagerDuty API key.  This can be found in the PagerDuty UI under Integrations > API Access Keys."
-    ),
-    pagerduty_user_email: Optional[str] = typer.Option(
-        None, help="When --update is set, which user will be listed as the user who updated the ticket. (Must be the email of a valid user in your PagerDuty account.)"
-    ),
-    pagerduty_incident_key: Optional[str] = typer.Option(
-        None, help="If provided, only analyze a single PagerDuty incident matching this key"
-    ),
-    update: Optional[bool] = typer.Option(
-        False, help="Update PagerDuty with AI results"
-    ),
-    # common options
-    llm: Optional[LLMType] = opt_llm,
-    api_key: Optional[str] = opt_api_key,
-    azure_endpoint: Optional[str] = opt_azure_endpoint,
-    model: Optional[str] = opt_model,
-    config_file: Optional[str] = opt_config_file,
-    custom_toolsets: Optional[List[Path]] = opt_custom_toolsets,
-    allowed_toolsets: Optional[str] = opt_allowed_toolsets,
-    custom_runbooks: Optional[List[Path]] = opt_custom_runbooks,
-    max_steps: Optional[int] = opt_max_steps,
-    verbose: Optional[bool] = opt_verbose,
-    # advanced options for this command
-    system_prompt: Optional[str] = typer.Option(
-        "builtin://generic_investigation.jinja2", help=system_prompt_help
-    ),
-):
-    """
-    Investigate a PagerDuty incident
-    """
-    console = init_logging(verbose)
-    config = Config.load_from_file(
-        config_file,
-        api_key=api_key,
-        llm=llm,
-        azure_endpoint=azure_endpoint,
-        model=model,
-        max_steps=max_steps,
-        pagerduty_api_key=pagerduty_api_key,
-        pagerduty_user_email=pagerduty_user_email,
-        pagerduty_incident_key=pagerduty_incident_key,
-        custom_toolsets=custom_toolsets,
-        custom_runbooks=custom_runbooks
-    )
-
-    system_prompt = load_prompt(system_prompt)
-    ai = config.create_issue_investigator(console, allowed_toolsets)
-    source = config.create_pagerduty_source()
-    try:
-        issues = source.fetch_issues()
-    except Exception as e:
-        logging.error(f"Failed to fetch issues from OpsGenie", exc_info=e)
-        return
-
-    console.print(
-        f"[bold yellow]Analyzing {len(issues)} PagerDuty incidents.[/bold yellow] [red]Press Ctrl+C to stop.[/red]"
-    )
-    for i, issue in enumerate(issues):
-        console.print(f"[bold yellow]Analyzing PagerDuty incident {i+1}/{len(issues)}: {issue.name}...[/bold yellow]")
-        result = ai.investigate(issue, system_prompt, console)
-
-        console.print(Rule())
-        console.print(f"[bold green]AI analysis of {issue.url}[/bold green]")
-        console.print(Markdown(result.result.replace(
-            "\n", "\n\n")), style="bold green")
-        console.print(Rule())
-        if update:
-            source.write_back_result(issue.id, result)
-            console.print(f"[bold]Updated alert {issue.url}.[/bold]")
-        else:
-            console.print(
-                f"[bold]Not updating alert {issue.url}. Use the --update option to do so.[/bold]"
-            )
-
-@investigate_app.command()
-def opsgenie(
-    opsgenie_api_key: str = typer.Option(
-        None, help="The OpsGenie API key"
-    ),
-    opsgenie_team_integration_key: str = typer.Option(
-        None, help=OPSGENIE_TEAM_INTEGRATION_KEY_HELP
-    ),
-    opsgenie_query: Optional[str] = typer.Option(
-        None, help="E.g. 'message: Foo' (see https://support.atlassian.com/opsgenie/docs/search-queries-for-alerts/)"
-    ),
-    update: Optional[bool] = typer.Option(
-        False, help="Update OpsGenie with AI results"
-    ),
-    # common options
-    llm: Optional[LLMType] = opt_llm,
-    api_key: Optional[str] = opt_api_key,
-    azure_endpoint: Optional[str] = opt_azure_endpoint,
-    model: Optional[str] = opt_model,
-    config_file: Optional[str] = opt_config_file,
-    custom_toolsets: Optional[List[Path]] = opt_custom_toolsets,
-    allowed_toolsets: Optional[str] = opt_allowed_toolsets,
-    custom_runbooks: Optional[List[Path]] = opt_custom_runbooks,
-    max_steps: Optional[int] = opt_max_steps,
-    verbose: Optional[bool] = opt_verbose,
-    # advanced options for this command
-    system_prompt: Optional[str] = typer.Option(
-        "builtin://generic_investigation.jinja2", help=system_prompt_help
-    ),
-):
-    """
-    Investigate an OpsGenie alert
-    """
-    console = init_logging(verbose)
-    config = Config.load_from_file(
-        config_file,
-        api_key=api_key,
-        llm=llm,
-        azure_endpoint=azure_endpoint,
-        model=model,
-        max_steps=max_steps,
-        opsgenie_api_key=opsgenie_api_key,
-        opsgenie_team_integration_key=opsgenie_team_integration_key,
-        opsgenie_query=opsgenie_query,
-        custom_toolsets=custom_toolsets,
-        custom_runbooks=custom_runbooks
-    )
-
-    system_prompt = load_prompt(system_prompt)
-    ai = config.create_issue_investigator(console, allowed_toolsets)
-    source = config.create_opsgenie_source()
-    try:
-        issues = source.fetch_issues()
-    except Exception as e:
-        logging.error(f"Failed to fetch issues from OpsGenie", exc_info=e)
-        return
-
-    console.print(
-        f"[bold yellow]Analyzing {len(issues)} OpsGenie alerts.[/bold yellow] [red]Press Ctrl+C to stop.[/red]"
-    )
-    for i, issue in enumerate(issues):
-        console.print(f"[bold yellow]Analyzing OpsGenie alert {i+1}/{len(issues)}: {issue.name}...[/bold yellow]")
-        result = ai.investigate(issue, system_prompt, console)
-
-        console.print(Rule())
-        console.print(f"[bold green]AI analysis of {issue.url}[/bold green]")
-        console.print(Markdown(result.result.replace(
-            "\n", "\n\n")), style="bold green")
-        console.print(Rule())
-        if update:
-            source.write_back_result(issue.id, result)
-            console.print(f"[bold]Updated alert {issue.url}.[/bold]")
-        else:
-            console.print(
-                f"[bold]Not updating alert {issue.url}. Use the --update option to do so.[/bold]"
-            )
-
-
-@app.command()
-def version() -> None:
-    typer.echo(get_version())
-=======
 from holmes.main import run
->>>>>>> 05d6ead5
 
 if __name__ == "__main__":
     run()