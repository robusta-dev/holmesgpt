# CLAUDE.md

This file provides guidance to Claude Code (claude.ai/code) when working with code in this repository.

## Repository Overview

HolmesGPT is an AI-powered troubleshooting agent that connects to observability platforms (Kubernetes, Prometheus, Grafana, etc.) to automatically diagnose and analyze infrastructure and application issues. It uses an agentic loop to investigate problems by calling tools to gather data from multiple sources.

## Development Commands

### Environment Setup
```bash
# Install dependencies with Poetry
poetry install

# Install pre-commit hooks
poetry run pre-commit install
```

### Testing

```bash
# Install test dependencies with Poetry
poetry install --with dev
```

```bash
# Run all non-LLM tests (unit and integration tests)
make test-without-llm
poetry run pytest tests -m "not llm"

# Run LLM evaluation tests (requires API keys)
make test-llm-ask-holmes          # Test single-question interactions
make test-llm-investigate         # Test AlertManager investigations
poetry run pytest tests/llm/ -n 6 -vv  # Run all LLM tests in parallel

# Run pre-commit checks (includes ruff, mypy, poetry validation)
make check
poetry run pre-commit run -a
```

### Code Quality
```bash
# Format code with ruff
poetry run ruff format

# Check code with ruff (auto-fix issues)
poetry run ruff check --fix

# Type checking with mypy
poetry run mypy
```

## Architecture Overview

### Core Components

**CLI Entry Point** (`holmes/main.py`):
- Typer-based CLI with subcommands for `ask`, `investigate`, `toolset`
- Handles configuration loading, logging setup, and command routing

** Interactive mode for CLI** (`holmes/interactive.py`):
- Handles interactive mode for `ask` subcommand
- Implements slash commands

**Configuration System** (`holmes/config.py`):
- Loads settings from `~/.holmes/config.yaml` or via CLI options
- Manages API keys, model selection, and toolset configurations
- Factory methods for creating sources (AlertManager, Jira, PagerDuty, etc.)

**Core Investigation Engine** (`holmes/core/`):
- `tool_calling_llm.py`: Main LLM interaction with tool calling capabilities
- `investigation.py`: Orchestrates multi-step investigations with runbooks
- `toolset_manager.py`: Manages available tools and their configurations
- `tools.py`: Tool definitions and execution logic

**Plugin System** (`holmes/plugins/`):
- **Sources**: AlertManager, Jira, PagerDuty, OpsGenie integrations
- **Toolsets**: Kubernetes, Prometheus, Grafana, AWS, Docker, etc.
- **Prompts**: Jinja2 templates for different investigation scenarios
- **Destinations**: Slack integration for sending results

### Key Patterns

**Toolset Architecture**:
- Each toolset is a YAML file defining available tools and their parameters
- Tools can be Python functions or bash commands with safety validation
- Toolsets are loaded dynamically and can be customized via config files
- **Important**: All toolsets MUST return detailed error messages from underlying APIs to enable LLM self-correction
  - Include the exact query/command that was executed
  - Include time ranges, parameters, and filters used
  - Include the full API error response (status code and message)
  - For "no data" responses, specify what was searched and where

**LLM Integration**:
- Uses LiteLLM for multi-provider support (OpenAI, Anthropic, Azure, etc.)
- Structured tool calling with automatic retry and error handling
- Context-aware prompting with system instructions and examples

**Investigation Flow**:
1. Load user question/alert
2. Select relevant toolsets based on context
3. Execute LLM with available tools
4. LLM calls tools to gather data
5. LLM analyzes results and provides conclusions
6. Optionally write results back to source system

## Testing Framework

**Three-tier testing approach**:

1. **Unit Tests** (`tests/`): Standard pytest tests for individual components
2. **Integration Tests**: Test toolset integrations
3. **LLM Evaluation Tests** (`tests/llm/`): End-to-end tests using fixtures

**LLM Test Structure**:
- `tests/llm/fixtures/test_ask_holmes/`: 53+ test scenarios with YAML configs
- Each test has expected outputs validated by LLM-as-judge
- Supports Braintrust integration for result tracking

**Running LLM Tests**:
```bash
# IMPORTANT: Always use RUN_LIVE=true for accurate test results
# This ensures tests match real-world behavior

# Run all LLM tests
RUN_LIVE=true poetry run pytest -m 'llm' --no-cov

# Run specific test - IMPORTANT: Use -k flag, NOT full test path!
# CORRECT - use -k flag with test name pattern:
RUN_LIVE=true poetry run pytest -m 'llm' -k "09_crashpod" --no-cov
RUN_LIVE=true poetry run pytest tests/llm/test_ask_holmes.py -k "114_checkout_latency" --no-cov

# WRONG - DO NOT specify full test path with brackets:
# RUN_LIVE=true poetry run pytest tests/llm/test_ask_holmes.py::test_ask_holmes[114_checkout_latency_tracing_rebuild-gpt-4o]
# This syntax fails when environment variables are passed!

# Run regression tests (easy marker) - all should pass with ITERATIONS=10
RUN_LIVE=true poetry run pytest -m 'llm and easy' --no-cov
RUN_LIVE=true ITERATIONS=10 poetry run pytest -m 'llm and easy' --no-cov

# Run tests in parallel
RUN_LIVE=true poetry run pytest tests/llm/ -n 6

# Test with different models
# Note: When using Anthropic models, set CLASSIFIER_MODEL to OpenAI (Anthropic not supported as classifier)
<<<<<<< HEAD
RUN_LIVE=true MODEL=anthropic/claude-opus-4-1-20250805 CLASSIFIER_MODEL=gpt-4.1 poetry run pytest tests/llm/test_ask_holmes.py
=======
RUN_LIVE=true MODEL=anthropic/claude-sonnet-4-20250514 CLASSIFIER_MODEL=gpt-4o poetry run pytest tests/llm/test_ask_holmes.py -k "test_name"

# Setting environment variables - IMPORTANT:
# Environment variables must be set BEFORE the poetry command, NOT as pytest arguments
# CORRECT:
RUN_LIVE=true EVAL_SETUP_TIMEOUT=600 poetry run pytest -m 'llm' -k "slow_test" --no-cov

# WRONG - this won't work:
# poetry run pytest EVAL_SETUP_TIMEOUT=600 -m 'llm' -k "slow_test"
>>>>>>> 2bc85d86
```

### Evaluation CLI Reference

**Custom Pytest Flags**:
- `--skip-setup`: Skip before_test commands (useful for iterative testing)
- `--skip-cleanup`: Skip after_test commands (useful for debugging)

**Environment Variables**:
<<<<<<< HEAD
- `MODEL`: LLM model to use (e.g., `gpt-4.1`, `anthropic/claude-opus-4-1-20250805`)
=======
- `MODEL`: LLM model(s) to use - supports comma-separated list (e.g., `gpt-4o` or `gpt-4o,anthropic/claude-sonnet-4-20250514`)
>>>>>>> 2bc85d86
- `CLASSIFIER_MODEL`: Model for scoring answers (defaults to MODEL)
- `RUN_LIVE=true`: Execute real commands (recommended for all tests)
- `ITERATIONS=<number>`: Run each test multiple times
- `UPLOAD_DATASET=true`: Sync dataset to Braintrust
- `EXPERIMENT_ID`: Custom experiment name for tracking
- `BRAINTRUST_API_KEY`: Enable Braintrust integration
- `ASK_HOLMES_TEST_TYPE`: Controls message building flow in ask_holmes tests
  - `cli` (default): Uses `build_initial_ask_messages` like the CLI ask() command (skips conversation history tests)
  - `server`: Uses `build_chat_messages` with ChatRequest for server-style flow

**Common Evaluation Patterns**:

```bash
# Run tests multiple times for reliability
RUN_LIVE=true ITERATIONS=100 poetry run pytest tests/llm/test_ask_holmes.py -k "flaky_test"

# Model comparison workflow
<<<<<<< HEAD
RUN_LIVE=true EXPERIMENT_ID=gpt41_baseline MODEL=gpt-4.1 poetry run pytest tests/llm/ -n 6
RUN_LIVE=true EXPERIMENT_ID=claude_opus41_test MODEL=anthropic/claude-opus-4-1-20250805 CLASSIFIER_MODEL=gpt-4.1 poetry run pytest tests/llm/ -n 6
=======
RUN_LIVE=true EXPERIMENT_ID=gpt4o_baseline MODEL=gpt-4o poetry run pytest tests/llm/ -n 6
RUN_LIVE=true EXPERIMENT_ID=claude4_test MODEL=anthropic/claude-sonnet-4-20250514 CLASSIFIER_MODEL=gpt-4o poetry run pytest tests/llm/ -n 6
>>>>>>> 2bc85d86

# Debug with verbose output
RUN_LIVE=true poetry run pytest -vv -s tests/llm/test_ask_holmes.py -k "failing_test" --no-cov

# List tests by marker
poetry run pytest -m "llm and not network" --collect-only -q

# Test marker combinations
RUN_LIVE=true poetry run pytest -m "llm and easy" --no-cov  # Regression tests
RUN_LIVE=true poetry run pytest -m "llm and not easy" --no-cov  # Non-regression tests
```

**Available Test Markers (same as eval tags)**:
Check in pyproject.toml and NEVER use a marker/tag that doesn't exist there. Ask the user before adding a new one.

**Important**: The `easy` marker identifies regression tests - these are the most important tests that should always pass. Run with `RUN_LIVE=true ITERATIONS=10 poetry run pytest -m "llm and easy"` to ensure stability.

**Test Infrastructure Notes**:
- All test state tracking uses pytest's `user_properties` to ensure compatibility with pytest-xdist parallel execution
- Test results are stored in `user_properties` and aggregated in the terminal summary
- This design ensures tests work correctly when run in parallel with `-n` flag
- **Important for LLM tests**: Each test must use a dedicated namespace `app-<testid>` (e.g., `app-01`, `app-02`) to prevent conflicts when tests run simultaneously
- All pod names must be unique across tests (e.g., `giant-narwhal`, `blue-whale`, `sea-turtle`) - never reuse pod names between tests
- **Resource naming in evals**: Never use names that hint at the problem or expected behavior (e.g., avoid `broken-pod`, `test-project-that-does-not-exist`, `crashloop-app`). Use neutral names that don't give away what the LLM should discover

## Configuration

**Config File Location**: `~/.holmes/config.yaml`

**Key Configuration Sections**:
- `model`: LLM model to use (default: gpt-4.1)
- `api_key`: LLM API key (or use environment variables)
- `custom_toolsets`: Override or add toolsets
- `custom_runbooks`: Add investigation runbooks
- Platform-specific settings (alertmanager_url, jira_url, etc.)

**Environment Variables**:
- `OPENAI_API_KEY`, `ANTHROPIC_API_KEY`: LLM API keys
- `MODEL`: Override default model(s) - supports comma-separated list
- `RUN_LIVE`: Use live tools in tests (strongly recommended)
- `BRAINTRUST_API_KEY`: For test result tracking and CI/CD report generation
- `BRAINTRUST_ORG`: Braintrust organization name (default: "robustadev")

## Development Guidelines

**Code Quality**:
- Use Ruff for formatting and linting (configured in pyproject.toml)
- Type hints required (mypy configuration in pyproject.toml)
- Pre-commit hooks enforce quality checks
- **ALWAYS place Python imports at the top of the file**, not inside functions or methods

**Testing Requirements**:
- All new features require unit tests
- New toolsets require integration tests
- Complex investigations should have LLM evaluation tests
- Maintain 40% minimum test coverage
- **ALWAYS use `RUN_LIVE=true` when running LLM tests** to ensure tests match real-world behavior

**Pull Request Process**:
- PRs require maintainer approval
- Pre-commit hooks must pass
- LLM evaluation tests run automatically in CI
- Keep PRs focused and include tests

**File Structure Conventions**:
- Toolsets: `holmes/plugins/toolsets/{name}.yaml` or `{name}/`
- Prompts: `holmes/plugins/prompts/{name}.jinja2`
- Tests: Match source structure under `tests/`

## Security Notes

- All tools have read-only access by design
- Bash toolset validates commands for safety
- No secrets should be committed to repository
- Use environment variables or config files for API keys
- RBAC permissions are respected for Kubernetes access

## Eval Notes

### Running and Testing Evals
- **ALWAYS use `RUN_LIVE=true`** when testing evals to ensure tests match real-world behavior
- Use `--skip-cleanup` when troubleshooting setup issues (resources remain after test)
- Use `--skip-setup` if you are debugging the eval itself
- **kubectl wait race condition warning**: Never use bare `kubectl wait --for=condition=ready pod -l app=foo` immediately after creating resources. This will fail with "no matching resources found" if the pod hasn't been scheduled yet. Instead, use a retry loop:
  ```bash
  # WRONG - fails if pod not scheduled yet
  kubectl apply -f deployment.yaml
  kubectl wait --for=condition=ready pod -l app=myapp --timeout=300s  # May fail immediately!

  # CORRECT - retry loop handles race condition
  kubectl apply -f deployment.yaml
  POD_READY=false
  for i in {1..60}; do
    if kubectl wait --for=condition=ready pod -l app=myapp --timeout=5s 2>/dev/null; then
      echo "✅ Pod is ready!"
      POD_READY=true
      break
    else
      echo "⏳ Attempt $i/60: Pod not ready yet, waiting 5s..."
      sleep 5
    fi
  done

  if [ "$POD_READY" = false ]; then
    echo "❌ Pod failed to become ready after 300 seconds"
    kubectl get pods -l app=myapp  # Show pod status for debugging
    exit 1
  fi
  ```
- Test cases can specify custom runbooks by adding a `runbooks` field in test_case.yaml:
  - `runbooks: {}` - No runbooks available (empty catalog)
  - `runbooks: {catalog: [...]}` - Custom runbook catalog with entries pointing to .md files in the same directory
  - If `runbooks` field is not specified, default system runbooks are used
- Test cases can specify custom toolsets by creating a separate `toolsets.yaml` file in the test directory:
  - The `toolsets.yaml` file should follow the format shown in `_EXAMPLE_01_toolsets_config/toolsets.yaml`
  - You can enable/disable specific toolsets and provide custom configurations
  - If no `toolsets.yaml` file exists, default system toolsets are used
  - Note: Do NOT put toolsets configuration directly in test_case.yaml - it must be in a separate file
- For mock data usage (rare cases), see [Using Mock Data](docs/using-mock-data.md)

**Realism is Critical:**
- No fake/obvious logs like "Memory usage stabilized at 800MB"
- No hints in filenames like "disk_consumer.py" - use realistic names like "training_pipeline.py"
- No error messages that give away it's simulated like "Simulated processing error"
- Use real-world scenarios: ML pipelines with checkpoint issues, database connection pools, diagnostic logging left enabled
- Implement realistic application behavior with proper business logic

**Code Organization Standards:**
- **ALWAYS use Secrets for scripts**, not inline manifests or ConfigMaps (prevents code visibility with kubectl describe)
- Follow existing eval patterns - check similar test cases for reference
- Resource naming should be neutral, not hint at the problem (avoid "broken-pod", "crashloop-app")
- Each test must use a dedicated namespace `app-<testid>` to prevent conflicts
- All pod names must be unique across tests

**Architectural Preferences:**
- Implement the full architecture even if it's complex (e.g., use Loki for log aggregation, not simplified alternatives)
- Don't take shortcuts - if the scenario needs Loki, implement Loki properly
- Proper separation of concerns (app → file → Promtail → Loki → Holmes)
- Use minimal resource footprints (e.g., reduce memory/CPU for Loki in tests)

**Expected Analysis Quality:**
- Holmes should identify root causes from historical data
- Expected outputs should be comprehensive but realistic
- Include specific details like file paths, configuration issues, metrics
- Don't expect Holmes to find information that isn't in the data

**Common Pitfalls to Avoid:**
- Don't use invalid tags - check pyproject.toml for the list of valid markers/tags
- Don't add convenience logs that give away the problem
- Don't write logs that directly state the issue
- Ensure historical timestamps are properly handled in logs (especially with Loki)
- Verify that data sources (like Loki) are actually working before expecting Holmes to query them

**Toolset Configuration in Evals:**
When configuring toolsets in `toolsets.yaml` files, ALL toolset-specific configuration must go under a `config` field:

```yaml
# CORRECT - toolset-specific config under 'config' field
toolsets:
  grafana/loki:
    enabled: true
    config:
      url: http://loki.app-143.svc.cluster.local:3100
      api_key: ""
      grafana_datasource_uid: "loki"

  rabbitmq/core:
    enabled: true
    config:
      clusters:
        - id: rabbitmq
          username: user
          password: "{{env.RABBITMQ_PASSWORD}}"
          management_url: http://localhost:15672

# WRONG - toolset config at top level
toolsets:
  grafana/loki:
    enabled: true
    url: http://loki.app-143.svc.cluster.local:3100
    api_key: ""
```

The only valid top-level fields for toolsets in YAML are: `enabled`, `name`, `description`, `additional_instructions`, `prerequisites`, `tools`, `docs_url`, `icon_url`, `installation_instructions`, `config`, `url` (for MCP toolsets only).

## Documentation Lookup

When asked about content from the HolmesGPT documentation website (https://holmesgpt.dev/), look in the local `docs/` directory:
- Python SDK examples: `docs/installation/python-installation.md`
- CLI installation: `docs/installation/cli-installation.md`
- Kubernetes deployment: `docs/installation/kubernetes-installation.md`
- Toolset documentation: `docs/data-sources/builtin-toolsets/`
- API reference: `docs/reference/`

## MkDocs Formatting Notes

When writing documentation in the `docs/` directory:
- **Lists after headers**: Always add a blank line between a header/bold text and a list, otherwise MkDocs won't render the list properly
  ```markdown
  **Good:**

  - item 1
  - item 2

  **Bad:**
  - item 1
  - item 2
  ```<|MERGE_RESOLUTION|>--- conflicted
+++ resolved
@@ -144,10 +144,7 @@
 
 # Test with different models
 # Note: When using Anthropic models, set CLASSIFIER_MODEL to OpenAI (Anthropic not supported as classifier)
-<<<<<<< HEAD
-RUN_LIVE=true MODEL=anthropic/claude-opus-4-1-20250805 CLASSIFIER_MODEL=gpt-4.1 poetry run pytest tests/llm/test_ask_holmes.py
-=======
-RUN_LIVE=true MODEL=anthropic/claude-sonnet-4-20250514 CLASSIFIER_MODEL=gpt-4o poetry run pytest tests/llm/test_ask_holmes.py -k "test_name"
+RUN_LIVE=true MODEL=anthropic/claude-sonnet-4-20250514 CLASSIFIER_MODEL=gpt-4.1 poetry run pytest tests/llm/test_ask_holmes.py -k "test_name"
 
 # Setting environment variables - IMPORTANT:
 # Environment variables must be set BEFORE the poetry command, NOT as pytest arguments
@@ -156,7 +153,6 @@
 
 # WRONG - this won't work:
 # poetry run pytest EVAL_SETUP_TIMEOUT=600 -m 'llm' -k "slow_test"
->>>>>>> 2bc85d86
 ```
 
 ### Evaluation CLI Reference
@@ -166,11 +162,7 @@
 - `--skip-cleanup`: Skip after_test commands (useful for debugging)
 
 **Environment Variables**:
-<<<<<<< HEAD
-- `MODEL`: LLM model to use (e.g., `gpt-4.1`, `anthropic/claude-opus-4-1-20250805`)
-=======
-- `MODEL`: LLM model(s) to use - supports comma-separated list (e.g., `gpt-4o` or `gpt-4o,anthropic/claude-sonnet-4-20250514`)
->>>>>>> 2bc85d86
+- `MODEL`: LLM model(s) to use - supports comma-separated list (e.g., `gpt-4.1` or `gpt-4.1,anthropic/claude-sonnet-4-20250514`)
 - `CLASSIFIER_MODEL`: Model for scoring answers (defaults to MODEL)
 - `RUN_LIVE=true`: Execute real commands (recommended for all tests)
 - `ITERATIONS=<number>`: Run each test multiple times
@@ -188,13 +180,8 @@
 RUN_LIVE=true ITERATIONS=100 poetry run pytest tests/llm/test_ask_holmes.py -k "flaky_test"
 
 # Model comparison workflow
-<<<<<<< HEAD
 RUN_LIVE=true EXPERIMENT_ID=gpt41_baseline MODEL=gpt-4.1 poetry run pytest tests/llm/ -n 6
 RUN_LIVE=true EXPERIMENT_ID=claude_opus41_test MODEL=anthropic/claude-opus-4-1-20250805 CLASSIFIER_MODEL=gpt-4.1 poetry run pytest tests/llm/ -n 6
-=======
-RUN_LIVE=true EXPERIMENT_ID=gpt4o_baseline MODEL=gpt-4o poetry run pytest tests/llm/ -n 6
-RUN_LIVE=true EXPERIMENT_ID=claude4_test MODEL=anthropic/claude-sonnet-4-20250514 CLASSIFIER_MODEL=gpt-4o poetry run pytest tests/llm/ -n 6
->>>>>>> 2bc85d86
 
 # Debug with verbose output
 RUN_LIVE=true poetry run pytest -vv -s tests/llm/test_ask_holmes.py -k "failing_test" --no-cov
