# CLAUDE.md

This file provides guidance to Claude Code (claude.ai/code) when working with code in this repository.

## Repository Overview

HolmesGPT is an AI-powered troubleshooting agent that connects to observability platforms (Kubernetes, Prometheus, Grafana, etc.) to automatically diagnose and analyze infrastructure and application issues. It uses an agentic loop to investigate problems by calling tools to gather data from multiple sources.

## Development Commands

### Environment Setup
```bash
# Install dependencies with Poetry
poetry install

# Install pre-commit hooks
poetry run pre-commit install
```

### Testing
```bash
# Run all non-LLM tests (unit and integration tests)
make test-without-llm
poetry run pytest tests -m "not llm"

# Run LLM evaluation tests (requires API keys)
make test-llm-ask-holmes          # Test single-question interactions
make test-llm-investigate         # Test AlertManager investigations
poetry run pytest tests/llm/ -n 6 -vv  # Run all LLM tests in parallel

# Run pre-commit checks (includes ruff, mypy, poetry validation)
make check
poetry run pre-commit run -a
```

### Code Quality
```bash
# Format code with ruff
poetry run ruff format

# Check code with ruff (auto-fix issues)
poetry run ruff check --fix

# Type checking with mypy
poetry run mypy
```

## Architecture Overview

### Core Components

**CLI Entry Point** (`holmes/main.py`):
- Typer-based CLI with subcommands for `ask`, `investigate`, `toolset`
- Handles configuration loading, logging setup, and command routing

** Interactive mode for CLI** (`holmes/interactive.py`):
- Handles interactive mode for `ask` subcommand
- Implements slash commands

**Configuration System** (`holmes/config.py`):
- Loads settings from `~/.holmes/config.yaml` or via CLI options
- Manages API keys, model selection, and toolset configurations
- Factory methods for creating sources (AlertManager, Jira, PagerDuty, etc.)

**Core Investigation Engine** (`holmes/core/`):
- `tool_calling_llm.py`: Main LLM interaction with tool calling capabilities
- `investigation.py`: Orchestrates multi-step investigations with runbooks
- `toolset_manager.py`: Manages available tools and their configurations
- `tools.py`: Tool definitions and execution logic

**Plugin System** (`holmes/plugins/`):
- **Sources**: AlertManager, Jira, PagerDuty, OpsGenie integrations
- **Toolsets**: Kubernetes, Prometheus, Grafana, AWS, Docker, etc.
- **Prompts**: Jinja2 templates for different investigation scenarios
- **Destinations**: Slack integration for sending results

### Key Patterns

**Toolset Architecture**:
- Each toolset is a YAML file defining available tools and their parameters
- Tools can be Python functions or bash commands with safety validation
- Toolsets are loaded dynamically and can be customized via config files

**LLM Integration**:
- Uses LiteLLM for multi-provider support (OpenAI, Anthropic, Azure, etc.)
- Structured tool calling with automatic retry and error handling
- Context-aware prompting with system instructions and examples

**Investigation Flow**:
1. Load user question/alert
2. Select relevant toolsets based on context
3. Execute LLM with available tools
4. LLM calls tools to gather data
5. LLM analyzes results and provides conclusions
6. Optionally write results back to source system

## Testing Framework

**Three-tier testing approach**:

1. **Unit Tests** (`tests/`): Standard pytest tests for individual components
2. **Integration Tests**: Test toolset integrations
3. **LLM Evaluation Tests** (`tests/llm/`): End-to-end tests using fixtures

**LLM Test Structure**:
- `tests/llm/fixtures/test_ask_holmes/`: 53+ test scenarios with YAML configs
- Each test has expected outputs validated by LLM-as-judge
- Supports Braintrust integration for result tracking

**Running LLM Tests**:
```bash
# IMPORTANT: Always use RUN_LIVE=true for accurate test results
# This ensures tests match real-world behavior

# Run all LLM tests
RUN_LIVE=true poetry run pytest -m 'llm' --no-cov

# Run specific test
RUN_LIVE=true poetry run pytest -m 'llm' -k "09_crashpod" --no-cov

# Run regression tests (easy marker) - all should pass with ITERATIONS=10
RUN_LIVE=true poetry run pytest -m 'llm and easy' --no-cov
RUN_LIVE=true ITERATIONS=10 poetry run pytest -m 'llm and easy' --no-cov

# Run tests in parallel
RUN_LIVE=true poetry run pytest tests/llm/ -n 6

# Test with different models
# Note: When using Anthropic models, set CLASSIFIER_MODEL to OpenAI (Anthropic not supported as classifier)
RUN_LIVE=true MODEL=anthropic/claude-3.5-sonnet-20241022 CLASSIFIER_MODEL=gpt-4o poetry run pytest tests/llm/test_ask_holmes.py
```

### Evaluation CLI Reference

**Custom Pytest Flags**:
- `--skip-setup`: Skip before_test commands (useful for iterative testing)
- `--skip-cleanup`: Skip after_test commands (useful for debugging)

**Environment Variables**:
- `MODEL`: LLM model to use (e.g., `gpt-4o`, `anthropic/claude-3-5-sonnet-20241022`)
- `CLASSIFIER_MODEL`: Model for scoring answers (defaults to MODEL)
- `RUN_LIVE=true`: Execute real commands (recommended for all tests)
- `ITERATIONS=<number>`: Run each test multiple times
- `UPLOAD_DATASET=true`: Sync dataset to Braintrust
- `EXPERIMENT_ID`: Custom experiment name for tracking
- `BRAINTRUST_API_KEY`: Enable Braintrust integration
- `ASK_HOLMES_TEST_TYPE`: Controls message building flow in ask_holmes tests
  - `cli` (default): Uses `build_initial_ask_messages` like the CLI ask() command (skips conversation history tests)
  - `server`: Uses `build_chat_messages` with ChatRequest for server-style flow

**Common Evaluation Patterns**:

```bash
# Run tests multiple times for reliability
RUN_LIVE=true ITERATIONS=100 poetry run pytest tests/llm/test_ask_holmes.py -k "flaky_test"

# Model comparison workflow
RUN_LIVE=true EXPERIMENT_ID=gpt4o_baseline MODEL=gpt-4o poetry run pytest tests/llm/ -n 6
RUN_LIVE=true EXPERIMENT_ID=claude35_test MODEL=anthropic/claude-3-5-sonnet-20241022 CLASSIFIER_MODEL=gpt-4o poetry run pytest tests/llm/ -n 6

# Debug with verbose output
RUN_LIVE=true poetry run pytest -vv -s tests/llm/test_ask_holmes.py -k "failing_test" --no-cov

# List tests by marker
poetry run pytest -m "llm and not network" --collect-only -q

# Test marker combinations
RUN_LIVE=true poetry run pytest -m "llm and easy" --no-cov  # Regression tests
RUN_LIVE=true poetry run pytest -m "llm and not easy" --no-cov  # Non-regression tests
```

**Available Test Markers (same as eval tags)**:
Check in pyproject.toml and NEVER use a marker/tag that doesn't exist there. Ask the user before adding a new one.

**Important**: The `easy` marker identifies regression tests - these are the most important tests that should always pass. Run with `RUN_LIVE=true ITERATIONS=10 poetry run pytest -m "llm and easy"` to ensure stability.

**Test Infrastructure Notes**:
- All test state tracking uses pytest's `user_properties` to ensure compatibility with pytest-xdist parallel execution
- Test results are stored in `user_properties` and aggregated in the terminal summary
- This design ensures tests work correctly when run in parallel with `-n` flag
- **Important for LLM tests**: Each test must use a dedicated namespace `app-<testid>` (e.g., `app-01`, `app-02`) to prevent conflicts when tests run simultaneously
- All pod names must be unique across tests (e.g., `giant-narwhal`, `blue-whale`, `sea-turtle`) - never reuse pod names between tests
- **Resource naming in evals**: Never use names that hint at the problem or expected behavior (e.g., avoid `broken-pod`, `test-project-that-does-not-exist`, `crashloop-app`). Use neutral names that don't give away what the LLM should discover

## Configuration

**Config File Location**: `~/.holmes/config.yaml`

**Key Configuration Sections**:
- `model`: LLM model to use (default: gpt-4o)
- `api_key`: LLM API key (or use environment variables)
- `custom_toolsets`: Override or add toolsets
- `custom_runbooks`: Add investigation runbooks
- Platform-specific settings (alertmanager_url, jira_url, etc.)

**Environment Variables**:
- `OPENAI_API_KEY`, `ANTHROPIC_API_KEY`: LLM API keys
- `MODEL`: Override default model
- `RUN_LIVE`: Use live tools in tests (strongly recommended)
- `BRAINTRUST_API_KEY`: For test result tracking and CI/CD report generation
- `BRAINTRUST_ORG`: Braintrust organization name (default: "robustadev")

## Development Guidelines

**Code Quality**:
- Use Ruff for formatting and linting (configured in pyproject.toml)
- Type hints required (mypy configuration in pyproject.toml)
- Pre-commit hooks enforce quality checks
- **ALWAYS place Python imports at the top of the file**, not inside functions or methods

**Testing Requirements**:
- All new features require unit tests
- New toolsets require integration tests
- Complex investigations should have LLM evaluation tests
- Maintain 40% minimum test coverage
- **ALWAYS use `RUN_LIVE=true` when running LLM tests** to ensure tests match real-world behavior

**Pull Request Process**:
- PRs require maintainer approval
- Pre-commit hooks must pass
- LLM evaluation tests run automatically in CI
- Keep PRs focused and include tests

**File Structure Conventions**:
- Toolsets: `holmes/plugins/toolsets/{name}.yaml` or `{name}/`
- Prompts: `holmes/plugins/prompts/{name}.jinja2`
- Tests: Match source structure under `tests/`

## Security Notes

- All tools have read-only access by design
- Bash toolset validates commands for safety
- No secrets should be committed to repository
- Use environment variables or config files for API keys
- RBAC permissions are respected for Kubernetes access

## Eval Notes

### Running and Testing Evals
- **ALWAYS use `RUN_LIVE=true`** when testing evals to ensure tests match real-world behavior
- Use `--skip-cleanup` when troubleshooting setup issues (resources remain after test)
- Use `--skip-setup` if you are debugging the eval itself
- Test cases can specify custom runbooks by adding a `runbooks` field in test_case.yaml:
  - `runbooks: {}` - No runbooks available (empty catalog)
  - `runbooks: {catalog: [...]}` - Custom runbook catalog with entries pointing to .md files in the same directory
  - If `runbooks` field is not specified, default system runbooks are used
- Test cases can specify custom toolsets by creating a separate `toolsets.yaml` file in the test directory:
  - The `toolsets.yaml` file should follow the format shown in `_EXAMPLE_01_toolsets_config/toolsets.yaml`
  - You can enable/disable specific toolsets and provide custom configurations
  - If no `toolsets.yaml` file exists, default system toolsets are used
  - Note: Do NOT put toolsets configuration directly in test_case.yaml - it must be in a separate file
<<<<<<< HEAD
=======
- For mock data usage (rare cases), see [Using Mock Data](docs/using-mock-data.md)

**Realism is Critical:**
- No fake/obvious logs like "Memory usage stabilized at 800MB"
- No hints in filenames like "disk_consumer.py" - use realistic names like "training_pipeline.py"
- No error messages that give away it's simulated like "Simulated processing error"
- Use real-world scenarios: ML pipelines with checkpoint issues, database connection pools, diagnostic logging left enabled
- Implement realistic application behavior with proper business logic

**Code Organization Standards:**
- **ALWAYS use Secrets for scripts**, not inline manifests or ConfigMaps (prevents code visibility with kubectl describe)
- Follow existing eval patterns - check similar test cases for reference
- Resource naming should be neutral, not hint at the problem (avoid "broken-pod", "crashloop-app")
- Each test must use a dedicated namespace `app-<testid>` to prevent conflicts
- All pod names must be unique across tests

**Architectural Preferences:**
- Implement the full architecture even if it's complex (e.g., use Loki for log aggregation, not simplified alternatives)
- Don't take shortcuts - if the scenario needs Loki, implement Loki properly
- Proper separation of concerns (app → file → Promtail → Loki → Holmes)
- Use minimal resource footprints (e.g., reduce memory/CPU for Loki in tests)

**Expected Analysis Quality:**
- Holmes should identify root causes from historical data
- Expected outputs should be comprehensive but realistic
- Include specific details like file paths, configuration issues, metrics
- Don't expect Holmes to find information that isn't in the data

**Common Pitfalls to Avoid:**
- Don't use invalid tags - check pyproject.toml for the list of valid markers/tags
- Don't add convenience logs that give away the problem
- Don't write logs that directly state the issue
- Ensure historical timestamps are properly handled in logs (especially with Loki)
- Verify that data sources (like Loki) are actually working before expecting Holmes to query them

**Toolset Configuration in Evals:**
When configuring toolsets in `toolsets.yaml` files, ALL toolset-specific configuration must go under a `config` field:

```yaml
# CORRECT - toolset-specific config under 'config' field
toolsets:
  grafana/loki:
    enabled: true
    config:
      url: http://loki.app-143.svc.cluster.local:3100
      api_key: ""
      grafana_datasource_uid: "loki"

  rabbitmq/core:
    enabled: true
    config:
      clusters:
        - id: rabbitmq
          username: user
          password: "{{env.RABBITMQ_PASSWORD}}"
          management_url: http://localhost:15672

# WRONG - toolset config at top level
toolsets:
  grafana/loki:
    enabled: true
    url: http://loki.app-143.svc.cluster.local:3100
    api_key: ""
```

The only valid top-level fields for toolsets in YAML are: `enabled`, `name`, `description`, `additional_instructions`, `prerequisites`, `tools`, `docs_url`, `icon_url`, `installation_instructions`, `config`, `url` (for MCP toolsets only).
>>>>>>> a7f835e1

## Documentation Lookup

When asked about content from the HolmesGPT documentation website (https://robusta-dev.github.io/holmesgpt/), look in the local `docs/` directory:
- Python SDK examples: `docs/installation/python-installation.md`
- CLI installation: `docs/installation/cli-installation.md`
- Kubernetes deployment: `docs/installation/kubernetes-installation.md`
- Toolset documentation: `docs/data-sources/builtin-toolsets/`
- API reference: `docs/reference/`

## MkDocs Formatting Notes

When writing documentation in the `docs/` directory:
- **Lists after headers**: Always add a blank line between a header/bold text and a list, otherwise MkDocs won't render the list properly
  ```markdown
  **Good:**

  - item 1
  - item 2

  **Bad:**
  - item 1
  - item 2
  ```<|MERGE_RESOLUTION|>--- conflicted
+++ resolved
@@ -249,8 +249,6 @@
   - You can enable/disable specific toolsets and provide custom configurations
   - If no `toolsets.yaml` file exists, default system toolsets are used
   - Note: Do NOT put toolsets configuration directly in test_case.yaml - it must be in a separate file
-<<<<<<< HEAD
-=======
 - For mock data usage (rare cases), see [Using Mock Data](docs/using-mock-data.md)
 
 **Realism is Critical:**
@@ -317,7 +315,6 @@
 ```
 
 The only valid top-level fields for toolsets in YAML are: `enabled`, `name`, `description`, `additional_instructions`, `prerequisites`, `tools`, `docs_url`, `icon_url`, `installation_instructions`, `config`, `url` (for MCP toolsets only).
->>>>>>> a7f835e1
 
 ## Documentation Lookup
 
