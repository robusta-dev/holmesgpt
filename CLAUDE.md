# CLAUDE.md

This file provides guidance to Claude Code (claude.ai/code) when working with code in this repository.

## Repository Overview

HolmesGPT is an AI-powered troubleshooting agent that connects to observability platforms (Kubernetes, Prometheus, Grafana, etc.) to automatically diagnose and analyze infrastructure and application issues. It uses an agentic loop to investigate problems by calling tools to gather data from multiple sources.

## Development Commands

### Environment Setup
```bash
# Install dependencies with Poetry
poetry install

# Install pre-commit hooks
poetry run pre-commit install
```

### Testing
```bash
# Run all non-LLM tests (unit and integration tests)
make test-without-llm
poetry run pytest tests -m "not llm"

# Run LLM evaluation tests (requires API keys)
make test-llm-ask-holmes          # Test single-question interactions
make test-llm-investigate         # Test AlertManager investigations
poetry run pytest tests/llm/ -n 6 -vv  # Run all LLM tests in parallel

# Run pre-commit checks (includes ruff, mypy, poetry validation)
make check
poetry run pre-commit run -a
```

### Code Quality
```bash
# Format code with ruff
poetry run ruff format

# Check code with ruff (auto-fix issues)
poetry run ruff check --fix

# Type checking with mypy
poetry run mypy
```

## Architecture Overview

### Core Components

**CLI Entry Point** (`holmes/main.py`):
- Typer-based CLI with subcommands for `ask`, `investigate`, `toolset`
- Handles configuration loading, logging setup, and command routing

** Interactive mode for CLI** (`holmes/interactive.py`):
- Handles interactive mode for `ask` subcommand
- Implements slash commands

**Configuration System** (`holmes/config.py`):
- Loads settings from `~/.holmes/config.yaml` or via CLI options
- Manages API keys, model selection, and toolset configurations
- Factory methods for creating sources (AlertManager, Jira, PagerDuty, etc.)

**Core Investigation Engine** (`holmes/core/`):
- `tool_calling_llm.py`: Main LLM interaction with tool calling capabilities
- `investigation.py`: Orchestrates multi-step investigations with runbooks
- `toolset_manager.py`: Manages available tools and their configurations
- `tools.py`: Tool definitions and execution logic

**Plugin System** (`holmes/plugins/`):
- **Sources**: AlertManager, Jira, PagerDuty, OpsGenie integrations
- **Toolsets**: Kubernetes, Prometheus, Grafana, AWS, Docker, etc.
- **Prompts**: Jinja2 templates for different investigation scenarios
- **Destinations**: Slack integration for sending results

### Key Patterns

**Toolset Architecture**:
- Each toolset is a YAML file defining available tools and their parameters
- Tools can be Python functions or bash commands with safety validation
- Toolsets are loaded dynamically and can be customized via config files

**LLM Integration**:
- Uses LiteLLM for multi-provider support (OpenAI, Anthropic, Azure, etc.)
- Structured tool calling with automatic retry and error handling
- Context-aware prompting with system instructions and examples

**Investigation Flow**:
1. Load user question/alert
2. Select relevant toolsets based on context
3. Execute LLM with available tools
4. LLM calls tools to gather data
5. LLM analyzes results and provides conclusions
6. Optionally write results back to source system

## Testing Framework

**Three-tier testing approach**:

1. **Unit Tests** (`tests/`): Standard pytest tests for individual components
2. **Integration Tests**: Test toolset integrations with mock responses
3. **LLM Evaluation Tests** (`tests/llm/`): End-to-end tests using fixtures

**LLM Test Structure**:
- `tests/llm/fixtures/test_ask_holmes/`: 53+ test scenarios with YAML configs
- Each test has mock tool responses and expected outputs
- Uses LLM-as-judge for automated evaluation
- Supports Braintrust integration for result tracking

**Running LLM Tests**:
```bash
# Test specific scenario (use -k flag with test name)
poetry run pytest tests/llm/test_ask_holmes.py -k "01_how_many_pods"

# IMPORTANT: Always use live tools instead of mocks when possible
# This ensures tests match real-world behavior
export RUN_LIVE=true
poetry run pytest tests/llm/test_ask_holmes.py

# Test with different models
export MODEL=anthropic/claude-3.5-sonnet-20241022
poetry run pytest tests/llm/test_ask_holmes.py
```

### Evaluation CLI Reference

**Custom Pytest Flags**:
- `--generate-mocks`: Generate mock data files during test execution
- `--regenerate-all-mocks`: Regenerate all mock files (implies --generate-mocks)
- `--skip-setup`: Skip before_test commands (useful for iterative testing)
- `--skip-cleanup`: Skip after_test commands (useful for debugging)

**Environment Variables**:
- `MODEL`: LLM model to use (e.g., `gpt-4o`, `anthropic/claude-3-5-sonnet-20241022`)
- `CLASSIFIER_MODEL`: Model for scoring answers (defaults to MODEL)
- `RUN_LIVE=true`: Execute real commands instead of using mocks
- `ITERATIONS=<number>`: Run each test multiple times
- `UPLOAD_DATASET=true`: Sync dataset to Braintrust
- `EXPERIMENT_ID`: Custom experiment name for tracking
- `BRAINTRUST_API_KEY`: Enable Braintrust integration
- `ASK_HOLMES_TEST_TYPE`: Controls message building flow in ask_holmes tests
  - `cli` (default): Uses `build_initial_ask_messages` like the CLI ask() command (skips conversation history tests)
  - `server`: Uses `build_chat_messages` with ChatRequest for server-style flow

**Common Evaluation Patterns**:

```bash

# Generate/update mocks for specific tests
poetry run pytest tests/llm/test_ask_holmes.py -k "test_name" --generate-mocks

# Run tests multiple times for reliability
ITERATIONS=100 poetry run pytest tests/llm/test_ask_holmes.py -k "flaky_test"

# Model comparison workflow
EXPERIMENT_ID=gpt4o_baseline MODEL=gpt-4o poetry run pytest tests/llm/ -n 6
EXPERIMENT_ID=claude35_test MODEL=anthropic/claude-3-5-sonnet-20241022 poetry run pytest tests/llm/ -n 6

# Debug with verbose output
poetry run pytest -vv -s tests/llm/test_ask_holmes.py -k "failing_test" --no-cov

# List tests by marker
poetry run pytest -m "llm and not network" --collect-only -q
```

**Available Test Markers (same as eval tags)**:
Check in pyproject.toml and NEVER use a marker/tag that doesn't exist there. Ask the user before adding a new one.

**Test Infrastructure Notes**:
- All test state tracking uses pytest's `user_properties` to ensure compatibility with pytest-xdist parallel execution
- Mock file tracking and test results are stored in `user_properties` and aggregated in the terminal summary
- This design ensures tests work correctly when run in parallel with `-n` flag
- **Important for LLM tests**: Each test must use a dedicated namespace `app-<testid>` (e.g., `app-01`, `app-02`) to prevent conflicts when tests run simultaneously
- All pod names must be unique across tests (e.g., `giant-narwhal`, `blue-whale`, `sea-turtle`) - never reuse pod names between tests
- **Resource naming in evals**: Never use names that hint at the problem or expected behavior (e.g., avoid `broken-pod`, `test-project-that-does-not-exist`, `crashloop-app`). Use neutral names that don't give away what the LLM should discover

## Configuration

**Config File Location**: `~/.holmes/config.yaml`

**Key Configuration Sections**:
- `model`: LLM model to use (default: gpt-4o)
- `api_key`: LLM API key (or use environment variables)
- `custom_toolsets`: Override or add toolsets
- `custom_runbooks`: Add investigation runbooks
- Platform-specific settings (alertmanager_url, jira_url, etc.)

**Environment Variables**:
- `OPENAI_API_KEY`, `ANTHROPIC_API_KEY`: LLM API keys
- `MODEL`: Override default model
- `RUN_LIVE`: Use live tools in tests instead of mocks
- `BRAINTRUST_API_KEY`: For test result tracking and CI/CD report generation
- `BRAINTRUST_ORG`: Braintrust organization name (default: "robustadev")

## Development Guidelines

**Code Quality**:
- Use Ruff for formatting and linting (configured in pyproject.toml)
- Type hints required (mypy configuration in pyproject.toml)
- Pre-commit hooks enforce quality checks
- **ALWAYS place Python imports at the top of the file**, not inside functions or methods

**Testing Requirements**:
- All new features require unit tests
- New toolsets require integration tests with mocks
- Complex investigations should have LLM evaluation tests
- Maintain 40% minimum test coverage
- **ALWAYS use `RUN_LIVE=true` when running LLM tests** to ensure tests match real-world behavior

**Pull Request Process**:
- PRs require maintainer approval
- Pre-commit hooks must pass
- LLM evaluation tests run automatically in CI
- Keep PRs focused and include tests

**File Structure Conventions**:
- Toolsets: `holmes/plugins/toolsets/{name}.yaml` or `{name}/`
- Prompts: `holmes/plugins/prompts/{name}.jinja2`
- Tests: Match source structure under `tests/`
- Mock data: `tests/llm/fixtures/{test_name}/`

## Security Notes

- All tools have read-only access by design
- Bash toolset validates commands for safety
- No secrets should be committed to repository
- Use environment variables or config files for API keys
- RBAC permissions are respected for Kubernetes access

## Eval Notes
- You can run evals with --skip-cleanup or --skip-setup if you are debugging the eval itself
- Test cases can specify custom runbooks by adding a `runbooks` field in test_case.yaml:
  - `runbooks: {}` - No runbooks available (empty catalog)
  - `runbooks: {catalog: [...]}` - Custom runbook catalog with entries pointing to .md files in the same directory
  - If `runbooks` field is not specified, default system runbooks are used
<<<<<<< HEAD
- Test cases can specify custom toolsets by creating a separate `toolsets.yaml` file in the test directory:
  - The `toolsets.yaml` file should follow the format shown in `_EXAMPLE_01_toolsets_config/toolsets.yaml`
  - You can enable/disable specific toolsets and provide custom configurations
  - If no `toolsets.yaml` file exists, default system toolsets are used
  - Note: Do NOT put toolsets configuration directly in test_case.yaml - it must be in a separate file
=======

## Documentation Lookup

When asked about content from the HolmesGPT documentation website (https://robusta-dev.github.io/holmesgpt/), look in the local `docs/` directory:
- Python SDK examples: `docs/installation/python-installation.md`
- CLI installation: `docs/installation/cli-installation.md`
- Kubernetes deployment: `docs/installation/kubernetes-installation.md`
- Toolset documentation: `docs/data-sources/builtin-toolsets/`
- API reference: `docs/reference/`
>>>>>>> 0a1461e2
<|MERGE_RESOLUTION|>--- conflicted
+++ resolved
@@ -234,13 +234,11 @@
   - `runbooks: {}` - No runbooks available (empty catalog)
   - `runbooks: {catalog: [...]}` - Custom runbook catalog with entries pointing to .md files in the same directory
   - If `runbooks` field is not specified, default system runbooks are used
-<<<<<<< HEAD
 - Test cases can specify custom toolsets by creating a separate `toolsets.yaml` file in the test directory:
   - The `toolsets.yaml` file should follow the format shown in `_EXAMPLE_01_toolsets_config/toolsets.yaml`
   - You can enable/disable specific toolsets and provide custom configurations
   - If no `toolsets.yaml` file exists, default system toolsets are used
   - Note: Do NOT put toolsets configuration directly in test_case.yaml - it must be in a separate file
-=======
 
 ## Documentation Lookup
 
@@ -249,5 +247,4 @@
 - CLI installation: `docs/installation/cli-installation.md`
 - Kubernetes deployment: `docs/installation/kubernetes-installation.md`
 - Toolset documentation: `docs/data-sources/builtin-toolsets/`
-- API reference: `docs/reference/`
->>>>>>> 0a1461e2
+- API reference: `docs/reference/`