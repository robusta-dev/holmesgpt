--- conflicted
+++ resolved
@@ -244,17 +244,12 @@
   - `runbooks: {}` - No runbooks available (empty catalog)
   - `runbooks: {catalog: [...]}` - Custom runbook catalog with entries pointing to .md files in the same directory
   - If `runbooks` field is not specified, default system runbooks are used
-<<<<<<< HEAD
 - Test cases can specify custom toolsets by creating a separate `toolsets.yaml` file in the test directory:
   - The `toolsets.yaml` file should follow the format shown in `_EXAMPLE_01_toolsets_config/toolsets.yaml`
   - You can enable/disable specific toolsets and provide custom configurations
   - If no `toolsets.yaml` file exists, default system toolsets are used
   - Note: Do NOT put toolsets configuration directly in test_case.yaml - it must be in a separate file
-=======
 - For mock data usage (rare cases), see [Using Mock Data](docs/using-mock-data.md)
-
-## Memory Notes
-
 
 **Realism is Critical:**
 - No fake/obvious logs like "Memory usage stabilized at 800MB"
@@ -320,7 +315,6 @@
 ```
 
 The only valid top-level fields for toolsets in YAML are: `enabled`, `name`, `description`, `additional_instructions`, `prerequisites`, `tools`, `docs_url`, `icon_url`, `installation_instructions`, `config`, `url` (for MCP toolsets only).
->>>>>>> 7428754b
 
 ## Documentation Lookup
 
