--- conflicted
+++ resolved
@@ -94,22 +94,20 @@
 holmes ask "what pods are unhealthy and why?"
 ```
 
-<<<<<<< HEAD
 You can also provide files as context:
 ```bash
 holmes ask "summarize the key points in this document" -f ./mydocument.txt
 ```
+
+You can also load the prompt from a file using the `--prompt-file` option:
+```bash
+holmes ask --prompt-file ~/long-prompt.txt
 
 Enter interactive mode to ask follow-up questions:
 ```bash
 holmes ask "what pods are unhealthy and why?" --interactive
 # or
 holmes ask "what pods are unhealthy and why?" -i
-=======
-You can also load the prompt from a file using the `--prompt-file` option:
-```bash
-holmes ask --prompt-file ~/long-prompt.txt
->>>>>>> 3748d693
 ```
 
 Also supported:
