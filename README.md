<div align="center">
  <h1 align="center">Solve alerts faster with an AI Agent</h1>
  <p align="center">
    <a href="#how-it-works"><strong>How it Works</strong></a> |
    <a href="#quick-start"><strong>Quick Start</strong></a> |
    <a href="https://www.youtube.com/watch?v=TfQfx65LsDQ"><strong>YouTube Demo</strong></a>
  </p>
</div>

Respond to alerts faster, using AI to automatically:

- Fetch logs, traces, and metrics
- Determine if issues are application or infrastructure related
- Find upstream root-causes

Using HolmesGPT, you can transform your existing alerts from this 👇

![Before HolmesGPT](https://github.com/user-attachments/assets/931ebd71-ccd2-4b7b-969d-a061a99cec2d)

To this 👇

<img width="600" alt="example-holmesgpt-analysis" src="https://github.com/user-attachments/assets/d03df693-9eff-4d61-8947-2b101f648c3e" />

### How it Works

HolmesGPT connects AI models with live observability data and organizational knowledge. It uses an **agentic loop** to analyze data from multiple sources and identify possible root causes.

<img width="3114" alt="holmesgpt-architecture-diagram" src="https://github.com/user-attachments/assets/f659707e-1958-4add-9238-8565a5e3713a" />

### 📈 Data Sources

The following data sources ("toolsets") are built-in. [Add your own](#customizing-holmesgpt).

| Data Source    | Status         | Description                                                  |
|----------------|----------------|--------------------------------------------------------------|
| Kubernetes     | ✅             | Pod logs, K8s events, and resource status (kubectl describe) |
| Grafana        | ✅             | [Logs (Loki)](https://docs.robusta.dev/master/configuration/holmesgpt/toolsets/grafana.html) and [traces (Tempo)](https://docs.robusta.dev/master/configuration/holmesgpt/toolsets/grafana.html#tempo) |
| Helm           | ✅             | Release status, chart metadata, and values                   |
| ArgoCD         | ✅             | Application sync status                                      |
| AWS RDS        | ✅             | Logs and events                                              |
| Prometheus     | ✅             | Currently supports investigating alerts; coming soon: automatically write PromQL and show related graphs |
| Internet       | ✅             | Public runbooks                                              |
| Confluence     | ✅             | Private runbooks and documentation                           |
| OpenSearch     | 🟡 Beta        | Query logs and investigate issues with OpenSearch itself (using self-health diagnostics) |
| NewRelic       | 🟡 Beta        | Investigate alerts, query tracing data                       |
| Coralogix      | 🟡 Beta        | Logs                                                         |
| GitHub         | 🟡 Beta        | Remediate alerts by opening pull requests with fixes         |

[How to configure datasources with Robusta SaaS](https://docs.robusta.dev/master/configuration/holmesgpt/builtin_toolsets.html) (docs for CLI coming soon)

[Request access to beta features](mailto:beta@robusta.dev)

### 🔐 Data Privacy

By design, HolmesGPT has **read-only access** and respects RBAC permissions. It is safe to run in production environments.

We do **not** train HolmesGPT on your data. Data sent to Robusta SaaS is private to your account.

For extra privacy, [bring an API key](docs/api-keys.md) for your own AI model.

### 🚀 Bi-Directional Integrations With Your Tools

Robusta can investigate alerts - or just answer questions - from the following sources:

| Integration             | Status    | Notes |
|-------------------------|-----------|-------|
| Slack                   | 🟡 Beta   | [Demo.](https://www.loom.com/share/afcd81444b1a4adfaa0bbe01c37a4847) Tag HolmesGPT bot in any Slack message |
| Prometheus/AlertManager | ✅        | Robusta SaaS or HolmesGPT CLI |
| PagerDuty               | ✅        | HolmesGPT CLI only |
| OpsGenie                | ✅        | HolmesGPT CLI only |
| Jira                    | ✅        | HolmesGPT CLI only |

### See it in Action

<a href="https://www.loom.com/share/4c55f395dbd64ef3b69670eccf961124" target="_blank">
<img style="max-width:300px;" src="https://cdn.loom.com/sessions/thumbnails/4c55f395dbd64ef3b69670eccf961124-db2004995e8d621c-full-play.gif">
</a>

## Quick Start

HolmesGPT can be used in three ways:

1. [Use Robusta SaaS](https://platform.robusta.dev/signup/?utm_source=github&utm_medium=holmesgpt-readme&utm_content=ways_to_use_holmesgpt_section) (**recommended**) for the full HolmesGPT experience (Kubernetes required)
2. [Desktop CLI](docs/installation.md) or [K9s plugin](docs/k9s.md) - no Kubernetes required, supports one-off investigations
3. [Python library](docs/python.md) - for advanced use cases

### Using HolmesGPT

- In the Robusta SaaS: Go to [platform.robusta.dev](https://platform.robusta.dev/signup/?utm_source=github&utm_medium=holmesgpt-readme&utm_content=ways_to_use_holmesgpt_section) and use Holmes from your browser
- With HolmesGPT CLI: [setup an API key](#getting-an-api-key) and ask Holmes a question 👇

```bash
holmes ask "what pods are unhealthy and why?"
```

Also supported:

<details>
<summary>HolmesGPT CLI: investigate Prometheus alerts</summary>

Optional: port-forward to AlertManager (if running Prometheus inside Kubernetes)

```bash
kubectl port-forward alertmanager-robusta-kube-prometheus-st-alertmanager-0 9093:9093 &
```

Pull alerts from AlertManager and investigate them with HolmesGPT:

```bash
holmes investigate alertmanager --alertmanager-url http://localhost:9093
# if on Mac OS and using the Holmes Docker image👇
#  holmes investigate alertmanager --alertmanager-url http://docker.for.mac.localhost:9093
```

To investigate alerts in your browser, sign up for a free trial of [Robusta SaaS](https://platform.robusta.dev/signup/?utm_source=github&utm_medium=holmesgpt-readme&utm_content=ways_to_use_holmesgpt_section).

</details>

<details>
<summary>HolmesGPT CLI: investigate PagerDuty and OpsGenie alerts</summary>

```bash
holmes investigate opsgenie --opsgenie-api-key <OPSGENIE_API_KEY>
holmes investigate pagerduty --pagerduty-api-key <PAGERDUTY_API_KEY>
# to write the analysis back to the incident as a comment
holmes investigate pagerduty --pagerduty-api-key <PAGERDUTY_API_KEY> --update
```

For more details, run `holmes investigate <source> --help`
</details>

## Customizing HolmesGPT

HolmesGPT can investigate many issues out of the box, with no customization or training. Optionally, you can extend Holmes to improve results:

**Custom Data Sources**: Add data sources (toolsets) to improve investigations
   - If using Robusta SaaS: See [Robusta's docs](https://docs.robusta.dev/master/configuration/holmesgpt/custom_toolsets.html)
   - If using the CLI: Use `-t` flag with [custom toolset files](./examples/custom_toolset.yaml) or add to `~/.holmes/config.yaml`

**Custom Runbooks**: Give HolmesGPT instructions for known alerts:
   - If using Robusta SaaS: Use the Robusta UI to add runbooks
   - If using the CLI: Use `-r` flag with [custom runbook files](./examples/custom_runbooks.yaml)

You can save settings in a config file to avoid passing them to the CLI each time:

<details>
<summary>Reading settings from a config file</summary>

You can customize HolmesGPT's behaviour with command line flags, or you can save common settings in config file for re-use.

You can view an example config file with all available settings [here](config.example.yaml).

<<<<<<< HEAD
By default, without specifying `--config` the agent will try to read `~/.holmes/config.yaml`. When settings are present in both config file and cli, the cli option takes precedence.


<details>
<summary>Custom Toolsets</summary>

You can define your own custom toolsets to extend the functionality of your setup. These toolsets can include querying company-specific data, fetching logs from observability tools, and more.

```bash
# Add paths to your custom toolsets here
# Example: ["path/to/your/custom_toolset.yaml"]
#custom_toolsets: ["examples/custom_toolset.yaml"]
```
</details>

<details>

<summary>Alertmanager Configuration</summary>

Configure the URL for your Alertmanager instance to enable alert management and notifications.

```bash
# URL for the Alertmanager
#alertmanager_url: "http://localhost:9093"
```
</details>

<details>

<summary>Jira Integration</summary>

Integrate with Jira to automate issue tracking and project management tasks. Provide your Jira credentials and specify the query to fetch issues and optionally update their status.

```bash
# Jira credentials and query settings
#jira_username: "user@company.com"
#jira_api_key: "..."
#jira_url: "https://your-company.atlassian.net"
#jira_query: "project = 'Natan Test Project' and Status = 'To Do'"
```

1. **jira_username**: The email you use to log into your Jira account. Eg: `jira-user@company.com`
2. **jira_api_key**: Follow these [instructions](https://support.atlassian.com/atlassian-account/docs/manage-api-tokens-for-your-atlassian-account/) to get your API key.
3. **jira_url**: The URL of your workspace. For example: [https://workspace.atlassian.net](https://workspace.atlassian.net) (**Note:** schema (https) is required)
4. **project**: Name of the project you want the Jira tickets to be created in. Go to **Project Settings** -> **Details** -> **Name**.
5. **status**: Status of a ticket. Example: `To Do`, `In Progress`
</details>

<details>

<summary>GitHub Integration</summary>

Integrate with GitHub to automate issue tracking and project management tasks. Provide your GitHub PAT (*personal access token*) and specify the `owner/repository`.

```bash
# GitHub credentials and query settings
#github_owner: "robusta-dev"
#github_pat: "..."
#github_url: "https://api.github.com" (default)
#github_repository: "holmesgpt"
#github_query: "is:issue is:open"
```

1. **github_owner**: The repository owner. Eg: `robusta-dev`
2. **github_pat**: Follow these [instructions](https://docs.github.com/en/authentication/keeping-your-account-and-data-secure/managing-your-personal-access-tokens#creating-a-fine-grained-personal-access-token) to get your GitHub pat (*personal access token*).
3. **github_url**: The URL of your GitHub API. For example: [https://api.github.com](https://api.github.com) (**Note:** schema (https) is required)
4. **github_repository**: Name of the repository you want the GitHub issues to be scanned. Eg: `holmesgpt`.
</details>

<details>
<summary>PagerDuty Integration</summary>

Integrate with PagerDuty to automate incident tracking and project management tasks. Provide your PagerDuty credentials and specify the user email to update the incident with findings.

```bash
pagerduty_api_key: "..."
pagerduty_user_email: "user@mail.com"
pagerduty_incident_key:  "..."
```

1. **pagerduty_api_key**: The PagerDuty API key.  This can be found in the PagerDuty UI under Integrations > API Access Key.
2. **pagerduty_user_email**: When --update is set, which user will be listed as the user who updated the incident. (Must be the email of a valid user in your PagerDuty account.)
3. **pagerduty_incident_key**: If provided, only analyze a single PagerDuty incident matching this key
</details>

<details>
<summary>OpsGenie Integration</summary>

Integrate with OpsGenie to automate alert investigations. Provide your OpsGenie credentials and specify the query to fetch alerts.

```bash
opsgenie_api_key : "..."
opsgenie-team-integration-key: "...."
opsgenie-query: "..."
```

1. **opsgenie_api_key**: The OpsGenie API key. Get it from Settings > API key management > Add new API key
2. **opsgenie-team-integration-key**: OpsGenie Team Integration key for writing back results. (NOT a normal API Key.) Get it from Teams > YourTeamName > Integrations > Add Integration > API Key. Don't forget to turn on the integration and add the Team as Responders to the alert.
3. **opsgenie-query**: E.g. 'message: Foo' (see https://support.atlassian.com/opsgenie/docs/search-queries-for-alerts/)
</details>


<details>

<summary>Slack Integration</summary>

Configure Slack to send notifications to specific channels. Provide your Slack token and the desired channel for notifications.

```bash
# Slack token and channel configuration
#slack_token: "..."
#slack_channel: "#general"
```

1. **slack-token**: The Slack API key. You can generate with `pip install robusta-cli && robusta integrations slack`
2. **slack-channel**: The Slack channel where you want to receive the findings.

</details>


<details>
<summary>OpenSearch Integration</summary>

The OpenSearch toolset (`opensearch`) allows Holmes to consult an opensearch cluster for its health, settings and shards information.
The toolset supports multiple opensearch or elasticsearch clusters that are configured by editing Holmes' configuration file:

```
opensearch_clusters:
  - hosts:
      - https://my_elasticsearch.us-central1.gcp.cloud.es.io:443
    headers:
      Authorization: "ApiKey <your_API_key>"
# or
#  - hosts:
#      - https://my_elasticsearch.us-central1.gcp.cloud.es.io:443
#    http_auth:
#      username: ELASTIC_USERNAME
#      password: ELASTIC_PASSWORD
```

The configuration for each OpenSearch cluster is passed directly to the [opensearch-py](https://github.com/opensearch-project/opensearch-py) module. Refer to the module's documentation for detailed guidance on configuring connectivity.

To enable OpenSearch integration when running HolmesGPT in a Kubernetes cluster, **include the following configuration** in the `Helm chart`:

```yaml
toolsets:
  opensearch:
    enabled: true
    config:
      # OpenSearch configuration
      opensearch_clusters:
        - hosts:
            - host: "{{ env.OPENSEARCH_URL }}"
              port: 9200
          headers:
            Authorization: "Basic {{ env.OPENSEARCH_BEARER_TOKEN }}"
          # Additional parameters
          use_ssl: true
          ssl_assert_hostname: false
          verify_certs: false
          ssl_show_warn: false
```

</details>

<summary>Kafka Integration</summary>

Enable Kafka as a tool for Holmes to fetch kafka metadata like the topics or consumer groups.

```bash
toolsets:
  kafka:
    enabled: true
    config:
      kafka_broker: "localhost:9092" # Comma separated values
      kafka_client_id: holmes-kafka-core-toolset
      kafka_security_protocol: ...
      kafka_sasl_mechanism: ...
      kafka_username: ...
      kafka_password: ...
```

</details>


<details>

<summary>Custom Runbooks</summary>

Define custom runbooks to give explicit instructions to the LLM on how to investigate certain alerts. This can help in achieving better results for known alerts.

```bash
# Add paths to your custom runbooks here
# Example: ["path/to/your/custom_runbook.yaml"]
#custom_runbooks: ["examples/custom_runbooks.yaml"]
```
</details>

### Large Language Model (LLM) Configuration

Choose between OpenAI, Azure, AWS Bedrock, and more. Provide the necessary API keys and endpoints for the selected service.


<details>

<summary>OpenAI</summary>

```bash
# Configuration for OpenAI LLM
#api_key: "your-secret-api-key"
```
</details>

<details>

<summary>Azure</summary>

```bash
# Configuration for Azure LLM
#api_key: "your-secret-api-key"
#model: "azure/<DEPLOYMENT_NAME>"
#you will also need to set environment variables - see above
```
</details>

<summary>Bedrock</summary>

```bash
# Configuration for AWS Bedrock LLM
#model: "bedrock/<MODEL_ID>"
#you will also need to set environment variables - see above
```
</details>

=======
>>>>>>> 32a66c4b
</details>

## License
Distributed under the MIT License. See [LICENSE.txt](https://github.com/robusta-dev/holmesgpt/blob/master/LICENSE.txt) for more information.
<!-- Change License -->

## Support

If you have any questions, feel free to message us on [robustacommunity.slack.com](https://bit.ly/robusta-slack)

## How to Contribute

Install HolmesGPT from source with Poetry. See [Installation](docs/installation.md) for details.

For help, contact us on [Slack](https://bit.ly/robusta-slack)<|MERGE_RESOLUTION|>--- conflicted
+++ resolved
@@ -150,243 +150,6 @@
 
 You can view an example config file with all available settings [here](config.example.yaml).
 
-<<<<<<< HEAD
-By default, without specifying `--config` the agent will try to read `~/.holmes/config.yaml`. When settings are present in both config file and cli, the cli option takes precedence.
-
-
-<details>
-<summary>Custom Toolsets</summary>
-
-You can define your own custom toolsets to extend the functionality of your setup. These toolsets can include querying company-specific data, fetching logs from observability tools, and more.
-
-```bash
-# Add paths to your custom toolsets here
-# Example: ["path/to/your/custom_toolset.yaml"]
-#custom_toolsets: ["examples/custom_toolset.yaml"]
-```
-</details>
-
-<details>
-
-<summary>Alertmanager Configuration</summary>
-
-Configure the URL for your Alertmanager instance to enable alert management and notifications.
-
-```bash
-# URL for the Alertmanager
-#alertmanager_url: "http://localhost:9093"
-```
-</details>
-
-<details>
-
-<summary>Jira Integration</summary>
-
-Integrate with Jira to automate issue tracking and project management tasks. Provide your Jira credentials and specify the query to fetch issues and optionally update their status.
-
-```bash
-# Jira credentials and query settings
-#jira_username: "user@company.com"
-#jira_api_key: "..."
-#jira_url: "https://your-company.atlassian.net"
-#jira_query: "project = 'Natan Test Project' and Status = 'To Do'"
-```
-
-1. **jira_username**: The email you use to log into your Jira account. Eg: `jira-user@company.com`
-2. **jira_api_key**: Follow these [instructions](https://support.atlassian.com/atlassian-account/docs/manage-api-tokens-for-your-atlassian-account/) to get your API key.
-3. **jira_url**: The URL of your workspace. For example: [https://workspace.atlassian.net](https://workspace.atlassian.net) (**Note:** schema (https) is required)
-4. **project**: Name of the project you want the Jira tickets to be created in. Go to **Project Settings** -> **Details** -> **Name**.
-5. **status**: Status of a ticket. Example: `To Do`, `In Progress`
-</details>
-
-<details>
-
-<summary>GitHub Integration</summary>
-
-Integrate with GitHub to automate issue tracking and project management tasks. Provide your GitHub PAT (*personal access token*) and specify the `owner/repository`.
-
-```bash
-# GitHub credentials and query settings
-#github_owner: "robusta-dev"
-#github_pat: "..."
-#github_url: "https://api.github.com" (default)
-#github_repository: "holmesgpt"
-#github_query: "is:issue is:open"
-```
-
-1. **github_owner**: The repository owner. Eg: `robusta-dev`
-2. **github_pat**: Follow these [instructions](https://docs.github.com/en/authentication/keeping-your-account-and-data-secure/managing-your-personal-access-tokens#creating-a-fine-grained-personal-access-token) to get your GitHub pat (*personal access token*).
-3. **github_url**: The URL of your GitHub API. For example: [https://api.github.com](https://api.github.com) (**Note:** schema (https) is required)
-4. **github_repository**: Name of the repository you want the GitHub issues to be scanned. Eg: `holmesgpt`.
-</details>
-
-<details>
-<summary>PagerDuty Integration</summary>
-
-Integrate with PagerDuty to automate incident tracking and project management tasks. Provide your PagerDuty credentials and specify the user email to update the incident with findings.
-
-```bash
-pagerduty_api_key: "..."
-pagerduty_user_email: "user@mail.com"
-pagerduty_incident_key:  "..."
-```
-
-1. **pagerduty_api_key**: The PagerDuty API key.  This can be found in the PagerDuty UI under Integrations > API Access Key.
-2. **pagerduty_user_email**: When --update is set, which user will be listed as the user who updated the incident. (Must be the email of a valid user in your PagerDuty account.)
-3. **pagerduty_incident_key**: If provided, only analyze a single PagerDuty incident matching this key
-</details>
-
-<details>
-<summary>OpsGenie Integration</summary>
-
-Integrate with OpsGenie to automate alert investigations. Provide your OpsGenie credentials and specify the query to fetch alerts.
-
-```bash
-opsgenie_api_key : "..."
-opsgenie-team-integration-key: "...."
-opsgenie-query: "..."
-```
-
-1. **opsgenie_api_key**: The OpsGenie API key. Get it from Settings > API key management > Add new API key
-2. **opsgenie-team-integration-key**: OpsGenie Team Integration key for writing back results. (NOT a normal API Key.) Get it from Teams > YourTeamName > Integrations > Add Integration > API Key. Don't forget to turn on the integration and add the Team as Responders to the alert.
-3. **opsgenie-query**: E.g. 'message: Foo' (see https://support.atlassian.com/opsgenie/docs/search-queries-for-alerts/)
-</details>
-
-
-<details>
-
-<summary>Slack Integration</summary>
-
-Configure Slack to send notifications to specific channels. Provide your Slack token and the desired channel for notifications.
-
-```bash
-# Slack token and channel configuration
-#slack_token: "..."
-#slack_channel: "#general"
-```
-
-1. **slack-token**: The Slack API key. You can generate with `pip install robusta-cli && robusta integrations slack`
-2. **slack-channel**: The Slack channel where you want to receive the findings.
-
-</details>
-
-
-<details>
-<summary>OpenSearch Integration</summary>
-
-The OpenSearch toolset (`opensearch`) allows Holmes to consult an opensearch cluster for its health, settings and shards information.
-The toolset supports multiple opensearch or elasticsearch clusters that are configured by editing Holmes' configuration file:
-
-```
-opensearch_clusters:
-  - hosts:
-      - https://my_elasticsearch.us-central1.gcp.cloud.es.io:443
-    headers:
-      Authorization: "ApiKey <your_API_key>"
-# or
-#  - hosts:
-#      - https://my_elasticsearch.us-central1.gcp.cloud.es.io:443
-#    http_auth:
-#      username: ELASTIC_USERNAME
-#      password: ELASTIC_PASSWORD
-```
-
-The configuration for each OpenSearch cluster is passed directly to the [opensearch-py](https://github.com/opensearch-project/opensearch-py) module. Refer to the module's documentation for detailed guidance on configuring connectivity.
-
-To enable OpenSearch integration when running HolmesGPT in a Kubernetes cluster, **include the following configuration** in the `Helm chart`:
-
-```yaml
-toolsets:
-  opensearch:
-    enabled: true
-    config:
-      # OpenSearch configuration
-      opensearch_clusters:
-        - hosts:
-            - host: "{{ env.OPENSEARCH_URL }}"
-              port: 9200
-          headers:
-            Authorization: "Basic {{ env.OPENSEARCH_BEARER_TOKEN }}"
-          # Additional parameters
-          use_ssl: true
-          ssl_assert_hostname: false
-          verify_certs: false
-          ssl_show_warn: false
-```
-
-</details>
-
-<summary>Kafka Integration</summary>
-
-Enable Kafka as a tool for Holmes to fetch kafka metadata like the topics or consumer groups.
-
-```bash
-toolsets:
-  kafka:
-    enabled: true
-    config:
-      kafka_broker: "localhost:9092" # Comma separated values
-      kafka_client_id: holmes-kafka-core-toolset
-      kafka_security_protocol: ...
-      kafka_sasl_mechanism: ...
-      kafka_username: ...
-      kafka_password: ...
-```
-
-</details>
-
-
-<details>
-
-<summary>Custom Runbooks</summary>
-
-Define custom runbooks to give explicit instructions to the LLM on how to investigate certain alerts. This can help in achieving better results for known alerts.
-
-```bash
-# Add paths to your custom runbooks here
-# Example: ["path/to/your/custom_runbook.yaml"]
-#custom_runbooks: ["examples/custom_runbooks.yaml"]
-```
-</details>
-
-### Large Language Model (LLM) Configuration
-
-Choose between OpenAI, Azure, AWS Bedrock, and more. Provide the necessary API keys and endpoints for the selected service.
-
-
-<details>
-
-<summary>OpenAI</summary>
-
-```bash
-# Configuration for OpenAI LLM
-#api_key: "your-secret-api-key"
-```
-</details>
-
-<details>
-
-<summary>Azure</summary>
-
-```bash
-# Configuration for Azure LLM
-#api_key: "your-secret-api-key"
-#model: "azure/<DEPLOYMENT_NAME>"
-#you will also need to set environment variables - see above
-```
-</details>
-
-<summary>Bedrock</summary>
-
-```bash
-# Configuration for AWS Bedrock LLM
-#model: "bedrock/<MODEL_ID>"
-#you will also need to set environment variables - see above
-```
-</details>
-
-=======
->>>>>>> 32a66c4b
 </details>
 
 ## License
