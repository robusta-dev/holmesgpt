[tool.poetry]
name = "holmesgpt"
version = "0.0.0"
description = ""
authors = ["Natan Yellin <natan@robusta.dev>"]
readme = "README.md"
packages = [{ include = "holmes" }]

[tool.poetry.scripts]
holmes = "holmes.main:run"

[tool.poetry.dependencies]
python = "^3.10"
openai = "^1.6.1"
slack-bolt = "^1.18.1"
pydantic-settings = "^2.1.0"
pyyaml = "^6.0.1"
jinja2 = "^3.1.2"
typer = "^0.15.4"
python-benedict = "^0.33.1"
humanize = "^4.9.0"
rich = "^13.7.1"
pydash = "^8.0.1"
fastapi = "^0.115"
uvicorn = "^0.30"
pydantic = "^2.7"
supabase = "^2.5"
colorlog = "^6.8.2"
strenum = "^0.4.15"
markdown = "^3.6"
certifi = "^2024.7.4"
urllib3 = "^1.26.19"
boto3 = "^1.34.145"
setuptools = "^80.9.0"
aiohttp = "^3.10.2"
cachetools = "^5.5.0"
bs4 = "^0.0.2"
markdownify = "^1.1.0"
starlette = "^0.40"
google-api-python-client = "^2.156.0"
opensearch-py = "^2.8.0"
backoff = "^2.2.1"
litellm = "1.66.0"
sentry-sdk = {extras = ["fastapi"], version = "^2.20.0"}
confluent-kafka = "^2.6.1"
python_multipart = "^0.0.18"
kubernetes = "^32.0.1"
mcp = "v1.9.0"
prompt-toolkit = "^3.0.51"
azure-identity = "^1.23.0"
azure-core = "^1.34.0"
requests = "^2.32.4"
azure-mgmt-sql = "^3.0.1"
pyodbc = "^5.0.1"
azure-monitor-query = "^1.2.0"
azure-mgmt-monitor = "^6.0.2"
azure-mgmt-alertsmanagement = "^1.0.0"
azure-mgmt-resource = "^24.0.0"
protobuf = ">=6.31.1"
tenacity = "^9.1.2"

[tool.poetry.group.dev.dependencies]
pytest = "^8.3.3"
pytest-xdist = "^3.6.1"
ruff = "^0.7.3"
braintrust = "^0.1.2"
autoevals = "^0.0.129"
pre-commit = "^4.0.1"
responses = "^0.23.1"
freezegun = "^1.5.1"
mypy = "^1.16.0"
pytest-cov = "^6.2.1"

[build-system]
requires = ["poetry-core"]
build-backend = "poetry.core.masonry.api"

[tool.mypy]
ignore_missing_imports = true
scripts_are_modules = true
exclude = [
    "tests/llm/fixtures/.*",
]

[tool.pytest.ini_options]
markers = [
    "llm: Evaluate LLM behaviour (prompt, tools, etc.)",
    "datetime: Tests involving datetime functionality",
    "logs: Tests involving log processing",
    "context_window: Tests involving context window handling",
    "synthetic: Tests using synthetic data",
    "network: Tests requiring network connectivity",
    "runbooks: Tests involving runbook functionality",
    "misleading-history: Tests with misleading historical data",
    "k8s-misconfig: Tests involving Kubernetes misconfigurations",
    "chain-of-causation: Tests involving chain-of-causation analysis",
    "slackbot: Tests involving Slack bot functionality",
<<<<<<< HEAD
    "understanding-real-intent: Tests that require understanding the user's real intent behind a question, not just giving a technically correct answer that is not useful"
=======
    "counting: Ask holmes to count kubernetes/cloud resources"
>>>>>>> f127347b
]
addopts = [
    "--cov-config=pyproject.toml",
    "--cov=holmes",
    "-rs",  # Show skip reasons by default
    "--tb=short",  # Show shorter tracebacks by default
    "--durations=5",  # Show 5 slowest tests after each run
]

[tool.coverage.run]
branch = true
omit = [
    "tests/*",
]

[tool.coverage.report]
fail_under = 38<|MERGE_RESOLUTION|>--- conflicted
+++ resolved
@@ -95,11 +95,8 @@
     "k8s-misconfig: Tests involving Kubernetes misconfigurations",
     "chain-of-causation: Tests involving chain-of-causation analysis",
     "slackbot: Tests involving Slack bot functionality",
-<<<<<<< HEAD
     "understanding-real-intent: Tests that require understanding the user's real intent behind a question, not just giving a technically correct answer that is not useful"
-=======
     "counting: Ask holmes to count kubernetes/cloud resources"
->>>>>>> f127347b
 ]
 addopts = [
     "--cov-config=pyproject.toml",
