--- conflicted
+++ resolved
@@ -107,11 +107,8 @@
     "easy: Tests that are supposed to pass - if these fail, it indicates a regression",
     "missing-tool: Verify holmes knows how to communicate this to the user",
     "kafka: Tests involving Kafka functionality",
-<<<<<<< HEAD
-    "leaked-information: cases where the eval is accidentally leaking information that should not be available to the LLM - e.g. if the names of environment variables or the docker image gives away part of the test"
-=======
+    "leaked-information: cases where the eval is accidentally leaking information that should not be available to the LLM - e.g. if the names of environment variables or the docker image gives away part of the test",
     "skip: Broken or non-reproducible tests"
->>>>>>> ca1983bd
 ]
 
 addopts = [
