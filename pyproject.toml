[tool.poetry]
name = "holmesgpt"
version = "0.1.0"
description = ""
authors = ["Natan Yellin <natan@robusta.dev>"]
readme = "README.md"
packages = [{ include = "holmes" }]

[tool.poetry.scripts]
holmes = "holmes.main:run"

[tool.poetry.dependencies]
python = "^3.9"
openai = "^1.6.1"
slack-bolt = "^1.18.1"
pydantic-settings = "^2.1.0"
pyyaml = "^6.0.1"
jinja2 = "^3.1.2"
typer = "^0.12"
python-benedict = "^0.33.1"
humanize = "^4.9.0"
rich = "^13.7.1"
pydash = "^8.0.1"
fastapi = "^0.115"
uvicorn = "^0.30"
pydantic = "^2.7"
supabase = "^2.5"
colorlog = "^6.8.2"
strenum = "^0.4.15"
markdown = "^3.6"
certifi = "^2024.7.4"
urllib3 = "^1.26.19"
boto3 = "^1.34.145"
setuptools = "^72.1.0"
aiohttp = "^3.10.2"
cachetools = "^5.5.0"
bs4 = "^0.0.2"
markdownify = "^0.13.1"
starlette = "^0.40"
google-api-python-client = "^2.156.0"
opensearch-py = "^2.8.0"
backoff = "^2.2.1"
litellm = "^1.60.2"
<<<<<<< HEAD
confluent-kafka = "^2.6.1"
=======
sentry-sdk = {extras = ["fastapi"], version = "^2.20.0"}
>>>>>>> 728f12cb

[tool.poetry.group.dev.dependencies]
pytest = "^8.3.3"
pytest-xdist = "^3.6.1"
ruff = "^0.7.3"
braintrust = "^0.0.168"
autoevals = "^0.0.103"
pre-commit = "^4.0.1"

[build-system]
requires = ["poetry-core"]
build-backend = "poetry.core.masonry.api"<|MERGE_RESOLUTION|>--- conflicted
+++ resolved
@@ -41,11 +41,8 @@
 opensearch-py = "^2.8.0"
 backoff = "^2.2.1"
 litellm = "^1.60.2"
-<<<<<<< HEAD
+sentry-sdk = {extras = ["fastapi"], version = "^2.20.0"}
 confluent-kafka = "^2.6.1"
-=======
-sentry-sdk = {extras = ["fastapi"], version = "^2.20.0"}
->>>>>>> 728f12cb
 
 [tool.poetry.group.dev.dependencies]
 pytest = "^8.3.3"
