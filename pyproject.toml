--- conflicted
+++ resolved
@@ -28,15 +28,10 @@
 colorlog = "^6.8.2"
 strenum = "^0.4.15"
 markdown = "^3.6"
-<<<<<<< HEAD
-boto3 = "^1.34.139"
-mysql-connector-python = "^9.0.0"
-=======
 litellm = "^1.40.25"
 certifi = "^2024.7.4"
 urllib3 = "^1.26.19"
 boto3 = "^1.34.145"
->>>>>>> adae3a1a
 
 [build-system]
 requires = ["poetry-core"]
