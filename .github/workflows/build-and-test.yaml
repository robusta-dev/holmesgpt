# this runs on every commit/PR to test that we are properly building binaries that work
# we test this on each commit/PR to catch build problems early
name: Build and test HolmesGPT

on: [push, pull_request, workflow_dispatch]

jobs:
  check:
    name: Pre-commit checks
    runs-on: ubuntu-latest
    steps:
      - uses: actions/checkout@v4
      - uses: actions/setup-python@v5
      - name: Install Poetry
        uses: snok/install-poetry@v1
        with:
          virtualenvs-create: true
          virtualenvs-in-project: true
          virtualenvs-path: .venv
          installer-parallel: true
      - name: Install dependencies
        run: poetry install --no-interaction --no-root
      - uses: pre-commit/action@v3.0.1
  build:
    needs: check
    strategy:
      matrix:
        python-version: ["3.10", "3.11", "3.12"]

    runs-on: ubuntu-latest

    steps:
      - uses: actions/checkout@v2

      - name: Set up Python ${{ matrix.python-version }}
        uses: actions/setup-python@v2
        with:
          python-version: ${{ matrix.python-version }}

      - name: Install Python dependencies and build
        # if you change something here, you must also change it in .github/workflows/build-binaries-and-brew.yaml
        run: |
          python -m pip install --upgrade pip setuptools pyinstaller

          curl -sSL https://install.python-poetry.org | python3 - --version 1.4.0
          poetry config virtualenvs.create false
          poetry install --no-root

          sudo apt-get install -y binutils
          pyinstaller holmes_cli.py \
<<<<<<< HEAD
=======
            --name holmes \
>>>>>>> 71c189ed
            --add-data 'holmes/plugins/runbooks/*:holmes/plugins/runbooks' \
            --add-data 'holmes/plugins/prompts/*:holmes/plugins/prompts' \
            --add-data 'holmes/plugins/toolsets/*:holmes/plugins/toolsets' \
            --add-data 'holmes/plugins/toolsets/coralogix*:holmes/plugins/toolsets/coralogix' \
            --add-data 'holmes/plugins/toolsets/grafana*:holmes/plugins/toolsets/grafana' \
            --add-data 'holmes/plugins/toolsets/internet*:holmes/plugins/toolsets/internet' \
            --add-data 'holmes/plugins/toolsets/opensearch*:holmes/plugins/toolsets/opensearch' \
            --add-data 'holmes/plugins/toolsets/prometheus*:holmes/plugins/toolsets/prometheus' \
            --hidden-import=tiktoken_ext.openai_public \
            --hidden-import=tiktoken_ext \
            --hiddenimport litellm.llms.tokenizers \
            --hiddenimport litellm.litellm_core_utils.tokenizers \
            --collect-data litellm
          ls dist

      - name: Run tests
        shell: bash
        env:
          OPENAI_API_KEY: ${{ secrets.OPENAI_API_KEY }}
        run: |
          poetry run pytest -m "not llm"

      - name: Test the binary
        shell: bash
        run: |
          dist/holmes/holmes version
          if [ $? -ne 0 ]; then
            echo "Binary test failed"
            exit 1
          fi
          echo "Binary test passed"<|MERGE_RESOLUTION|>--- conflicted
+++ resolved
@@ -48,10 +48,7 @@
 
           sudo apt-get install -y binutils
           pyinstaller holmes_cli.py \
-<<<<<<< HEAD
-=======
             --name holmes \
->>>>>>> 71c189ed
             --add-data 'holmes/plugins/runbooks/*:holmes/plugins/runbooks' \
             --add-data 'holmes/plugins/prompts/*:holmes/plugins/prompts' \
             --add-data 'holmes/plugins/toolsets/*:holmes/plugins/toolsets' \
