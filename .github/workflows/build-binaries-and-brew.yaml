--- conflicted
+++ resolved
@@ -69,11 +69,7 @@
       run: |
 
         pyinstaller holmes_cli.py \
-<<<<<<< HEAD
-          --name holmes \
-=======
           --name holmes
->>>>>>> 71c189ed
           --add-data 'holmes/plugins/runbooks/*:holmes/plugins/runbooks' \
           --add-data 'holmes/plugins/prompts/*:holmes/plugins/prompts' \
           --add-data 'holmes/plugins/toolsets:holmes/plugins/toolsets' \
