--- conflicted
+++ resolved
@@ -1,9 +1,4 @@
-<<<<<<< HEAD
-=======
 # type: ignore
-from typing import Any, Dict, List
-import subprocess
->>>>>>> 446e2fe7
 import os
 import subprocess
 from typing import Any, Dict, List
