--- conflicted
+++ resolved
@@ -14,6 +14,7 @@
 from tests.llm.utils.commands import after_test, before_test
 from tests.llm.utils.constants import PROJECT
 from tests.llm.utils.mock_toolset import MockToolsets
+from braintrust.span_types import SpanTypeAttribute
 from braintrust import Span
 from tests.llm.utils.mock_utils import AskHolmesTestCase, MockHelper
 from os import path
@@ -64,12 +65,8 @@
         project_name=PROJECT, dataset_name=dataset_name
     )
 
-<<<<<<< HEAD
     eval_span = bt_helper.start_evaluation(experiment_name, name=test_case.id)
 
-=======
-    eval = bt_helper.start_evaluation(experiment_name, name=test_case.id)
->>>>>>> 88a6b959
     try:
         before_test(test_case)
     except Exception as e:
@@ -77,16 +74,13 @@
         raise e
 
     try:
-<<<<<<< HEAD
-        result: LLMResult = ask_holmes(test_case, parent_span=eval_span)
-=======
-        result = ask_holmes(test_case)
+        result = ask_holmes(test_case, parent_span=eval_span)
 
         if result.tool_calls:
             for tool_call in result.tool_calls:
                 # TODO: mock this instead so span start time & end time will be accurate.
                 # Also to include calls to llm spans
-                with eval.start_span(
+                with eval_span.start_span(
                     name=tool_call.tool_name, type=SpanTypeAttribute.TOOL
                 ) as tool_span:
                     if isinstance(tool_call.result, dict):
@@ -101,7 +95,6 @@
                             output=tool_call.result,
                             error=tool_call.result.error,
                         )
->>>>>>> 88a6b959
     finally:
         after_test(test_case)
 
@@ -116,24 +109,6 @@
 
     debug_expected = "\n-  ".join(expected)
     print(f"** EXPECTED **\n-  {debug_expected}")
-<<<<<<< HEAD
-
-    correctness_eval = evaluate_correctness(
-        output=output, expected_elements=expected, parent_span=eval_span
-    )
-    print(
-        f"\n** CORRECTNESS **\nscore = {correctness_eval.score}\nrationale = {correctness_eval.metadata.get('rationale', '')}"
-    )
-    scores["correctness"] = correctness_eval.score
-
-    if len(test_case.retrieval_context) > 0:
-        context_eval = evaluate_context_usage(
-            output=output,
-            context_items=test_case.retrieval_context,
-            input=input,
-            parent_span=eval_span,
-        )
-        scores["context"] = context_eval.score
 
     if bt_helper and eval_span:
         prompt = (
@@ -141,27 +116,12 @@
             if result.messages and len(result.messages) > 0
             else result.prompt
         )
-=======
-    with eval.start_span(
-        name="Correctness", type=SpanTypeAttribute.SCORE
-    ) as correctness_span:
         correctness_eval = evaluate_correctness(
-            output=output, expected_elements=expected
-        )
-        print(
-            f"\n** CORRECTNESS **\nscore = {correctness_eval.score}\n{correctness_eval.metadata.get('rationale', '')}"
-        )
-        scores["correctness"] = correctness_eval.score
-        correctness_span.log(
-            scores={
-                "correctness": correctness_eval.score,
-            },
-            output=correctness_eval.metadata.get("rationale", ""),
-            metadata=correctness_eval.metadata,
+            output=output, expected_elements=expected, parent_span=eval_span
         )
 
-    if bt_helper and eval:
->>>>>>> 88a6b959
+        scores["correctness"] = correctness_eval.score
+
         bt_helper.end_evaluation(
             input=input,
             output=output or "",
@@ -170,16 +130,8 @@
             scores=scores,
             prompt=prompt,
         )
-
     if result.tool_calls:
-<<<<<<< HEAD
-        tools_called = [
-            {"name": tc.tool_name, "params": tc.result.params}
-            for tc in result.tool_calls
-        ]
-=======
         tools_called = [tc.description for tc in result.tool_calls]
->>>>>>> 88a6b959
     else:
         tools_called = "None"
     print(f"\n** TOOLS CALLED **\n{tools_called}")
