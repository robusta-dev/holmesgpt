--- conflicted
+++ resolved
@@ -157,16 +157,6 @@
                     )
 
     except Exception as e:
-<<<<<<< HEAD
-        bt_helper.end_evaluation(
-            input=test_case.user_prompt,
-            output=result.result if result else str(e),
-            expected=test_case.expected_output,
-            id=test_case.id,
-            scores={},
-            prompt=None,
-            tags=test_case.tags,
-=======
         # Log error to span if available
         try:
             if "eval_span" in locals():
@@ -184,7 +174,6 @@
         # Check if this is a MockDataError
         is_mock_error = "MockDataError" in type(e).__name__ or any(
             "MockData" in base.__name__ for base in type(e).__mro__
->>>>>>> fb0b2f6e
         )
 
         if is_mock_error:
@@ -233,17 +222,6 @@
 
     scores["correctness"] = correctness_eval.score
 
-<<<<<<< HEAD
-    bt_helper.end_evaluation(
-        input=input,
-        output=output or "",
-        expected=str(expected),
-        id=test_case.id,
-        scores=scores,
-        prompt=prompt,
-        tags=test_case.tags,
-    )
-=======
     # Log evaluation results directly to the span
     if eval_span:
         eval_span.log(
@@ -258,7 +236,6 @@
 
     # Print tool calls summary
     print_tool_calls_summary(result.tool_calls)
->>>>>>> fb0b2f6e
 
     if result.tool_calls:
         tools_called = [tc.description for tc in result.tool_calls]
