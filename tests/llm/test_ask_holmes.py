--- conflicted
+++ resolved
@@ -65,12 +65,8 @@
     try:
         before_test(test_case)
 
-<<<<<<< HEAD
     try:
         result = ask_holmes(test_case, parent_span=eval_span)
-=======
-        result = ask_holmes(test_case)
->>>>>>> 68842ef6
 
         if result.tool_calls:
             for tool_call in result.tool_calls:
@@ -131,16 +127,12 @@
         correctness_eval = evaluate_correctness(
             output=output,
             expected_elements=expected,
-<<<<<<< HEAD
             parent_span=eval_span,
             evaluation_type=evaluation_type,
-=======
             caplog=caplog,
-            evaluation_type=evaluation_type,
         )
         print(
             f"\n** CORRECTNESS **\nscore = {correctness_eval.score}\n{correctness_eval.metadata.get('rationale', '')}"
->>>>>>> 68842ef6
         )
 
         scores["correctness"] = correctness_eval.score
