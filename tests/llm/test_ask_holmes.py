# type: ignore
import os
from typing import Optional
import pytest
from pathlib import Path
from unittest.mock import patch
from datetime import datetime

from holmes.common.env_vars import load_bool
from holmes.core.conversations import build_chat_messages
from holmes.core.llm import DefaultLLM
from holmes.core.models import ChatRequest
from holmes.core.tool_calling_llm import LLMResult, ToolCallingLLM
from holmes.core.tools_utils.tool_executor import ToolExecutor
import tests.llm.utils.braintrust as braintrust_util
from tests.llm.utils.classifiers import evaluate_correctness
from tests.llm.utils.commands import after_test, before_test
from tests.llm.utils.constants import PROJECT
from tests.llm.utils.mock_toolset import MockToolsets
from braintrust.span_types import SpanTypeAttribute
from braintrust import Span
from pydantic import BaseModel
from tests.llm.utils.mock_utils import AskHolmesTestCase, Evaluation, MockHelper
from os import path
from tests.llm.utils.tags import add_tags_to_eval

TEST_CASES_FOLDER = Path(
    path.abspath(path.join(path.dirname(__file__), "fixtures", "test_ask_holmes"))
)


def get_test_cases():
    experiment_name = braintrust_util.get_experiment_name("ask_holmes")
    dataset_name = braintrust_util.get_dataset_name("ask_holmes")

    mh = MockHelper(TEST_CASES_FOLDER)

    if os.environ.get("UPLOAD_DATASET") and os.environ.get("BRAINTRUST_API_KEY"):
        bt_helper = braintrust_util.BraintrustEvalHelper(
            project_name=PROJECT, dataset_name=dataset_name
        )
        bt_helper.upload_test_cases(mh.load_test_cases())
    test_cases = mh.load_ask_holmes_test_cases()

    iterations = int(os.environ.get("ITERATIONS", "0"))
    if iterations:
        return [
            add_tags_to_eval(experiment_name, test_case) for test_case in test_cases
        ] * iterations
    else:
        return [
            add_tags_to_eval(experiment_name, test_case) for test_case in test_cases
        ]


def idfn(val):
    if isinstance(val, AskHolmesTestCase):
        return val.id
    else:
        return str(val)


@pytest.mark.llm
@pytest.mark.parametrize("experiment_name, test_case", get_test_cases(), ids=idfn)
def test_ask_holmes(experiment_name: str, test_case: AskHolmesTestCase, caplog):
    dataset_name = braintrust_util.get_dataset_name("ask_holmes")
    bt_helper = braintrust_util.BraintrustEvalHelper(
        project_name=PROJECT, dataset_name=dataset_name
    )

    eval_span = bt_helper.start_evaluation(experiment_name, name=test_case.id)
    result: Optional[LLMResult] = None
    try:
        before_test(test_case)

<<<<<<< HEAD
        result = ask_holmes(test_case, parent_span=eval_span)
=======
        # Mock datetime if mocked_date is provided
        if test_case.mocked_date:
            mocked_datetime = datetime.fromisoformat(
                test_case.mocked_date.replace("Z", "+00:00")
            )
            with patch("holmes.plugins.prompts.datetime") as mock_datetime:
                mock_datetime.now.return_value = mocked_datetime

                mock_datetime.side_effect = None
                mock_datetime.configure_mock(
                    **{"now.return_value": mocked_datetime, "side_effect": None}
                )
                result = ask_holmes(test_case)
        else:
            result = ask_holmes(test_case)
>>>>>>> 71c189ed

        if result.tool_calls:
            for tool_call in result.tool_calls:
                # TODO: mock this instead so span start time & end time will be accurate.
                # Also to include calls to llm spans
                if eval_span:
                    with eval_span.start_span(
                        name=tool_call.tool_name, type=SpanTypeAttribute.TOOL
                    ) as tool_span:
                        if isinstance(tool_call.result, BaseModel):
                            tool_span.log(
                                input=tool_call.description,
                                output=tool_call.result.model_dump_json(indent=2),
                                error=tool_call.result.error,
                            )
                        else:
                            tool_span.log(
                                input=tool_call.description,
                                error=tool_call.result.error,
                                output=tool_call.result,
                            )
    except Exception as e:
        bt_helper.end_evaluation(
            input=test_case.user_prompt,
            output=result.result if result else str(e),
            expected=test_case.expected_output,
            id=test_case.id,
            scores={},
            prompt=None,
        )
        after_test(test_case)
        raise

    finally:
        after_test(test_case)

    input = test_case.user_prompt
    output = result.result
    expected = test_case.expected_output

    scores = {}

    if not isinstance(expected, list):
        expected = [expected]

    debug_expected = "\n-  ".join(expected)
    print(f"** EXPECTED **\n-  {debug_expected}")

    prompt = (
        result.messages[0]["content"]
        if result.messages and len(result.messages) > 0
        else result.prompt
    )
    evaluation_type: str = (
        test_case.evaluation.correctness.type
        if isinstance(test_case.evaluation.correctness, Evaluation)
        else "strict"
    )
    correctness_eval = evaluate_correctness(
        output=output,
        expected_elements=expected,
        parent_span=eval_span,
        evaluation_type=evaluation_type,
        caplog=caplog,
    )
    print(
        f"\n** CORRECTNESS **\nscore = {correctness_eval.score}\n{correctness_eval.metadata.get('rationale', '')}"
    )

    scores["correctness"] = correctness_eval.score

    bt_helper.end_evaluation(
        input=input,
        output=output or "",
        expected=str(expected),
        id=test_case.id,
        scores=scores,
        prompt=prompt,
    )

    if result.tool_calls:
        tools_called = [tc.description for tc in result.tool_calls]
    else:
        tools_called = "None"
    print(f"\n** TOOLS CALLED **\n{tools_called}")
    print(f"\n** OUTPUT **\n{output}")
    print(f"\n** SCORES **\n{scores}")

    if test_case.evaluation.correctness:
        expected_correctness = test_case.evaluation.correctness
        if isinstance(expected_correctness, Evaluation):
            expected_correctness = expected_correctness.expected_score
        assert scores.get("correctness", 0) >= expected_correctness


def ask_holmes(test_case: AskHolmesTestCase, parent_span: Optional[Span]) -> LLMResult:
    run_live = load_bool("RUN_LIVE", default=False)
    mock = MockToolsets(
        generate_mocks=test_case.generate_mocks,
        test_case_folder=test_case.folder,
        run_live=run_live,
        parent_span=parent_span,
    )

    expected_tools = []
    if not run_live:
        for tool_mock in test_case.tool_mocks:
            mock.mock_tool(tool_mock)
            expected_tools.append(tool_mock.tool_name)

    tool_executor = ToolExecutor(mock.enabled_toolsets)
    enabled_toolsets = [t.name for t in tool_executor.enabled_toolsets]

    print(f"** ENABLED TOOLSETS **\n{', '.join(enabled_toolsets)}")
    ai = ToolCallingLLM(
        tool_executor=tool_executor,
        max_steps=10,
        llm=DefaultLLM(os.environ.get("MODEL", "gpt-4o")),
    )

    chat_request = ChatRequest(ask=test_case.user_prompt)
<<<<<<< HEAD
    messages = build_chat_messages(
        ask=chat_request.ask, conversation_history=test_case.conversation_history, ai=ai
    )
=======
    messages = build_chat_messages(ask=chat_request.ask, conversation_history=[], ai=ai)
    print(f"PROMPT {messages[0].get('content')}")
>>>>>>> 71c189ed
    return ai.messages_call(messages=messages)<|MERGE_RESOLUTION|>--- conflicted
+++ resolved
@@ -73,9 +73,6 @@
     try:
         before_test(test_case)
 
-<<<<<<< HEAD
-        result = ask_holmes(test_case, parent_span=eval_span)
-=======
         # Mock datetime if mocked_date is provided
         if test_case.mocked_date:
             mocked_datetime = datetime.fromisoformat(
@@ -91,7 +88,6 @@
                 result = ask_holmes(test_case)
         else:
             result = ask_holmes(test_case)
->>>>>>> 71c189ed
 
         if result.tool_calls:
             for tool_call in result.tool_calls:
@@ -213,12 +209,7 @@
     )
 
     chat_request = ChatRequest(ask=test_case.user_prompt)
-<<<<<<< HEAD
     messages = build_chat_messages(
         ask=chat_request.ask, conversation_history=test_case.conversation_history, ai=ai
     )
-=======
-    messages = build_chat_messages(ask=chat_request.ask, conversation_history=[], ai=ai)
-    print(f"PROMPT {messages[0].get('content')}")
->>>>>>> 71c189ed
     return ai.messages_call(messages=messages)