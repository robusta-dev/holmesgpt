<<<<<<< HEAD
# type: ignore
import logging
=======
>>>>>>> fb0b2f6e
import os
from contextlib import contextmanager

import pytest
from pytest_shared_session_scope import (
    shared_session_scope_json,
    SetupToken,
    CleanupToken,
)

from tests.llm.utils.test_results import TestResult
from tests.llm.utils.classifiers import create_llm_client
from tests.llm.utils.mock_toolset import (  # type: ignore[attr-defined]
    MockMode,
    MockGenerationConfig,
    report_mock_operations,
)
from tests.llm.utils.reporting.terminal_reporter import handle_console_output
from tests.llm.utils.reporting.github_reporter import handle_github_output
from tests.llm.utils.braintrust import get_braintrust_url
from tests.llm.utils.setup_cleanup import (
    run_all_test_setup,
    run_all_test_cleanup,
    extract_test_cases_needing_setup,
    log,
)


# Configuration constants
DEBUG_SEPARATOR = "=" * 80
LLM_TEST_TYPES = ["test_ask_holmes", "test_investigate", "test_workload_health"]


def is_llm_test(nodeid: str) -> bool:
    """Check if a test nodeid is for an LLM test."""
    return any(
        [
            "test_ask_holmes" in nodeid,
            "test_investigate" in nodeid,
            "test_workload_health" in nodeid,
        ]
    )


@pytest.fixture(scope="session")
def mock_generation_config(request):
    """Session-scoped fixture that provides mock generation configuration and mode."""
    # Safely get options with defaults in case they're not registered
    generate_mocks = request.config.getoption("--generate-mocks")
    regenerate_all_mocks = request.config.getoption("--regenerate-all-mocks")

    # --regenerate-all-mocks implies --generate-mocks
    if regenerate_all_mocks:
        generate_mocks = True

    # Determine mode based on environment and options
    if os.getenv("RUN_LIVE", "False").lower() in ("true", "1", "t"):
        mode = MockMode.LIVE
    elif generate_mocks:
        mode = MockMode.GENERATE
    else:
        mode = MockMode.MOCK

    return MockGenerationConfig(generate_mocks, regenerate_all_mocks, mode)


# Handles before_test and after_test
# see https://github.com/StefanBRas/pytest-shared-session-scope
@shared_session_scope_json()
def shared_test_infrastructure(request, mock_generation_config: MockGenerationConfig):
    """Shared session-scoped fixture for test infrastructure setup/cleanup coordination"""
    collect_only = request.config.getoption("--collect-only")
    worker_id = getattr(request.config, "workerinput", {}).get("workerid", None)

    # If we're in collect-only mode or RUN_LIVE is not set, skip setup/cleanup entirely
    if collect_only or mock_generation_config.mode == MockMode.MOCK:
        log(
            f"\n⚙️ Skipping shared test infrastructure setup/cleanup on worker {worker_id} (mode: {mock_generation_config.mode}, collect_only: {collect_only})"
        )
        # Must yield twice even when skipping due to how pytest-shared-session-scope works
        initial = yield
        cleanup_token = yield {"test_cases_for_cleanup": []}
        return

    # First yield: get initial value (SetupToken.FIRST if first worker, data if subsequent)
    initial = yield

    if initial is SetupToken.FIRST:
        # This is the first worker to run the fixture
        test_cases = extract_test_cases_needing_setup(request.session)

        # Clear mock directories if --regenerate-all-mocks is set
        cleared_directories = []
        regenerate_all = request.config.getoption("--regenerate-all-mocks")

        if regenerate_all:
            from tests.llm.utils.mock_toolset import clear_all_mocks  # type: ignore[attr-defined]

            cleared_directories = clear_all_mocks(request.session)

        # Run setup unless --skip-setup is set
        # Check skip-setup option
        skip_setup = request.config.getoption("--skip-setup")

        if test_cases and not skip_setup:
            setup_failures = run_all_test_setup(test_cases)
        elif skip_setup:
            log("⚙️ Skipping test setup due to --skip-setup flag")
            setup_failures = {}
        else:
            setup_failures = {}

        data = {
            "test_cases_for_cleanup": [tc.id for tc in test_cases],
            "cleared_mock_directories": cleared_directories,
            "setup_failures": setup_failures,
        }
    else:
        log(f"⚙️ Skipping before_test/after_test on worker {worker_id}")
        # This is a worker using the fixture after the first worker
        data = initial

    # Actual test runs here when we yield - then we get back a cleanup token from pytest-shared-session-scope
    cleanup_token = yield data

    if cleanup_token is CleanupToken.LAST:
        # This is the last worker to exit - responsible for cleanup
        test_case_ids = data.get("test_cases_for_cleanup", [])

        # Check skip-cleanup option
        skip_cleanup = request.config.getoption("--skip-cleanup")

        if test_case_ids and not skip_cleanup:
            # Reconstruct test cases from IDs
            from tests.llm.utils.test_case_utils import HolmesTestCase  # type: ignore[attr-defined]  # type: ignore[attr-defined]

            cleanup_test_cases = []

            for item in request.session.items:
                if (
                    item.get_closest_marker("llm")
                    and hasattr(item, "callspec")
                    and "test_case" in item.callspec.params
                ):
                    test_case = item.callspec.params["test_case"]
                    if (
                        isinstance(test_case, HolmesTestCase)
                        and test_case.id in test_case_ids
                        and test_case not in cleanup_test_cases
                    ):
                        cleanup_test_cases.append(test_case)

            if cleanup_test_cases:
                run_all_test_cleanup(cleanup_test_cases)
        elif skip_cleanup:
            log("⚙️ Skipping test cleanup due to --skip-cleanup flag")


# TODO: do we actually need this?
@pytest.fixture(scope="session", autouse=True)
def test_infrastructure_coordination(shared_test_infrastructure):
    """Ensure the shared test infrastructure fixture is used (triggers setup/cleanup)"""
    # This fixture just ensures shared_test_infrastructure runs for all sessions
    # All the actual logic is in shared_test_infrastructure
    yield


@contextmanager
def force_pytest_output(request):
    """Context manager to force output display even when pytest captures stdout"""
    capman = request.config.pluginmanager.getplugin("capturemanager")
    if capman:
        capman.suspend_global_capture(in_=True)
    try:
        yield
    finally:
        if capman:
            capman.resume_global_capture()


def check_llm_api_with_test_call():
    """Check if LLM API is available by creating client and making test call"""
    try:
        client, model = create_llm_client()
        client.chat.completions.create(
            model=model, messages=[{"role": "user", "content": "test"}], max_tokens=1
        )
        return True, None
    except Exception as e:
        # Gather environment info for better error message
        azure_base = os.environ.get("AZURE_API_BASE")
        classifier_model = os.environ.get(
            "CLASSIFIER_MODEL", os.environ.get("MODEL", "gpt-4o")
        )

        if azure_base:
            error_msg = f"Tried to use AzureAI (model: {classifier_model}) because AZURE_API_BASE was set - and failed. Check AZURE_API_BASE, AZURE_API_KEY, AZURE_API_VERSION, or unset them to use OpenAI. Exception: {type(e).__name__}: {str(e)}"

        else:
            error_msg = f"Tried to use OpenAI (model: {classifier_model}) Check OPENAI_API_KEY or set AZURE_API_BASE to use Azure AI. Exception: {type(e).__name__}: {str(e)}"

        return False, error_msg


@pytest.fixture(scope="session", autouse=True)
def llm_availability_check(request):
    """Handle LLM test session setup: show warning, check API, and skip if needed"""
    # Don't show messages during collection-only mode
    # Check if we're in collect-only mode
    collect_only = request.config.getoption("--collect-only")

    if collect_only:
        return

    # Check if LLM marker is being excluded
    markexpr = request.config.getoption("-m", default="")
    if "not llm" in markexpr:
        return  # Don't show warning if explicitly excluding LLM tests

    # session.items contains the final filtered list of tests that will actually run
    session = request.session
    llm_tests = [item for item in session.items if item.get_closest_marker("llm")]

    if llm_tests:
        # Check API connectivity and show appropriate message
        api_available, error_msg = check_llm_api_with_test_call()

        if api_available:
            with force_pytest_output(request):
                print("\n" + "=" * 70)
                print(f"⚠️  WARNING: About to run {len(llm_tests)} LLM evaluation tests")
                print(
                    "These tests use AI models and may take 10-30+ minutes when all evals run."
                )
                print()
                print("To see all available evals:")
                print(
                    "  poetry run pytest -m llm --collect-only -q --no-cov --disable-warnings"
                )
                print()
                print("To run just one eval for faster execution:")
                print("  poetry run pytest --no-cov -k 01_how_many_pods")
                print()
                print("Skip all LLM tests with: poetry run pytest -m 'not llm'")
                print()

                # Show ASK_HOLMES_TEST_TYPE if relevant for ask_holmes tests
                ask_holmes_tests = [
                    t for t in llm_tests if "test_ask_holmes" in t.nodeid
                ]
                if ask_holmes_tests:
                    test_type = os.environ.get("ASK_HOLMES_TEST_TYPE", "cli").lower()
                    print(f"ASK_HOLMES_TEST_TYPE: {test_type} (use 'cli' or 'server')")
                    print()

                # Check if Braintrust is enabled
                braintrust_api_key = os.environ.get("BRAINTRUST_API_KEY")
                if braintrust_api_key:
                    print(
                        "✓ Braintrust is enabled - traces and results will be available at braintrust.dev"
                    )
                else:
                    print(
                        "NOTE: Braintrust is disabled. To see LLM traces and results in Braintrust,"
                    )
                    print(
                        "set BRAINTRUST_API_KEY environment variable with a key from https://braintrust.dev"
                    )
                print("=" * 70 + "\n")
        else:
            with force_pytest_output(request):
                print("\n" + "=" * 70)
                print(f"ℹ️  INFO: {len(llm_tests)} LLM evaluation tests will be skipped")
                print()
                print(f"  Reason: {error_msg}")
                print()
                print("To see all available evals:")
                print(
                    "  poetry run pytest -m llm --collect-only -q --no-cov --disable-warnings"
                )
                print()
                print("To run a specific eval:")
                print("  poetry run pytest --no-cov -k 01_how_many_pods")
                print("=" * 70 + "\n")

            # Skip all LLM tests if API is not available
            pytest.skip(error_msg)

    return


@pytest.fixture(autouse=True)
def braintrust_eval_link(request):
    """Automatically print Braintrust eval link after each LLM test if Braintrust is enabled."""
    yield  # Run the test

    # Only run for LLM tests and if Braintrust is enabled
    if not request.node.get_closest_marker("llm"):
        return

    braintrust_api_key = os.environ.get("BRAINTRUST_API_KEY")
    if not braintrust_api_key:
        return

    # Extract span IDs from user properties
    span_id = None
    root_span_id = None
    if hasattr(request.node, "user_properties"):
        for key, value in request.node.user_properties:
            if key == "braintrust_span_id":
                span_id = value
            elif key == "braintrust_root_span_id":
                root_span_id = value

    # Construct Braintrust URL for this specific test
    braintrust_url = get_braintrust_url(span_id, root_span_id)

    with force_pytest_output(request):
        # Use ANSI escape codes to create a clickable link in terminals that support it
        # Format: \033]8;;URL\033\\TEXT\033]8;;\033\\
        clickable_url = f"\033]8;;{braintrust_url}\033\\{braintrust_url}\033]8;;\033\\"
        print(f"\n🔍 View eval result: \033[94m{clickable_url}\033[0m")
        print()


def show_llm_summary_report(terminalreporter, exitstatus, config):
    """Generate GitHub Actions report and Rich summary table from terminalreporter.stats (xdist compatible)"""
    if not hasattr(terminalreporter, "stats"):
        return

    # When using xdist, only the master process should display the summary
    # Check if we're in a worker process
    worker_id = (
        getattr(config, "workerinput", {}).get("workerid", None)
        if hasattr(config, "workerinput")
        else None
    )
    if worker_id is not None:
        # We're in a worker process, don't display summary
        return

    # Collect and sort test results from terminalreporter.stats
    sorted_results, mock_tracking_data = _collect_test_results_from_stats(
        terminalreporter
    )

    if not sorted_results:
        return

    # Handle GitHub/CI output (markdown + file writing)
    handle_github_output(sorted_results)

    # Handle console/developer output (Rich table + Braintrust links)
    handle_console_output(sorted_results, terminalreporter)

    # Report mock operation statistics
    report_mock_operations(config, mock_tracking_data, terminalreporter)

    # Display single Braintrust experiment link at the very end
    _display_braintrust_experiment_link(terminalreporter)


def _collect_test_results_from_stats(terminalreporter):
    """Collect and parse test results from terminalreporter.stats."""
    test_results = {}
    mock_tracking_data = {
        "generated_mocks": [],
        "cleared_directories": set(),
        "mock_failures": [],
    }

    MOCK_ERROR_TYPES = [
        "MockDataError",
        "MockDataNotFoundError",
        "MockDataCorruptedError",
    ]

    for status, reports in terminalreporter.stats.items():
        for report in reports:
            # For skipped tests, we need to look at 'setup' phase
            when = getattr(report, "when", None)
            if status == "skipped" and when == "setup":
                # Process skipped tests
                nodeid = getattr(report, "nodeid", "")
                if not is_llm_test(nodeid):
                    continue

                # Extract test type
                if "test_ask_holmes" in nodeid:
                    test_type = "ask"
                elif "test_investigate" in nodeid:
                    test_type = "investigate"
                elif "test_workload_health" in nodeid:
                    test_type = "workload_health"
                else:
                    test_type = "unknown"

                # Extract skip reason
                skip_reason = "Skipped"
                if hasattr(report, "longrepr") and report.longrepr:
                    # longrepr for skipped tests is typically a tuple (file, line, reason)
                    if isinstance(report.longrepr, tuple) and len(report.longrepr) >= 3:
                        skip_reason = str(report.longrepr[2])
                    else:
                        skip_reason = str(report.longrepr)

                # Store minimal result for skipped test
                test_results[nodeid] = {
                    "nodeid": nodeid,
                    "test_type": test_type,
                    "expected": "Test skipped",
                    "actual": skip_reason,
                    "tools_called": [],
                    "expected_correctness_score": 0.0,
                    "user_prompt": "",
                    "actual_correctness_score": 0.0,
                    "status": "skipped",
                    "outcome": "skipped",
                    "execution_time": getattr(report, "duration", None),
                    "mock_data_failure": False,
                    "braintrust_span_id": None,
                    "braintrust_root_span_id": None,
                }
                continue
            elif when != "call":
                # For other statuses, only process 'call' phase
                continue

            # Only process LLM evaluation tests
            nodeid = getattr(report, "nodeid", "")
            if not is_llm_test(nodeid):
                continue

            # Extract test data from user_properties
            user_props = dict(getattr(report, "user_properties", []))
            if not user_props:  # Skip if no user_properties
                continue

            # Collect mock tracking data
            mock_data_failure = user_props.get("mock_data_failure", False)

            if "generated_mock_file" in user_props:
                mock_tracking_data["generated_mocks"].append(
                    user_props["generated_mock_file"]
                )

            if "mocks_cleared" in user_props:
                folder, count = user_props["mocks_cleared"].split(":", 1)
                mock_tracking_data["cleared_directories"].add(folder)

            if "mock_failure" in user_props:
                mock_tracking_data["mock_failures"].append(user_props["mock_failure"])

            # Check for mock errors if not already found
            if not mock_data_failure:
                # Check in longrepr
                if hasattr(report, "longrepr") and report.longrepr:
                    longrepr_str = str(report.longrepr)
                    mock_data_failure = any(
                        error in longrepr_str for error in MOCK_ERROR_TYPES
                    )

                # Check in captured logs
                if not mock_data_failure and hasattr(report, "sections"):
                    for section_name, section_content in report.sections:
                        if "log" in section_name and any(
                            error in section_content for error in MOCK_ERROR_TYPES
                        ):
                            mock_data_failure = True
                            break

            # Extract test type
            if "test_ask_holmes" in nodeid:
                test_type = "ask"
            elif "test_investigate" in nodeid:
                test_type = "investigate"
            elif "test_workload_health" in nodeid:
                test_type = "workload_health"
            else:
                test_type = "unknown"

            # Store result (use nodeid as key to avoid duplicates)
            test_results[nodeid] = {
                "nodeid": nodeid,
                "test_type": test_type,
                "expected": user_props.get("expected", "Unknown"),
                "actual": user_props.get("actual", "Unknown"),
                "tools_called": user_props.get("tools_called", []),
                "expected_correctness_score": float(
                    user_props.get("expected_correctness_score", 1.0)
                ),
                "actual_correctness_score": float(
                    user_props.get("actual_correctness_score", 0.0)
                ),
                "status": status,
                "outcome": getattr(report, "outcome", "unknown"),
                "execution_time": getattr(report, "duration", None),
                "mock_data_failure": mock_data_failure,
                "user_prompt": user_props.get("user_prompt", ""),
                "is_setup_failure": user_props.get("is_setup_failure", False),
                "error_message": str(report.longrepr)
                if hasattr(report, "longrepr") and report.longrepr
                else None,
                "braintrust_span_id": user_props.get("braintrust_span_id"),
                "braintrust_root_span_id": user_props.get("braintrust_root_span_id"),
            }

    # Create TestResult objects to get test_id and test_name properties
    results_with_ids = []
    for result in test_results.values():
        # Create a temporary TestResult to extract IDs
        temp_result = TestResult(
            nodeid=result["nodeid"],
            expected=result["expected"],
            actual=result["actual"],
            pass_fail="",  # Will be set later
            tools_called=result["tools_called"],
            logs="",  # Will be set later
            test_type=result["test_type"],
            execution_time=result["execution_time"],
            expected_correctness_score=result["expected_correctness_score"],
            user_prompt=result["user_prompt"],
            actual_correctness_score=result["actual_correctness_score"],
            mock_data_failure=result["mock_data_failure"],
        )

        # Add extracted IDs to the result dict
        result["test_id"] = temp_result.test_id
        result["test_name"] = temp_result.test_name
        results_with_ids.append(result)

    # Sort results by test_type then test_id for consistent ordering
    sorted_results = sorted(
        results_with_ids,
        key=lambda r: (
            r["test_type"],
            int(r["test_id"]) if r["test_id"].isdigit() else 999,
            r["test_name"],
        ),
    )

    return sorted_results, mock_tracking_data


def _display_braintrust_experiment_link(terminalreporter):
    """Display a single Braintrust experiment link at the end of test output."""
    # Check if Braintrust is enabled
    if not os.environ.get("BRAINTRUST_API_KEY"):
        return

    # Build experiment URL
    experiment_url = get_braintrust_url()

    print("\n" + "=" * 70)
    print("🧠 Braintrust Experiment Summary")
    print("=" * 70)
    # Make it clickable in terminals that support it
    clickable_url = f"\033]8;;{experiment_url}\033\\{experiment_url}\033]8;;\033\\"
    print(f"View full experiment results: \033[94m{clickable_url}\033[0m")
    print("=" * 70 + "\n")<|MERGE_RESOLUTION|>--- conflicted
+++ resolved
@@ -1,8 +1,3 @@
-<<<<<<< HEAD
-# type: ignore
-import logging
-=======
->>>>>>> fb0b2f6e
 import os
 from contextlib import contextmanager
 
