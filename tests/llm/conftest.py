import os
from contextlib import contextmanager
import pytest
from pytest_shared_session_scope import (
    shared_session_scope_json,
    SetupToken,
    CleanupToken,
)

from tests.llm.utils.test_results import TestResult
from tests.llm.utils.classifiers import create_llm_client
from holmes.common.env_vars import DEFAULT_MODEL
from tests.llm.utils.mock_toolset import (  # type: ignore[attr-defined]
    MockMode,
    MockGenerationConfig,
    report_mock_operations,
)
from tests.llm.utils.reporting.terminal_reporter import handle_console_output
from tests.llm.utils.reporting.github_reporter import handle_github_output
from tests.llm.utils.braintrust import get_braintrust_url
from tests.llm.utils.setup_cleanup import (
    run_all_test_setup,
    log,
    extract_llm_test_cases,
)
from tests.llm.utils.port_forward import (
    setup_all_port_forwards,
    extract_port_forwards_from_test_cases,
    cleanup_port_forwards_by_config,
    check_port_availability_early,
)


# Configuration constants
DEBUG_SEPARATOR = "=" * 80
LLM_TEST_TYPES = ["test_ask_holmes", "test_investigate", "test_workload_health"]


def is_llm_test(nodeid: str) -> bool:
    """Check if a test nodeid is for an LLM test."""
    return any(
        [
            "test_ask_holmes" in nodeid,
            "test_investigate" in nodeid,
            "test_workload_health" in nodeid,
        ]
    )


@pytest.fixture(scope="session")
def mock_generation_config(request):
    """Session-scoped fixture that provides mock generation configuration and mode."""
    # Safely get options with defaults in case they're not registered
    generate_mocks = request.config.getoption("--generate-mocks")
    regenerate_all_mocks = request.config.getoption("--regenerate-all-mocks")

    # --regenerate-all-mocks implies --generate-mocks
    if regenerate_all_mocks:
        generate_mocks = True

    run_live = os.getenv("RUN_LIVE", "False").lower() in ("true", "1", "t")
    if generate_mocks and not run_live:
        print(
            "⚠️  WARNING: --generate-mocks is set but RUN_LIVE is not set. This will not generate mocks."
        )
        pytest.skip(
            "Skipping test case because --generate-mocks is set but RUN_LIVE is not set."
        )

    # Determine mode based on environment and options

    if generate_mocks:
        mode = MockMode.GENERATE  # live & generate
    elif run_live:
        mode = MockMode.LIVE
    else:
        mode = MockMode.MOCK

    return MockGenerationConfig(generate_mocks, regenerate_all_mocks, mode)


# Handles before_test and after_test
# see https://github.com/StefanBRas/pytest-shared-session-scope
@shared_session_scope_json()
def shared_test_infrastructure(request, mock_generation_config: MockGenerationConfig):
    """Shared session-scoped fixture for test infrastructure setup/cleanup coordination"""
    collect_only = request.config.getoption("--collect-only")
    worker_id = getattr(request.config, "workerinput", {}).get("workerid", None)

    # If we're in collect-only mode or RUN_LIVE is not set, skip setup/cleanup entirely
    if collect_only or mock_generation_config.mode == MockMode.MOCK:
        log(
            f"\n⚙️ Skipping shared test infrastructure setup/cleanup on worker {worker_id} (mode: {mock_generation_config.mode}, collect_only: {collect_only})"
        )
        # Must yield twice even when skipping due to how pytest-shared-session-scope works
        initial = yield
        cleanup_token = yield {"test_cases_for_cleanup": []}
        return

    # First yield: get initial value (SetupToken.FIRST if first worker, data if subsequent)
    initial = yield

    if initial is SetupToken.FIRST:
        # This is the first worker to run the fixture
        # Extract all test cases (we need them all for port forwards)
        test_cases = extract_llm_test_cases(request.session)

        # Clear mock directories if --regenerate-all-mocks is set
        cleared_directories = []
        regenerate_all = request.config.getoption("--regenerate-all-mocks")

        if regenerate_all:
            from tests.llm.utils.mock_toolset import clear_all_mocks  # type: ignore[attr-defined]

            cleared_directories = clear_all_mocks(request.session)

        # Run setup unless --skip-setup is set
        # Check port availability BEFORE running any setup scripts
        # This returns a dict of test IDs to skip reasons
        tests_to_skip_port_conflicts = check_port_availability_early(test_cases)
        if tests_to_skip_port_conflicts:
            log(
                f"⚠️  {len(tests_to_skip_port_conflicts)} tests will be skipped due to port conflicts:"
            )
            for test_id, reason in tests_to_skip_port_conflicts.items():
                log(f"     • {test_id}: {reason}")

        # Filter out tests with port conflicts
        tests_to_run = [
            tc for tc in test_cases if tc.id not in tests_to_skip_port_conflicts
        ]

        # Check skip-setup option and only-cleanup option
        skip_setup = request.config.getoption("--skip-setup")
        only_cleanup = request.config.getoption("--only-cleanup", False)

        # Skip setup if --skip-setup or --only-cleanup is set
        if tests_to_run and not skip_setup and not only_cleanup:
            setup_failures = run_all_test_setup(tests_to_run)
        elif skip_setup:
            log("⚙️ Skipping test setup due to --skip-setup flag")
            setup_failures = {}
        elif only_cleanup:
            log("⚙️ Skipping test setup due to --only-cleanup flag")
            setup_failures = {}
        else:
            setup_failures = {}

        # Check strict setup mode
        strict_setup_mode_str = request.config.getoption("--strict-setup-mode", "false")
        strict_setup_mode = strict_setup_mode_str.lower() == "true"
        strict_setup_exceptions = request.config.getoption(
            "--strict-setup-exceptions", ""
        )

        if strict_setup_mode and setup_failures:
            # Parse exceptions list
            allowed_failures = set(
                [x.strip() for x in strict_setup_exceptions.split(",") if x.strip()]
            )

            # Check if any failures are not in the allowed list
            non_allowed_failures = {
                test_id: error
                for test_id, error in setup_failures.items()
                if test_id not in allowed_failures
            }

            if non_allowed_failures:
                log("\n" + "=" * 80, dark_red=True)
                log("❌ STRICT SETUP MODE: Setup failures detected!", dark_red=True)
                log("=" * 80, dark_red=True)
                log(
                    f"\nThe following {len(non_allowed_failures)} test(s) had setup failures:",
                    dark_red=True,
                )
                for test_id, error_msg in non_allowed_failures.items():
                    log(f"\n  • {test_id}", dark_red=True)
                    # Show first 3 lines of error for context
                    error_lines = error_msg.split("\n")[:3]
                    for line in error_lines:
                        if line.strip():
                            log(f"    {line}", dark_red=True)

                if allowed_failures:
                    allowed_with_failures = allowed_failures.intersection(
                        setup_failures.keys()
                    )
                    if allowed_with_failures:
                        log(
                            f"\n✓ The following test(s) were allowed to fail: {', '.join(allowed_with_failures)}",
                            error=False,
                        )

                log("\n" + "=" * 80, dark_red=True)
                log(
                    "Exiting pytest due to setup failures in strict mode.",
                    dark_red=True,
                )
                log("To proceed anyway, either:", dark_red=True)
                log("  1. Fix the setup issues and run again", dark_red=True)
                log("  2. Add test IDs to --strict-setup-exceptions", dark_red=True)
                log(
                    "  3. Use --strict-setup-mode=false (or remove the flag)",
                    dark_red=True,
                )
                log(
                    "  4. Run script with: ./run_benchmarks_local.sh <models> <markers> <iterations> <filter> <parallel> false",
                    dark_red=True,
                )
                log("=" * 80 + "\n", dark_red=True)

                # Skip port forwards and cleanup - just exit immediately
                log(
                    "\n⚙️ Skipping port forwards and cleanup due to strict setup failure",
                    error=False,
                )

                # Properly stop pytest execution across all workers
                # Use pytest.exit() which works correctly with xdist
                import pytest

                pytest.exit(
                    "Exiting due to setup failures in strict mode", returncode=1
                )

        # Check if we're in --only-setup mode
        only_setup = request.config.getoption("--only-setup", False)

        # Set up port forwards AFTER namespace/resources are created
        # Skip port forwards for both --only-cleanup and --only-setup modes
        if not only_cleanup and not only_setup:
            setup_all_port_forwards(tests_to_run)
        elif only_cleanup:
            log("⚙️ Skipping port forward setup due to --only-cleanup flag")
        elif only_setup:
            log("⚙️ Skipping port forward setup due to --only-setup flag")

        port_configs = extract_port_forwards_from_test_cases(tests_to_run)

        data = {
            "test_cases_for_cleanup": [tc.id for tc in tests_to_run],
            "cleared_mock_directories": cleared_directories,
            "setup_failures": setup_failures,
            # Store port forward configs for cleanup (not the manager object)
            "port_forward_configs": port_configs,
            # Store test IDs that should be skipped due to port conflicts
            "tests_to_skip_port_conflicts": tests_to_skip_port_conflicts,
        }
    else:
        log(f"⚙️ Skipping before_test/after_test on worker {worker_id}")
        # This is a worker using the fixture after the first worker
        data = initial

    # Actual test runs here when we yield - then we get back a cleanup token from pytest-shared-session-scope
    cleanup_token = yield data

    if cleanup_token is CleanupToken.LAST:
        # This is the last worker to exit - responsible for cleanup
        test_case_ids = data.get("test_cases_for_cleanup", [])
        if not isinstance(test_case_ids, list):
            test_case_ids = []

        # Check skip-cleanup option and only-cleanup/only-setup options
        skip_cleanup = request.config.getoption("--skip-cleanup")
        only_cleanup = request.config.getoption("--only-cleanup", False)
        only_setup = request.config.getoption("--only-setup", False)

        # Clean up port forwards only if NOT in --only-setup or --only-cleanup mode
        # (for --skip-cleanup and --skip-setup, we still clean up port forwards)
        if not only_setup and not only_cleanup:
            port_forward_configs = data.get("port_forward_configs", [])
            if port_forward_configs and isinstance(port_forward_configs, list):
                try:
                    # Kill any kubectl port-forward processes that match our configs
                    cleanup_port_forwards_by_config(port_forward_configs)
                except Exception as e:
                    log(f"⚠️ Error cleaning up port forwards: {e}")

        # Run cleanup if --only-cleanup is set OR if (not skipping cleanup AND not --only-setup)
        if test_case_ids and (only_cleanup or (not skip_cleanup and not only_setup)):
            # Reconstruct test cases from IDs
            from tests.llm.utils.test_case_utils import HolmesTestCase  # type: ignore[attr-defined]  # type: ignore[attr-defined]

            cleanup_test_cases = []

            for item in request.session.items:
                if (
                    item.get_closest_marker("llm")
                    and hasattr(item, "callspec")
                    and "test_case" in item.callspec.params
                ):
                    test_case = item.callspec.params["test_case"]
                    if (
                        isinstance(test_case, HolmesTestCase)
                        and test_case.id in test_case_ids
                        and test_case not in cleanup_test_cases
                    ):
                        cleanup_test_cases.append(test_case)

            if cleanup_test_cases:
                from tests.llm.utils.setup_cleanup import (
                    run_all_test_commands,
                    Operation,
                )

                # Only run the after_test commands, not port forward cleanup
                if only_cleanup:
                    log("⚙️ Running cleanup due to --only-cleanup flag")
                run_all_test_commands(cleanup_test_cases, Operation.CLEANUP)
        elif skip_cleanup:
            log("⚙️ Skipping test cleanup due to --skip-cleanup flag")


# TODO: do we actually need this?
@pytest.fixture(scope="session", autouse=True)
def test_infrastructure_coordination(shared_test_infrastructure):
    """Ensure the shared test infrastructure fixture is used (triggers setup/cleanup)"""
    # This fixture just ensures shared_test_infrastructure runs for all sessions
    # All the actual logic is in shared_test_infrastructure
    yield


@contextmanager
def force_pytest_output(request):
    """Context manager to force output display even when pytest captures stdout"""
    capman = request.config.pluginmanager.getplugin("capturemanager")
    if capman:
        capman.suspend_global_capture(in_=True)
    try:
        yield
    finally:
        if capman:
            capman.resume_global_capture()


def check_llm_api_with_test_call():
    """Check if LLM API is available by testing ALL models that will be used"""
    import litellm

    # Get all models that will be tested
    # TODO: Get default model from global config instead of hardcoding "gpt-4o"
    # Should use something like: Config().model or get_default_model()
    models_str = os.environ.get("MODEL", "gpt-4o")
    test_models = models_str.split(",")

    # Also check the classifier model
    # TODO: Get default model from global config instead of hardcoding "gpt-4o"
    # Should use something like: Config().model or get_default_model()
    # For API key checking, we need to handle comma-separated MODEL values
    classifier_model = os.environ.get("CLASSIFIER_MODEL")
    if not classifier_model:
        # Parse MODEL to get first model for API key checking
        # Note: get_models() will enforce CLASSIFIER_MODEL requirement for multi-model tests
        model_str = os.environ.get("MODEL", "gpt-4o")
        models = [m.strip() for m in model_str.split(",") if m.strip()]
        classifier_model = models[0] if models else "gpt-4o"

    failed_models = []
    error_messages = []

    # Check each test model using LiteLLM's built-in functions
    for model_name in test_models:
        model_name = model_name.strip()

        # Step 1: Use LiteLLM's validate_environment to check for missing env vars
        env_check = litellm.validate_environment(model=model_name)

        # Get provider info for better error messages
        provider_info = litellm.get_llm_provider(model_name)
        actual_provider = provider_info[1] if provider_info else "unknown"

        if not env_check["keys_in_environment"]:
            # Environment is missing required keys
            failed_models.append(model_name)
            missing_keys = ", ".join(env_check["missing_keys"])

            # Build helpful message based on provider and what's missing
            if actual_provider == "azure":
                provider_msg = f"Missing environment variables for Azure (model: {model_name}): {missing_keys}"
            elif actual_provider == "anthropic":
                provider_msg = f"Missing environment variables for Anthropic (model: {model_name}): {missing_keys}"
            elif actual_provider == "openai":
                provider_msg = f"Missing environment variables for OpenAI (model: {model_name}): {missing_keys}. Note: AZURE_API_BASE is set but this model uses OpenAI, not Azure."
            else:
                provider_msg = f"Missing environment variables for {actual_provider} (model: {model_name}): {missing_keys}"

            error_messages.append(provider_msg)
            continue  # Skip API test if env vars are missing

        # Step 2: Environment is OK, now test if the API actually works
        try:
            resp = litellm.completion(
                model=model_name,
                messages=[{"role": "user", "content": "test"}],
                max_tokens=1000,
            )
            print(resp)
        except Exception as e:
            failed_models.append(model_name)
            error_str = str(e)

            # Build helpful message for API failures (env vars present but call failed)
            if actual_provider == "azure":
                provider_msg = f"Azure API call failed (model: {model_name}). Check AZURE_API_BASE, AZURE_API_KEY, AZURE_API_VERSION."
            elif actual_provider == "anthropic":
                provider_msg = f"Anthropic API call failed (model: {model_name}). Check ANTHROPIC_API_KEY."
            elif actual_provider == "openai":
                provider_msg = f"OpenAI API call failed (model: {model_name}). Check OPENAI_API_KEY. Note: AZURE_API_BASE is set but this model uses OpenAI, not Azure."
            else:
                provider_msg = (
                    f"{actual_provider} API call failed (model: {model_name})."
                )

            error_msg = f"{provider_msg}\n    Error: {error_str}"
            error_messages.append(error_msg)

    # Check classifier model (using the original logic for compatibility)
    try:
        client, model = create_llm_client()
        client.chat.completions.create(
            model=model, messages=[{"role": "user", "content": "test"}], max_tokens=1
        )
    except Exception as e:
        failed_models.append(f"classifier:{classifier_model}")
        # Build helpful provider-specific message for classifier
        # Note: create_llm_client() uses different logic than LiteLLM:
        # It uses Azure if AZURE_API_BASE is set, regardless of model name
        azure_base = os.environ.get("AZURE_API_BASE")
<<<<<<< HEAD
        classifier_model = os.environ.get(
            "CLASSIFIER_MODEL", os.environ.get("MODEL", DEFAULT_MODEL)
        )

=======
>>>>>>> 2bc85d86
        if azure_base:
            provider_msg = f"Tried to use Azure for classifier (model: {classifier_model}). Check AZURE_API_BASE, AZURE_API_KEY, AZURE_API_VERSION, or unset AZURE_API_BASE to use OpenAI."
        else:
            provider_msg = f"Tried to use OpenAI for classifier (model: {classifier_model}). Check OPENAI_API_KEY or set AZURE_API_BASE to use Azure."
        error_messages.append(f"{provider_msg}\n    Error: {str(e)}")

    # Report results
    if failed_models:
        # Gather environment info for better error message
        azure_base = os.environ.get("AZURE_API_BASE")

        error_msg = "Failed to validate API access for the following models:\n\n"
        # Add spacing between error messages for better readability
        formatted_errors = []
        for msg in error_messages:
            # Each error message already has provider_msg\n    Error: format
            # Add bullet and proper indentation
            formatted_errors.append(f"  - {msg}")
        error_msg += "\n\n".join(formatted_errors)
        error_msg += "\n\nEnvironment status:\n"
        error_msg += f"  - OPENAI_API_KEY: {'set' if os.environ.get('OPENAI_API_KEY') else 'not set'}\n"
        error_msg += f"  - ANTHROPIC_API_KEY: {'set' if os.environ.get('ANTHROPIC_API_KEY') else 'not set'}\n"
        error_msg += f"  - AZURE_API_KEY: {'set' if os.environ.get('AZURE_API_KEY') else 'not set'}\n"
        error_msg += f"  - AZURE_API_BASE: {azure_base or 'not set'}\n"

        return False, error_msg

    return True, None


def pytest_collection_modifyitems(config, items):
    """
    Hook to modify test collection. Runs BEFORE any tests start.
    This ensures we validate LLM availability before pytest starts executing tests.
    """
    # Don't validate during collection-only mode
    if config.getoption("--collect-only"):
        return

    # Check if LLM marker is being excluded
    markexpr = config.getoption("-m", default="")
    if "not llm" in markexpr:
        return

    # Find all LLM tests
    llm_tests = [item for item in items if item.get_closest_marker("llm")]

    if llm_tests:
        # Check API connectivity
        api_available, error_msg = check_llm_api_with_test_call()

        # Store the result in config to avoid re-checking later
        config._llm_api_available = api_available
        config._llm_api_error_msg = error_msg

        if not api_available:
            # Print skip message immediately
            print("\n" + "=" * 70)
            print(f"ℹ️  INFO: {len(llm_tests)} LLM evaluation tests will be skipped")
            print()
            print(f"  Reason: {error_msg}")
            print()
            print("To see all available evals:")
            print(
                "  poetry run pytest -m llm --collect-only -q --no-cov --disable-warnings"
            )
            print()
            print("To run a specific eval:")
            print("  poetry run pytest --no-cov -k 01_how_many_pods")
            print("=" * 70 + "\n")

            # Mark all LLM tests as skipped with the detailed error message
            for test in llm_tests:
                test.add_marker(pytest.mark.skip(reason=error_msg))


@pytest.fixture(scope="session", autouse=True)
def llm_availability_check(request):
    """Handle LLM test session setup: show warning message only"""
    # Don't show messages during collection-only mode
    # Check if we're in collect-only mode
    collect_only = request.config.getoption("--collect-only")

    if collect_only:
        return

    # Check if LLM marker is being excluded
    markexpr = request.config.getoption("-m", default="")
    if "not llm" in markexpr:
        return  # Don't show warning if explicitly excluding LLM tests

    # session.items contains the final filtered list of tests that will actually run
    session = request.session
    llm_tests = [item for item in session.items if item.get_closest_marker("llm")]

    if llm_tests:
        # Use the cached result from pytest_collection_modifyitems if available
        # Otherwise check now (this handles cases where the hook didn't run)
        if hasattr(request.config, "_llm_api_available"):
            api_available = request.config._llm_api_available
            error_msg = request.config._llm_api_error_msg
        else:
            api_available, error_msg = check_llm_api_with_test_call()

        # Only show messages if API is available (tests will run)
        # Skip message is already shown by pytest_collection_modifyitems hook
        if api_available:
            # API is available, tests will run, show warning
            with force_pytest_output(request):
                print("\n" + "=" * 70)
                print(f"⚠️  WARNING: About to run {len(llm_tests)} LLM evaluation tests")
                print(
                    "These tests use AI models and may take 10-30+ minutes when all evals run."
                )
                print()
                print("To see all available evals:")
                print(
                    "  poetry run pytest -m llm --collect-only -q --no-cov --disable-warnings"
                )
                print()
                print("To run just one eval for faster execution:")
                print("  poetry run pytest --no-cov -k 01_how_many_pods")
                print()
                print("Skip all LLM tests with: poetry run pytest -m 'not llm'")
                print()

                # Show ASK_HOLMES_TEST_TYPE if relevant for ask_holmes tests
                ask_holmes_tests = [
                    t for t in llm_tests if "test_ask_holmes" in t.nodeid
                ]
                if ask_holmes_tests:
                    test_type = os.environ.get("ASK_HOLMES_TEST_TYPE", "cli").lower()
                    print(f"ASK_HOLMES_TEST_TYPE: {test_type} (use 'cli' or 'server')")
                    print()

                # Check if Braintrust is enabled
                braintrust_api_key = os.environ.get("BRAINTRUST_API_KEY")
                if braintrust_api_key:
                    print(
                        f"✓ Braintrust is enabled - traces and results will be available at {get_braintrust_url()}"  # type: ignore[no-untyped-call]
                    )
                else:
                    print(
                        "NOTE: Braintrust is disabled. To see LLM traces and results in Braintrust,"
                    )
                    print(
                        "set BRAINTRUST_API_KEY environment variable with a key from https://braintrust.dev"
                    )
                print("=" * 70 + "\n")

    return


@pytest.fixture(autouse=True)
def braintrust_eval_link(request):
    """Automatically print Braintrust eval link after each LLM test if Braintrust is enabled."""
    yield  # Run the test

    # Only run for LLM tests and if Braintrust is enabled
    if not request.node.get_closest_marker("llm"):
        return

    braintrust_api_key = os.environ.get("BRAINTRUST_API_KEY")
    if not braintrust_api_key:
        return

    # Extract span IDs from user properties
    span_id = None
    root_span_id = None
    if hasattr(request.node, "user_properties"):
        for key, value in request.node.user_properties:
            if key == "braintrust_span_id":
                span_id = value
            elif key == "braintrust_root_span_id":
                root_span_id = value

    # Construct Braintrust URL for this specific test
    braintrust_url = get_braintrust_url(span_id, root_span_id)

    with force_pytest_output(request):
        # Use ANSI escape codes to create a clickable link in terminals that support it
        # Format: \033]8;;URL\033\\TEXT\033]8;;\033\\
        clickable_url = f"\033]8;;{braintrust_url}\033\\{braintrust_url}\033]8;;\033\\"
        print(f"\n🔍 View eval result: \033[94m{clickable_url}\033[0m")
        print()


def show_llm_summary_report(terminalreporter, exitstatus, config):
    """Generate GitHub Actions report and Rich summary table from terminalreporter.stats (xdist compatible)"""
    if not hasattr(terminalreporter, "stats"):
        return

    # When using xdist, only the master process should display the summary
    # Check if we're in a worker process
    worker_id = (
        getattr(config, "workerinput", {}).get("workerid", None)
        if hasattr(config, "workerinput")
        else None
    )
    if worker_id is not None:
        # We're in a worker process, don't display summary
        return

    # Collect and sort test results from terminalreporter.stats
    sorted_results, mock_tracking_data = _collect_test_results_from_stats(
        terminalreporter
    )

    if not sorted_results:
        return

    # Handle GitHub/CI output (markdown + file writing)
    handle_github_output(sorted_results)

    # Handle console/developer output (Rich table + Braintrust links)
    handle_console_output(sorted_results, terminalreporter)

    # Report mock operation statistics
    report_mock_operations(config, mock_tracking_data, terminalreporter)

    # Display single Braintrust experiment link at the very end
    _display_braintrust_experiment_link(terminalreporter)


def _collect_test_results_from_stats(terminalreporter):
    """Collect and parse test results from terminalreporter.stats."""
    test_results = {}
    mock_tracking_data = {
        "generated_mocks": [],
        "cleared_directories": set(),
        "mock_failures": [],
    }

    MOCK_ERROR_TYPES = [
        "MockDataError",
        "MockDataNotFoundError",
        "MockDataCorruptedError",
    ]

    for status, reports in terminalreporter.stats.items():
        for report in reports:
            # For skipped tests, we need to look at 'setup' phase
            when = getattr(report, "when", None)
            if status == "skipped" and when == "setup":
                # Process skipped tests
                nodeid = getattr(report, "nodeid", "")
                if not is_llm_test(nodeid):
                    continue

                # Extract test type
                if "test_ask_holmes" in nodeid:
                    test_type = "ask"
                elif "test_investigate" in nodeid:
                    test_type = "investigate"
                elif "test_workload_health" in nodeid:
                    test_type = "workload_health"
                else:
                    test_type = "unknown"

                # Extract skip reason
                skip_reason = "Skipped"
                if hasattr(report, "longrepr") and report.longrepr:
                    # longrepr for skipped tests is typically a tuple (file, line, reason)
                    if isinstance(report.longrepr, tuple) and len(report.longrepr) >= 3:
                        skip_reason = str(report.longrepr[2])
                    else:
                        skip_reason = str(report.longrepr)

                # Store minimal result for skipped test
                test_results[nodeid] = {
                    "nodeid": nodeid,
                    "test_type": test_type,
                    "expected": "Test skipped",
                    "actual": skip_reason,
                    "tools_called": [],
                    "expected_correctness_score": 0.0,
                    "user_prompt": "",
                    "actual_correctness_score": 0.0,
                    "status": "skipped",
                    "outcome": "skipped",
                    "execution_time": getattr(report, "duration", None),
                    "mock_data_failure": False,
                    "braintrust_span_id": None,
                    "braintrust_root_span_id": None,
                    "clean_test_case_id": None,  # Not available for skipped tests
                }
                continue
            elif when != "call":
                # For other statuses, only process 'call' phase
                continue

            # Only process LLM evaluation tests
            nodeid = getattr(report, "nodeid", "")
            if not is_llm_test(nodeid):
                continue

            # Extract test data from user_properties
            user_props = dict(getattr(report, "user_properties", []))
            if not user_props:  # Skip if no user_properties
                continue

            # Collect mock tracking data
            mock_data_failure = user_props.get("mock_data_failure", False)

            if "generated_mock_file" in user_props:
                mock_tracking_data["generated_mocks"].append(
                    user_props["generated_mock_file"]
                )

            if "mocks_cleared" in user_props:
                folder, count = user_props["mocks_cleared"].split(":", 1)
                mock_tracking_data["cleared_directories"].add(folder)

            if "mock_failure" in user_props:
                mock_tracking_data["mock_failures"].append(user_props["mock_failure"])

            # Check for mock errors if not already found
            if not mock_data_failure:
                # Check in longrepr
                if hasattr(report, "longrepr") and report.longrepr:
                    longrepr_str = str(report.longrepr)
                    mock_data_failure = any(
                        error in longrepr_str for error in MOCK_ERROR_TYPES
                    )

                # Check in captured logs
                if not mock_data_failure and hasattr(report, "sections"):
                    for section_name, section_content in report.sections:
                        if "log" in section_name and any(
                            error in section_content for error in MOCK_ERROR_TYPES
                        ):
                            mock_data_failure = True
                            break

            # Extract test type
            if "test_ask_holmes" in nodeid:
                test_type = "ask"
            elif "test_investigate" in nodeid:
                test_type = "investigate"
            elif "test_workload_health" in nodeid:
                test_type = "workload_health"
            else:
                test_type = "unknown"

            # Handle error cases - if there's an error, show it instead of generic message
            actual_output = user_props.get("actual", "Unknown")
            if actual_output in ["Test not executed", "Unknown"]:
                # Check if we have error information
                error_type = user_props.get("error_type")
                error_message = user_props.get("error_message")
                if error_type and error_message:
                    # Format error for display - keep it concise for table
                    if len(error_message) > 80:
                        # Truncate long error messages but keep the important part
                        actual_output = f"{error_type}: {error_message[:80]}..."
                    else:
                        actual_output = f"{error_type}: {error_message}"
                elif error_type:
                    actual_output = f"Error: {error_type}"

            # Store result (use nodeid as key to avoid duplicates)
            test_results[nodeid] = {
                "nodeid": nodeid,
                "test_type": test_type,
                "expected": user_props.get("expected", "Unknown"),
                "actual": actual_output,
                "tools_called": user_props.get("tools_called", []),
                "expected_correctness_score": float(
                    user_props.get("expected_correctness_score", 1.0)
                ),
                "actual_correctness_score": float(
                    user_props.get("actual_correctness_score", 0.0)
                ),
                "status": status,
                "outcome": getattr(report, "outcome", "unknown"),
                "execution_time": getattr(report, "duration", None),
                "mock_data_failure": mock_data_failure,
                "user_prompt": user_props.get("user_prompt", ""),
                "is_setup_failure": user_props.get("is_setup_failure", False),
                "is_throttled": user_props.get("is_throttled", False),
                "model": user_props.get("model", "Unknown"),
                "clean_test_case_id": user_props.get("clean_test_case_id"),
                "braintrust_span_id": user_props.get("braintrust_span_id"),
                "braintrust_root_span_id": user_props.get("braintrust_root_span_id"),
                # Cost tracking
                "cost": user_props.get("cost", 0.0),
                "total_tokens": user_props.get("total_tokens", 0),
                "prompt_tokens": user_props.get("prompt_tokens", 0),
                "completion_tokens": user_props.get("completion_tokens", 0),
                # Tag tracking for performance analysis
                "tags": user_props.get("tags", []),
                # Error tracking for better reporting
                "error_type": user_props.get("error_type"),
                "error_message": user_props.get(
                    "error_message",
                    str(report.longrepr)
                    if hasattr(report, "longrepr") and report.longrepr
                    else None,
                ),
            }

    # Extract test case names for all results
    results_with_ids = []
    for result in test_results.values():
        # If we have a clean test case ID from the test, use it
        # This is set in test_ask_holmes.py, test_investigate.py, and test_workload_health.py
        # via: request.node.user_properties.append(("clean_test_case_id", test_case.id))
        # It provides the clean test case ID without model suffixes that pytest adds when
        # parameterizing with multiple models (e.g., "01_how_many_pods" instead of
        # "01_how_many_pods-gpt-4o" or "01_how_many_pods-anthropic/claude-3-5-sonnet")
        # Note: This won't be available for skipped tests (they never enter the test function body)
        # or tests that fail during early setup before user_properties are set
        if result.get("clean_test_case_id"):
            result["test_case_name"] = result["clean_test_case_id"]
        else:
            # Fallback: Create a temporary TestResult to extract test case name from nodeid
            temp_result = TestResult(
                nodeid=result["nodeid"],
                expected=result["expected"],
                actual=result["actual"],
                pass_fail="",  # Will be set later
                tools_called=result["tools_called"],
                logs="",  # Will be set later
                test_type=result["test_type"],
                execution_time=result["execution_time"],
                expected_correctness_score=result["expected_correctness_score"],
                user_prompt=result["user_prompt"],
                actual_correctness_score=result["actual_correctness_score"],
                mock_data_failure=result["mock_data_failure"],
            )
            # Add extracted test case name to the result dict
            result["test_case_name"] = temp_result.test_case_name

        results_with_ids.append(result)

    # Sort results by test_type then test_case_name for consistent ordering
    sorted_results = sorted(
        results_with_ids,
        key=lambda r: (
            r["test_type"],
            r["test_case_name"],
        ),
    )

    return sorted_results, mock_tracking_data


def _display_braintrust_experiment_link(terminalreporter):
    """Display a single Braintrust experiment link at the end of test output."""
    # Check if Braintrust is enabled
    if not os.environ.get("BRAINTRUST_API_KEY"):
        return

    # Build experiment URL
    experiment_url = get_braintrust_url()

    print("\n" + "=" * 70)
    print("🧠 Braintrust Experiment Summary")
    print("=" * 70)
    # Make it clickable in terminals that support it
    clickable_url = f"\033]8;;{experiment_url}\033\\{experiment_url}\033]8;;\033\\"
    print(f"View full experiment results: \033[94m{clickable_url}\033[0m")
    print("=" * 70 + "\n")<|MERGE_RESOLUTION|>--- conflicted
+++ resolved
@@ -352,9 +352,9 @@
     if not classifier_model:
         # Parse MODEL to get first model for API key checking
         # Note: get_models() will enforce CLASSIFIER_MODEL requirement for multi-model tests
-        model_str = os.environ.get("MODEL", "gpt-4o")
+        model_str = os.environ.get("MODEL", DEFAULT_MODEL)
         models = [m.strip() for m in model_str.split(",") if m.strip()]
-        classifier_model = models[0] if models else "gpt-4o"
+        classifier_model = models[0] if models else DEFAULT_MODEL
 
     failed_models = []
     error_messages = []
@@ -427,13 +427,6 @@
         # Note: create_llm_client() uses different logic than LiteLLM:
         # It uses Azure if AZURE_API_BASE is set, regardless of model name
         azure_base = os.environ.get("AZURE_API_BASE")
-<<<<<<< HEAD
-        classifier_model = os.environ.get(
-            "CLASSIFIER_MODEL", os.environ.get("MODEL", DEFAULT_MODEL)
-        )
-
-=======
->>>>>>> 2bc85d86
         if azure_base:
             provider_msg = f"Tried to use Azure for classifier (model: {classifier_model}). Check AZURE_API_BASE, AZURE_API_KEY, AZURE_API_VERSION, or unset AZURE_API_BASE to use OpenAI."
         else:
@@ -444,7 +437,6 @@
     if failed_models:
         # Gather environment info for better error message
         azure_base = os.environ.get("AZURE_API_BASE")
-
         error_msg = "Failed to validate API access for the following models:\n\n"
         # Add spacing between error messages for better readability
         formatted_errors = []
