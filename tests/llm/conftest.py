--- conflicted
+++ resolved
@@ -165,10 +165,7 @@
                         expected_correctness_score = expected_correctness_score.get(
                             "expected_score", 1
                         )
-<<<<<<< HEAD
                     expected_correctness_score = int(expected_correctness_score)
-=======
->>>>>>> 28d7854f
 
                     total_test_cases += 1
                     if correctness_score == 1:
