--- conflicted
+++ resolved
@@ -21,77 +21,12 @@
 
 
 def evaluate_correctness(
-    expected_elements: Union[str, List[str]], output: Optional[str]
+    expected_elements: Union[str, List[str]],
+    output: Optional[str],
+    evaluation_type: str = "strict",
 ):
-<<<<<<< HEAD
-    context = "\n- ".join(context_items)
-    prompt_prefix = """
-# CONTEXT
-
-- {{context}}
-
-# QUESTION
-
-{{input}}
-
-# ANSWER
-
-{{output}}
-
-
-Verify whether the ANSWER to the QUESTION refers to all items mentioned in the CONTEXT.
-Then evaluate which of the following statement matches the closest and return the corresponding letter:
-
-A. No item mentioned in the CONTEXT is mentioned in the ANSWER
-B. Less than half of items present in the CONTEXT are mentioned in the ANSWER
-C. More than half of items present iEvaluate which of the following descibes the OUTPUT best and return the related letter:n the CONTEXT are mentioned in the ANSWER
-D. All items present in the CONTEXT are mentioned in the ANSWER
-    """
-
-    classifier = LLMClassifier(
-        name="ContextPrecision",
-        prompt_template=prompt_prefix,
-        choice_scores={"A": 0, "B": 0.33, "C": 0.67, "D": 1},
-        use_cot=True,
-        model=classifier_model,
-    )
-    return classifier(input=input, output=output, expected=context)
-
-
-def evaluate_previous_logs_mention(output: Optional[str]):
-    prompt_prefix = """
-
-OUTPUT
-======
-
-{{output}}
-
-
-Evaluate which of the following descibes the OUTPUT best and return the related letter:
-
-A. OUTPUT makes no mention of "previous logs"
-B. OUTPUT makes no mention logs
-C. OUTPUT mentions "previous logs" and differentiate the anlysis with the "logs"
-D. OUTPUT mentions both "logs" and "previous logs" but presents both as having the same meaning
-    """
-
-    classifier = LLMClassifier(
-        name="LogsExplanation",
-        prompt_template=prompt_prefix,
-        choice_scores={"A": 1, "B": 1, "C": 0, "D": 1},
-        use_cot=True,
-        model=classifier_model,
-    )
-    return classifier(input=None, output=output, expected=None)
-
-
-def evaluate_correctness(
-    expected_elements: List[str], output: Optional[str], evaluation_type: str = "strict"
-):
-=======
     if isinstance(expected_elements, str):
         expected_elements = [expected_elements]
->>>>>>> f9a98b47
     expected_elements_str = "\n- ".join(expected_elements)
 
     prompt_prefix = """
