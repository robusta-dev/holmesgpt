# type: ignore
import glob
import json
import logging
import os
import re
from enum import Enum
from typing import Any, Dict, List, Optional
import urllib

from pydantic import BaseModel
import pytest

from holmes.core.tools import (
    StructuredToolResult,
    Tool,
    Toolset,
    ToolsetStatusEnum,
    YAMLToolset,
)
from holmes.plugins.toolsets import load_builtin_toolsets, load_toolsets_from_file


# Custom exceptions for better error handling
class MockDataError(Exception):
    """Base exception for mock data errors."""

    def __init__(self, message: str, tool_name: Optional[str] = None):
        self.tool_name = tool_name
        if tool_name:
            helpful_message = (
                f"Missing mock data: '{message}'. \n"
                f"To fix this:\n"
                f"1. Run with live tools: RUN_LIVE=true pytest ...\n"
                f"2. Generate missing mocks (keeps existing, may cause inconsistent data): pytest ... --generate-mocks\n"
                f"3. Regenerate ALL mocks (replaces all existing, ensures consistency): pytest ... --regenerate-all-mocks\n\n"
            )
            super().__init__(helpful_message)
        else:
            super().__init__(message)


class MockDataNotFoundError(MockDataError):
    """Raised when mock data file doesn't exist."""

    pass


class MockDataCorruptedError(MockDataError):
    """Raised when mock data file can't be parsed."""

    pass


class MockValidationError(MockDataError):
    """Raised when mock data doesn't match tool signature."""

    pass


class MockMode(Enum):
    """Modes for mock tool execution."""

    MOCK = "mock"  # Use existing mock files
    GENERATE = "generate"  # Generate new mock files
    LIVE = "live"  # Use real tools without mocking


class MockPolicy(Enum):
    """Per-test mock policy that can override global settings."""

    ALWAYS_MOCK = "always_mock"  # Force mock mode regardless of global settings
    NEVER_MOCK = "never_mock"  # Force live mode regardless of global settings
    INHERIT = "inherit"  # Use global settings (default)


class MockGenerationConfig:
    def __init__(self, generate_mocks_enabled, regenerate_all_enabled, mock_mode):
        self.generate_mocks = generate_mocks_enabled
        self.regenerate_all_mocks = regenerate_all_enabled
        self.mode = mock_mode


def clear_all_mocks(session) -> List[str]:
    """Clear mock files for all test cases when --regenerate-all-mocks is set.

    This is a session-level operation that clears all mock files across all test cases.
    Used during pytest session setup.

    Args:
        session: pytest session object containing all test items

    Returns:
        List of directories that had files cleared
    """
    from tests.llm.utils.test_case_utils import HolmesTestCase  # type: ignore[attr-defined]

    print("\n🧹 Clearing mock files for --regenerate-all-mocks")

    cleared_directories = set()
    total_files_removed = 0

    # Extract all unique test case folders
    test_folders = set()
    for item in session.items:
        if (
            item.get_closest_marker("llm")
            and hasattr(item, "callspec")
            and "test_case" in item.callspec.params
        ):
            test_case = item.callspec.params["test_case"]
            if isinstance(test_case, HolmesTestCase):
                test_folders.add(test_case.folder)

    # Clear mock files from each folder
    for folder in test_folders:
        patterns = [
            os.path.join(folder, "*.txt"),
            os.path.join(folder, "*.json"),
        ]

        folder_files_removed = 0
        for pattern in patterns:
            for file_path in glob.glob(pattern):
                try:
                    os.remove(file_path)
                    folder_files_removed += 1
                    total_files_removed += 1
                except Exception as e:
                    logging.warning(f"Could not remove {file_path}: {e}")

        if folder_files_removed > 0:
            cleared_directories.add(folder)
            print(
                f"   ✅ Cleared {folder_files_removed} mock files from {os.path.basename(folder)}"
            )

    print(
        f"   📊 Total: Cleared {total_files_removed} files from {len(cleared_directories)} directories\n"
    )

    return list(cleared_directories)


class MockMetadata(BaseModel):
    """Metadata stored in mock files."""

    toolset_name: str
    tool_name: str
    match_params: Optional[Dict] = None  # None will match all params


class ToolMock(MockMetadata):
    """Complete mock data including metadata and result."""

    source_file: str
    return_value: StructuredToolResult


def sanitize_filename(original_file_name: str) -> str:
    """
    Sanitizes a potential filename to create a valid filename.
    http(s)://... -> scheme is removed.
    Characters not suitable for filenames are replaced with underscores.
    """
    # Remove scheme (http, https) if present
    filename = re.sub(r"^https?://", "", original_file_name, flags=re.IGNORECASE)

    # URL decode percent-encoded characters
    filename = urllib.parse.unquote(filename)

    # Replace characters not allowed in filenames
    filename = re.sub(r"[^\w.-]", "_", filename)

    # Consolidate multiple consecutive underscores into one
    filename = re.sub(r"__+", "_", filename)

    # Remove leading/trailing underscores and dots
    filename = filename.strip("_").strip(".")

    return filename


class MockFileManager:
    """Handles reading and writing mock files."""

    def __init__(self, test_case_folder: str, add_params_to_filename: bool = True):
        self.test_case_folder = test_case_folder
        self.add_params_to_filename = add_params_to_filename
        self._mock_cache = None  # Cache for loaded mocks

    def _get_mock_file_path(self, tool_name: str, params: Dict) -> str:
        """Generate the path for a mock file."""
        if self.add_params_to_filename:
            params_data = "_".join(str(params[k]) for k in sorted(params))
            params_data = f"_{params_data}"
        else:
            params_data = ""

        params_data = sanitize_filename(params_data)
        return os.path.join(self.test_case_folder, f"{tool_name}{params_data}.txt")

    def read_mock(self, tool_name: str, params: Dict) -> Optional[ToolMock]:
        """Read mock data for the given tool and parameters by matching parameters."""
        # Load all mocks and find a matching one
        all_mocks = self._load_all_mocks()
        tool_mocks = all_mocks.get(tool_name, [])

        logging.debug(f"Looking for mock for {tool_name} with params {params}")
        logging.debug(f"Found {len(tool_mocks)} mocks for {tool_name}")

        # Find a mock that matches the parameters
        for mock in tool_mocks:
            logging.debug(f"Checking mock from {mock.source_file}")
            logging.debug(f"  Mock params: {mock.match_params}")
            logging.debug(
                f"  Match result: {self._params_match(mock.match_params, params)}"
            )
            if self._params_match(mock.match_params, params):
                logging.debug(f"Found matching mock: {mock.source_file}")
                return mock

        logging.debug(f"No matching mock found for {tool_name}")
        return None

    def _params_match(self, mock_params: Optional[Dict], actual_params: Dict) -> bool:
        """Check if mock parameters match the actual parameters.

        If mock_params is None, it matches any parameters.
        Otherwise, all keys in mock_params must exist in actual_params with matching values.
        """
        if mock_params is None:
            return True

        # Check that all mock params exist in actual params with same values
        for key, value in mock_params.items():
            if key not in actual_params or actual_params[key] != value:
                return False

        return True

    def write_mock(
        self,
        tool_name: str,
        toolset_name: str,
        params: Dict,
        result: StructuredToolResult,
    ) -> str:
        """Write mock data to disk."""
        mock_metadata = MockMetadata(
            toolset_name=toolset_name, tool_name=tool_name, match_params=params
        )

        # Prepare structured output without data field
        structured_output = result.model_dump()
        content = structured_output.pop("data", None)

        mock_file_path = self._get_mock_file_path(tool_name, params)

        with open(mock_file_path, "w") as f:
            f.write(mock_metadata.model_dump_json() + "\n")
            f.write(json.dumps(structured_output) + "\n")
            if content:
                f.write(content)

        logging.info(f"Wrote mock file: {mock_file_path}")

        # Invalidate cache when new mock is written
        self._mock_cache = None

        return mock_file_path

    def clear_mocks_for_test(self, request: pytest.FixtureRequest) -> List[str]:
        """Clear all mock files for a single test case folder."""
        cleared_files = []
        patterns = [
            os.path.join(self.test_case_folder, "*.txt"),
            os.path.join(self.test_case_folder, "*.json"),
        ]

        for pattern in patterns:
            for file_path in glob.glob(pattern):
                try:
                    os.remove(file_path)
                    cleared_files.append(os.path.basename(file_path))
                except Exception as e:
                    logging.warning(f"Could not remove {file_path}: {e}")

        if cleared_files:
            # Track via user_properties for xdist compatibility
            request.node.user_properties.append(
                ("mocks_cleared", f"{self.test_case_folder}:{len(cleared_files)}")
            )
            logging.info(
                f"Cleared {len(cleared_files)} mock files from {self.test_case_folder}"
            )

            # Invalidate the cache since mocks were cleared
            self._mock_cache = None

        return cleared_files

    def has_mock_files(self, tool_name: str) -> bool:
        """Check if any mock files exist for this tool."""
        # First check with glob pattern for efficiency
        pattern = os.path.join(self.test_case_folder, f"{tool_name}*.txt")
        if len(glob.glob(pattern)) > 0:
            return True

        # Also check loaded mocks in case filename doesn't match tool name
        all_mocks = self._load_all_mocks()
        return tool_name in all_mocks and len(all_mocks[tool_name]) > 0

    def _load_all_mocks(self) -> Dict[str, List[ToolMock]]:
        """Load all mock files in the directory and organize by tool name."""
        if self._mock_cache is not None:
            return self._mock_cache

        self._mock_cache = {}

        # Load all .txt files in the directory
        for file_path in glob.glob(os.path.join(self.test_case_folder, "*.txt")):
            try:
                with open(file_path, "r") as f:
                    lines = f.readlines()
                    if len(lines) < 1:
                        continue

                    # Try to parse first line as JSON metadata
                    try:
                        first_line = lines[0].strip()
                        metadata = json.loads(first_line)
                        if "tool_name" not in metadata:
                            continue
                    except json.JSONDecodeError:
                        # Not a mock file, skip
                        continue

                    # This looks like a mock file, parse it
                    if len(lines) < 2:
                        continue

                    try:
                        structured_output = json.loads(lines[1].strip())
                    except json.JSONDecodeError:
                        # Check if this is an old format mock file
                        # Old format: Line 1 = metadata JSON, Line 2+ = raw output
                        # New format: Line 1 = metadata JSON, Line 2 = structured output JSON, Line 3+ = raw output
                        logging.error(
                            f"Mock file {file_path} appears to be in old format (missing structured JSON on second line). "
                            f"The mock file format was updated to include structured tool output metadata. "
                            f"Old format: Line 1 = metadata JSON, Line 2+ = raw output. "
                            f"New format: Line 1 = metadata JSON, Line 2 = structured output JSON, Line 3+ = raw output. "
                            f"This change was introduced in PR https://github.com/robusta-dev/holmesgpt/pull/372. "
                            f"Please regenerate your mock files using --regenerate-all-mocks or manually update them to the new format."
                        )
                        raise MockDataCorruptedError(
                            f"Mock file {file_path} is in old format and needs to be updated (see PR #372)",
                            tool_name=metadata.get("tool_name", "unknown"),
                        ) from None

                    content = "".join(lines[2:]) if len(lines) > 2 else None
                    if content is not None:
                        structured_output["data"] = content

                    mock = ToolMock(
                        toolset_name=metadata.get("toolset_name", ""),
                        tool_name=metadata["tool_name"],
                        match_params=metadata.get("match_params"),
                        source_file=file_path,
                        return_value=StructuredToolResult(**structured_output),
                    )

                    # Add to cache organized by tool name
                    tool_name = metadata["tool_name"]
                    if tool_name not in self._mock_cache:
                        self._mock_cache[tool_name] = []
                    self._mock_cache[tool_name].append(mock)
                    logging.debug(
                        f"Loaded mock for {tool_name} from {file_path}: match_params={mock.match_params}"
                    )

            except MockDataError:
                # Re-raise MockDataError types (including old format error) to propagate them
                raise
            except Exception as e:
                logging.warning(f"Failed to load mock file {file_path}: {e}")
                continue

        return self._mock_cache


class MockableToolWrapper(Tool):
    """Wraps a single tool"""

    def __init__(
        self,
        tool: Tool,
        mode: MockMode,
        file_manager: MockFileManager,
        toolset_name: str,
        request: pytest.FixtureRequest,
    ):
        super().__init__(
            name=tool.name,
            description=tool.description,
            parameters=tool.parameters,
            user_description=tool.user_description,
        )
        self._tool = tool
        self._mode = mode
        self._file_manager = file_manager
        self._toolset_name = toolset_name
        self._request = request

    def _invoke(self, params: Dict) -> StructuredToolResult:
        """Execute the tool based on the current mode."""
        if self._mode == MockMode.LIVE:
            # Live mode: just call the real tool
            logging.info(f"Calling live tool {self.name} with params: {params}")
            return self._tool.invoke(params)

        elif self._mode == MockMode.MOCK:
            # Mock mode: read from mock file
            mock = self._file_manager.read_mock(self.name, params)
            if not mock:
                # Check if there are any mock files for this tool that might be in old format
                pattern = os.path.join(
                    self._file_manager.test_case_folder, f"{self.name}*.txt"
                )
                existing_files = glob.glob(pattern)

                if existing_files:
                    # There are mock files, but none matched - could be old format
                    error_msg = (
                        f"No mock data found for tool '{self.name}' with params: {params}. "
                        f"Found {len(existing_files)} mock file(s) for this tool, but none matched the parameters. "
                        f"This could be due to mock files being in the old format (missing structured JSON on line 2). "
                        f"See PR https://github.com/robusta-dev/holmesgpt/pull/372 for format details."
                    )
                else:
                    error_msg = f"No mock data found for tool '{self.name}' with params: {params}"

                raise MockDataNotFoundError(error_msg, tool_name=self.name)
            return mock.return_value

        elif self._mode == MockMode.GENERATE:
            # Generate mode: call real tool and save result
            logging.info(f"Generating mock for tool {self.name} with params: {params}")
            result = self._tool.invoke(params)

            # Write mock file
            mock_file_path = self._file_manager.write_mock(
                tool_name=self.name,
                toolset_name=self._toolset_name,
                params=params,
                result=result,
            )

            # Track generated mock via user_properties
            test_case = os.path.basename(self._file_manager.test_case_folder)
            mock_info = f"{test_case}:{self.name}:{os.path.basename(mock_file_path)}"
            self._request.node.user_properties.append(
                ("generated_mock_file", mock_info)
            )

            return result

        else:
            raise ValueError(f"Unknown mock mode: {self._mode}")

    def get_parameterized_one_liner(self, params: Dict) -> str:
        """Get a one-line description of the tool with parameters."""
        return self._tool.get_parameterized_one_liner(params)


class SimplifiedMockToolset(Toolset):
    """Simplified mock toolset for testing."""

    def get_status(self):
        return ToolsetStatusEnum.ENABLED

    def get_example_config(self) -> Dict[str, Any]:
        return {}


class MockToolsetManager:
    """Manages mock toolsets for testing."""

    def __init__(
        self,
        test_case_folder: str,
        mock_generation_config: MockGenerationConfig,
        request: pytest.FixtureRequest = None,
        mock_policy: str = "inherit",
    ):
        self.test_case_folder = test_case_folder
        self.request = request

        # Determine the effective mode based on mock_policy
        if mock_policy == MockPolicy.ALWAYS_MOCK.value:
            if mock_generation_config.mode == MockMode.GENERATE:
                pytest.skip(
                    "Test has fixed mocks (mock_policy='always_mock') so this test will be skipped. If you want to override mocks for this test and generate from scratch, change the mock_policy for this test temporarily."
                )
            else:
                self.mode = MockMode.MOCK
        elif mock_policy == MockPolicy.NEVER_MOCK.value:
            if mock_generation_config.mode != MockMode.LIVE:
                pytest.skip(
                    "Test requires live execution (mock_policy=NEVER_MOCK) but RUN_LIVE is not enabled"
                )
            self.mode = MockMode.LIVE
        else:  # INHERIT or any other value
            self.mode = mock_generation_config.mode

        # Initialize components
        self.file_manager = MockFileManager(test_case_folder)
<<<<<<< HEAD
        self.configurator = ToolsetConfigurator()
=======
>>>>>>> 92593b4b

        # Load and configure toolsets
        self._initialize_toolsets()

    def _initialize_toolsets(self):
        """Initialize and configure toolsets."""
        # Load builtin toolsets
        builtin_toolsets = load_builtin_toolsets()

        # Load custom toolsets from YAML if present
        config_path = os.path.join(self.test_case_folder, "toolsets.yaml")
        custom_definitions = self._load_custom_toolsets(config_path)

        # Configure builtin toolsets with custom definitions
        self.toolsets = self._configure_toolsets(builtin_toolsets, custom_definitions)

        # Wrap tools for enabled toolsets based on mode
        self._wrap_enabled_toolsets()

    def _load_custom_toolsets(self, config_path: str) -> List[Toolset]:
        """Load custom toolsets from a YAML file."""
        if not os.path.isfile(config_path):
            return []
        return load_toolsets_from_file(toolsets_path=config_path, strict_check=False)

    def _configure_toolsets(
        self, builtin_toolsets: List[Toolset], custom_definitions: List[Toolset]
    ) -> List[Toolset]:
        """Configure builtin toolsets with custom definitions."""
        configured = []

        for toolset in builtin_toolsets:
            # Enable default toolsets
            if toolset.is_default or isinstance(toolset, YAMLToolset):
                toolset.enabled = True

            # Apply custom configuration if available
            definition = next(
                (d for d in custom_definitions if d.name == toolset.name), None
            )
            if definition:
                toolset.config = definition.config
                toolset.enabled = definition.enabled

            # Add all toolsets to configured list
            configured.append(toolset)

            # Check prerequisites for enabled toolsets with timeout
            # Only check prerequisites in LIVE mode - for MOCK/GENERATE modes we don't need real connections
            if toolset.enabled:
                if self.mode == MockMode.LIVE:
                    try:
                        # TODO: add timeout
                        toolset.check_prerequisites()
                    except Exception:
                        logging.error(
                            f"check_prerequisites failed for toolset {toolset.name}.",
                            exc_info=True,
                        )
                else:
                    # In MOCK/GENERATE modes, just set status to ENABLED for enabled toolsets
                    toolset.status = ToolsetStatusEnum.ENABLED

        return configured

    def _wrap_enabled_toolsets(self):
        """Wrap tools with mock-aware wrappers for enabled toolsets in mock/generate modes."""
        if self.mode == MockMode.LIVE:
            # In live mode, no wrapping needed
            return

        # For mock/generate modes, wrap tools for enabled toolsets only
        for i, toolset in enumerate(self.toolsets):
            # Only wrap enabled toolsets
            if toolset.status == ToolsetStatusEnum.ENABLED:
                # Never mock the runbook toolset - it needs to actually fetch runbooks
                if toolset.name == "runbook":
                    continue

                # Create wrapped tools
                wrapped_tools = [
                    MockableToolWrapper(
                        tool=tool,
                        mode=self.mode,
                        file_manager=self.file_manager,
                        toolset_name=toolset.name,
                        request=self.request,
                    )
                    for tool in toolset.tools
                ]

                # Create simplified mock toolset and replace the original
                mock_toolset = SimplifiedMockToolset(
                    name=toolset.name,
                    prerequisites=toolset.prerequisites,
                    tools=wrapped_tools,
                    description=toolset.description,
                    llm_instructions=toolset.llm_instructions,
                    config=toolset.config,
                )
                mock_toolset.status = ToolsetStatusEnum.ENABLED
                self.toolsets[i] = mock_toolset


# For backward compatibility
MockToolsets = MockToolsetManager


def report_mock_operations(
    config, mock_tracking_data: Dict[str, List], terminalreporter=None
) -> None:
    """Report mock file operations and statistics."""
    # Use default parameter to safely handle missing options
    generate_mocks = False
    regenerate_all_mocks = False

    try:
        generate_mocks = config.getoption("--generate-mocks", default=False)
        regenerate_all_mocks = config.getoption("--regenerate-all-mocks", default=False)
    except (AttributeError, ValueError):
        # Options not available, use defaults
        pass

    if not generate_mocks and not regenerate_all_mocks:
        return

    regenerate_mode = regenerate_all_mocks
    generated_mocks = mock_tracking_data["generated_mocks"]
    mock_failures = mock_tracking_data["mock_failures"]

    # If no terminalreporter, skip output
    if not terminalreporter:
        return

    # Header
    _safe_print(terminalreporter, f"\n{'=' * 80}")
    _safe_print(
        terminalreporter,
        f"{'🔄 MOCK REGENERATION SUMMARY' if regenerate_mode else '🔧 MOCK GENERATION SUMMARY'}",
    )
    _safe_print(terminalreporter, f"{'=' * 80}")

    # Note: Cleared directories are now handled by shared_test_infrastructure fixture
    # and reported during setup phase to ensure single execution across workers

    # Generated mocks
    if generated_mocks:
        _safe_print(
            terminalreporter, f"✅ Generated {len(generated_mocks)} mock files:\n"
        )

        # Group by test case
        by_test_case: Dict[str, List[str]] = {}
        for mock_info in generated_mocks:
            parts = mock_info.split(":", 2)
            if len(parts) == 3:
                test_case, tool_name, filename = parts
                by_test_case.setdefault(test_case, []).append(
                    f"{tool_name} -> {filename}"
                )

        for test_case, mock_files in sorted(by_test_case.items()):
            _safe_print(terminalreporter, f"📁 {test_case}:")
            for mock_file in mock_files:
                _safe_print(terminalreporter, f"   - {mock_file}")
            _safe_print(terminalreporter)
    else:
        mode_text = "regeneration" if regenerate_mode else "generation"
        _safe_print(
            terminalreporter,
            f"✅ Mock {mode_text} was enabled but no new mock files were created",
        )

    # Failures
    if mock_failures:
        _safe_print(
            terminalreporter, f"⚠️  {len(mock_failures)} mock-related failures occurred:"
        )
        for failure in mock_failures:
            _safe_print(terminalreporter, f"   - {failure}")
        _safe_print(terminalreporter)

    # Checklist
    checklist = [
        "Review generated mock files before committing",
        "Ensure mock data represents realistic scenarios",
        "Check data consistency across related mocks (e.g., if a pod appears in",
        "  one mock, it should appear in all related mocks from the same test run)",
        "Verify timestamps, IDs, and names match between interconnected mock files",
        "If pod/resource names change across tool calls, regenerate ALL mocks with --regenerate-all-mocks",
    ]

    _safe_print(terminalreporter, "📋 REVIEW CHECKLIST:")
    for item in checklist:
        _safe_print(terminalreporter, f"   □ {item}")
    _safe_print(terminalreporter, "=" * 80)


def _safe_print(terminalreporter, message: str = "") -> None:
    """Safely print to terminal reporter to avoid I/O errors"""
    try:
        terminalreporter.write_line(message)
    except Exception:
        # If write_line fails, try direct write
        try:
            terminalreporter._tw.write(message + "\n")
        except Exception:
            # Last resort - ignore if all writing fails
            pass


# Export list
__all__ = [
    "MockMode",
    "MockPolicy",
    "MockGenerationConfig",
    "MockToolsetManager",
    "MockToolsets",
    "MockDataError",
    "MockDataNotFoundError",
    "MockDataCorruptedError",
    "MockValidationError",
    "MockFileManager",
    "MockableToolWrapper",
    "sanitize_filename",
    "clear_all_mocks",
    "report_mock_operations",
]<|MERGE_RESOLUTION|>--- conflicted
+++ resolved
@@ -516,10 +516,6 @@
 
         # Initialize components
         self.file_manager = MockFileManager(test_case_folder)
-<<<<<<< HEAD
-        self.configurator = ToolsetConfigurator()
-=======
->>>>>>> 92593b4b
 
         # Load and configure toolsets
         self._initialize_toolsets()
