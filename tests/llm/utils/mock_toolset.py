# type: ignore
import glob
import json
import logging
import os
import re
from enum import Enum
from typing import Any, Dict, List, Optional, Type
import urllib
import threading
from pydantic import BaseModel
import pytest

from holmes.core.tools import (
    StructuredToolResult,
    StructuredToolResultStatus,
    Tool,
    ToolInvokeContext,
    Toolset,
    ToolsetStatusEnum,
    YAMLTool,
    YAMLToolset,
)
from holmes.plugins.toolsets import load_builtin_toolsets, load_toolsets_from_file


# Custom exceptions for better error handling
class MockDataError(Exception):
    """Base exception for mock data errors."""

    def __init__(self, message: str, tool_name: Optional[str] = None):
        self.tool_name = tool_name
        if tool_name:
            helpful_message = (
                f"Missing mock data: '{message}'. \n"
                f"To fix this:\n"
                f"1. Run with live tools: RUN_LIVE=true pytest ...\n"
                f"2. Generate missing mocks (keeps existing, may cause inconsistent data): pytest ... --generate-mocks\n"
                f"3. Regenerate ALL mocks (replaces all existing, ensures consistency): pytest ... --regenerate-all-mocks\n\n"
            )
            super().__init__(helpful_message)
        else:
            super().__init__(message)


class MockDataNotFoundError(MockDataError):
    """Raised when mock data file doesn't exist."""

    pass


class MockDataCorruptedError(MockDataError):
    """Raised when mock data file can't be parsed."""

    pass


class MockValidationError(MockDataError):
    """Raised when mock data doesn't match tool signature."""

    pass


class MockMode(Enum):
    """Modes for mock tool execution."""

    MOCK = "mock"  # Use existing mock files
    GENERATE = "generate"  # Generate new mock files and run tools in live mode
    LIVE = "live"  # Use real tools without mocking


class MockPolicy(Enum):
    """Per-test mock policy that can override global settings."""

    ALWAYS_MOCK = "always_mock"  # Force mock mode regardless of global settings
    NEVER_MOCK = "never_mock"  # Force live mode regardless of global settings
    INHERIT = "inherit"  # Use global settings (default)


class MockGenerationConfig:
    def __init__(self, generate_mocks_enabled, regenerate_all_enabled, mock_mode):
        self.generate_mocks = generate_mocks_enabled
        self.regenerate_all_mocks = regenerate_all_enabled
        self.mode = mock_mode


def check_for_mock_errors(request: pytest.FixtureRequest) -> None:
    """Check if any mock errors occurred during the test and raise an exception if so."""
    mock_errors = []
    for prop in request.node.user_properties:
        if isinstance(prop, tuple) and len(prop) >= 2 and prop[0] == "mock_data_error":
            mock_errors.append(prop[1])

    logging.info(f"Checking for mock errors. Found {len(mock_errors)} error(s)")

    if mock_errors:
        # Simple, clean error message for test output
        error_message = f"Test failed due to {len(mock_errors)} mock data error(s)."

        # Raise the appropriate exception type based on the first error
        first_error_type = mock_errors[0].get("type", "MockDataError")
        if first_error_type == "MockDataNotFoundError":
            raise MockDataNotFoundError(error_message)
        elif first_error_type == "MockDataCorruptedError":
            raise MockDataCorruptedError(error_message)
        else:
            raise MockDataError(error_message)


def clear_all_mocks(session) -> List[str]:
    """Clear mock files for all test cases when --regenerate-all-mocks is set.

    This is a session-level operation that clears all mock files across all test cases.
    Used during pytest session setup.

    Args:
        session: pytest session object containing all test items

    Returns:
        List of directories that had files cleared
    """
    from tests.llm.utils.test_case_utils import HolmesTestCase  # type: ignore[attr-defined]

    print("\n🧹 Clearing mock files for --regenerate-all-mocks")

    cleared_directories = set()
    total_files_removed = 0

    # Extract all unique test case folders
    test_folders = set()
    for item in session.items:
        if (
            item.get_closest_marker("llm")
            and hasattr(item, "callspec")
            and "test_case" in item.callspec.params
        ):
            test_case = item.callspec.params["test_case"]
            if isinstance(test_case, HolmesTestCase):
                test_folders.add(test_case.folder)

    # Clear mock files from each folder
    for folder in test_folders:
        patterns = [
            os.path.join(folder, "*.txt"),
            os.path.join(folder, "*.json"),
        ]

        folder_files_removed = 0
        for pattern in patterns:
            for file_path in glob.glob(pattern):
                try:
                    os.remove(file_path)
                    folder_files_removed += 1
                    total_files_removed += 1
                except Exception as e:
                    logging.warning(f"Could not remove {file_path}: {e}")

        if folder_files_removed > 0:
            cleared_directories.add(folder)
            print(
                f"   ✅ Cleared {folder_files_removed} mock files from {os.path.basename(folder)}"
            )

    print(
        f"   📊 Total: Cleared {total_files_removed} files from {len(cleared_directories)} directories\n"
    )

    return list(cleared_directories)


class MockMetadata(BaseModel):
    """Metadata stored in mock files."""

    toolset_name: str
    tool_name: str
    match_params: Optional[Dict] = None  # None will match all params


class ToolMock(MockMetadata):
    """Complete mock data including metadata and result."""

    source_file: str
    return_value: StructuredToolResult


def sanitize_filename(original_file_name: str) -> str:
    """
    Sanitizes a potential filename to create a valid filename.
    http(s)://... -> scheme is removed.
    Characters not suitable for filenames are replaced with underscores.
    """
    # Remove scheme (http, https) if present
    filename = re.sub(r"^https?://", "", original_file_name, flags=re.IGNORECASE)

    # URL decode percent-encoded characters
    filename = urllib.parse.unquote(filename)

    # Replace characters not allowed in filenames
    filename = re.sub(r"[^\w.-]", "_", filename)

    # Consolidate multiple consecutive underscores into one
    filename = re.sub(r"__+", "_", filename)

    # Remove leading/trailing underscores and dots
    filename = filename.strip("_").strip(".")

    return filename


class MockFileManager:
    """Handles reading and writing mock files."""

    def __init__(self, test_case_folder: str, add_params_to_filename: bool = True):
        self.test_case_folder = test_case_folder
        self.add_params_to_filename = add_params_to_filename
        self._mock_cache = None  # Cache for loaded mocks
        self._lock = threading.Lock()

    def _get_mock_file_path(self, tool_name: str, params: Dict) -> str:
        """Generate the path for a mock file."""
        if self.add_params_to_filename:
            params_data = "_".join(str(params[k]) for k in sorted(params))
            params_data = f"_{params_data}"
        else:
            params_data = ""

        params_data = sanitize_filename(params_data)
        return os.path.join(self.test_case_folder, f"{tool_name}{params_data}.txt")

    def read_mock(self, tool_name: str, params: Dict) -> Optional[ToolMock]:
        """Read mock data for the given tool and parameters by matching parameters."""
        # Load all mocks and find a matching one
        all_mocks = self._load_all_mocks()
        tool_mocks = all_mocks.get(tool_name, [])

        logging.debug(f"Looking for mock for {tool_name} with params {params}")
        logging.debug(f"Found {len(tool_mocks)} mocks for {tool_name}")

        # Find a mock that matches the parameters
        for mock in tool_mocks:
            logging.debug(f"Checking mock from {mock.source_file}")
            logging.debug(f"  Mock params: {mock.match_params}")
            logging.debug(
                f"  Match result: {self._params_match(mock.match_params, params)}"
            )
            if self._params_match(mock.match_params, params):
                logging.debug(f"Found matching mock: {mock.source_file}")
                return mock

        logging.debug(f"No matching mock found for {tool_name}")
        return None

    def _params_match(self, mock_params: Optional[Dict], actual_params: Dict) -> bool:
        """Check if mock parameters match the actual parameters.

        If mock_params is None, it matches any parameters.
        Otherwise, all keys in mock_params must exist in actual_params with matching values.
        """
        if mock_params is None:
            return True

        # Check that all mock params exist in actual params with same values
        for key, value in mock_params.items():
            if key not in actual_params or actual_params[key] != value:
                return False

        return True

    def write_mock(
        self,
        tool_name: str,
        toolset_name: str,
        params: Dict,
        result: StructuredToolResult,
    ) -> str:
        """Write mock data to disk."""
        mock_metadata = MockMetadata(
            toolset_name=toolset_name, tool_name=tool_name, match_params=params
        )

        # Prepare structured output without data field
        structured_output = result.model_dump()
        content = structured_output.pop("data", None)

        mock_file_path = self._get_mock_file_path(tool_name, params)

        with open(mock_file_path, "w") as f:
            f.write(mock_metadata.model_dump_json() + "\n")
            f.write(json.dumps(structured_output) + "\n")
            if content:
                f.write(content)

        logging.info(f"Wrote mock file: {mock_file_path}")

        # Invalidate cache when new mock is written
        self._mock_cache = None

        return mock_file_path

    def clear_mocks_for_test(self, request: pytest.FixtureRequest) -> List[str]:
        """Clear all mock files for a single test case folder."""
        cleared_files = []
        patterns = [
            os.path.join(self.test_case_folder, "*.txt"),
            os.path.join(self.test_case_folder, "*.json"),
        ]

        for pattern in patterns:
            for file_path in glob.glob(pattern):
                try:
                    os.remove(file_path)
                    cleared_files.append(os.path.basename(file_path))
                except Exception as e:
                    logging.warning(f"Could not remove {file_path}: {e}")

        if cleared_files:
            # Track via user_properties for xdist compatibility
            request.node.user_properties.append(
                ("mocks_cleared", f"{self.test_case_folder}:{len(cleared_files)}")
            )
            logging.info(
                f"Cleared {len(cleared_files)} mock files from {self.test_case_folder}"
            )

            # Invalidate the cache since mocks were cleared
            self._mock_cache = None

        return cleared_files

    def _load_all_mocks(self) -> Dict[str, List[ToolMock]]:
        """Load all mock files in the directory and organize by tool name."""
        with self._lock:
            if self._mock_cache is not None:
                return self._mock_cache

            self._mock_cache = {}

            # Load all .txt files in the directory
            for file_path in glob.glob(os.path.join(self.test_case_folder, "*.txt")):
                try:
                    with open(file_path, "r") as f:
                        lines = f.readlines()
                        if len(lines) < 1:
                            continue

                        # Try to parse first line as JSON metadata
                        try:
                            first_line = lines[0].strip()
                            metadata = json.loads(first_line)
                            if "tool_name" not in metadata:
                                continue
                        except json.JSONDecodeError:
                            # Not a mock file, skip
                            continue

                        # This looks like a mock file, parse it
                        if len(lines) < 2:
                            continue

                        try:
                            structured_output = json.loads(lines[1].strip())
                        except json.JSONDecodeError:
                            # Check if this is an old format mock file
                            # Old format: Line 1 = metadata JSON, Line 2+ = raw output
                            # New format: Line 1 = metadata JSON, Line 2 = structured output JSON, Line 3+ = raw output
                            logging.error(
                                f"Mock file {file_path} appears to be in old format (missing structured JSON on second line). "
                                f"The mock file format was updated to include structured tool output metadata. "
                                f"Old format: Line 1 = metadata JSON, Line 2+ = raw output. "
                                f"New format: Line 1 = metadata JSON, Line 2 = structured output JSON, Line 3+ = raw output. "
                                f"This change was introduced in PR https://github.com/robusta-dev/holmesgpt/pull/372. "
                                f"Please regenerate your mock files using --regenerate-all-mocks or manually update them to the new format."
                            )
                            raise MockDataCorruptedError(
                                f"Mock file {file_path} is in old format and needs to be updated (see PR #372)",
                                tool_name=metadata.get("tool_name", "unknown"),
                            ) from None

                        content = "".join(lines[2:]) if len(lines) > 2 else None
                        if content is not None:
                            structured_output["data"] = content

                        mock = ToolMock(
                            toolset_name=metadata.get("toolset_name", ""),
                            tool_name=metadata["tool_name"],
                            match_params=metadata.get("match_params"),
                            source_file=file_path,
                            return_value=StructuredToolResult(**structured_output),
                        )

                        # Add to cache organized by tool name
                        tool_name = metadata["tool_name"]
                        if tool_name not in self._mock_cache:
                            self._mock_cache[tool_name] = []
                        self._mock_cache[tool_name].append(mock)
                        logging.debug(
                            f"Loaded mock for {tool_name} from {file_path}: match_params={mock.match_params}"
                        )

                except MockDataError:
                    # Re-raise MockDataError types (including old format error) to propagate them
                    raise
                except Exception as e:
                    logging.warning(f"Failed to load mock file {file_path}: {e}")
                    continue

            return self._mock_cache


class MockableToolWrapper(Tool):
    """Wraps a single tool"""

    def __init__(
        self,
        tool: Tool,
        mode: MockMode,
        file_manager: MockFileManager,
        toolset_name: str,
        request: pytest.FixtureRequest,
    ):
        super().__init__(
            name=tool.name,
            description=tool.description,
            parameters=tool.parameters,
            user_description=tool.user_description,
        )
        self._tool = tool
        self._mode = mode
        self._file_manager = file_manager
        self._toolset_name = toolset_name
        self._request = request

    def _call_live_invoke(
        self, params: Dict, context: ToolInvokeContext
    ) -> StructuredToolResult:
        """Call the tool in live mode."""
        logging.info(f"Calling live tool {self.name} with params: {params}")
        return self._tool.invoke(params, context)

    def _call_mock_invoke(self, params: Dict, context: ToolInvokeContext):
        # Mock mode: read from mock file
        mock = self._file_manager.read_mock(self.name, params)
        if not mock:
            # Debug logging before raising error
            import json

            logging.info(
                f"\n=== DEBUG: No matching mock found for tool '{self.name}' ==="
            )
            logging.info(
                f"Requested params: {json.dumps(params, indent=2, default=str)}"
            )

            # Check what mock files exist
            all_mocks = self._file_manager._load_all_mocks()
            tool_mocks = all_mocks.get(self.name, [])
            if tool_mocks:
                logging.info(f"Found {len(tool_mocks)} mock file(s) for this tool:")
                for i, mock_obj in enumerate(tool_mocks, 1):
                    logging.info(f"\n  Mock {i}:")
                    logging.info(f"    File: {mock_obj.source_file}")
                    if mock_obj.match_params:
                        logging.info(
                            f"    Match params: {json.dumps(mock_obj.match_params, indent=6, default=str)}"
                        )
                    else:
                        logging.info("    No match params (will match any params)")
            else:
                logging.info(f"No mock files found for tool '{self.name}'")
            logging.info("=== END DEBUG ===\n")

            # Check if there are any mock files for this tool that might be in old format
            pattern = os.path.join(
                self._file_manager.test_case_folder, f"{self.name}*.txt"
            )
            existing_files = glob.glob(pattern)

            if existing_files:
                # There are mock files, but none matched - could be old format
                error_msg = (
                    f"No mock data found for tool '{self.name}' with params: {params}. "
                    f"Found {len(existing_files)} mock file(s) for this tool, but none matched the parameters. "
                    f"This could be due to mock files being in the old format (missing structured JSON on line 2). "
                    f"See PR https://github.com/robusta-dev/holmesgpt/pull/372 for format details."
                )
            else:
                error_msg = (
                    f"No mock data found for tool '{self.name}' with params: {params}"
                )

            raise MockDataNotFoundError(error_msg, tool_name=self.name)
        return mock.return_value

    def _invoke(self, params: dict, context: ToolInvokeContext) -> StructuredToolResult:
        """Execute the tool based on the current mode."""
<<<<<<< HEAD
        if self._mode == MockMode.GENERATE:
            try:
                return self._call_mock_invoke(params, context)
            except MockDataNotFoundError as e:
                logging.debug(str(e))

            result = self._call_live_invoke(params, context)
            # Write mock file
            mock_file_path = self._file_manager.write_mock(
                tool_name=self.name,
                toolset_name=self._toolset_name,
                params=params,
                result=result,
            )
=======
        try:
            if self._mode == MockMode.GENERATE:
                try:
                    return self._call_mock_invoke(params)
                except MockDataNotFoundError as e:
                    logging.debug(str(e))

                result = self._call_live_invoke(params)
                # Write mock file
                mock_file_path = self._file_manager.write_mock(
                    tool_name=self.name,
                    toolset_name=self._toolset_name,
                    params=params,
                    result=result,
                )

                # Track generated mock via user_properties
                test_case = os.path.basename(self._file_manager.test_case_folder)
                mock_info = (
                    f"{test_case}:{self.name}:{os.path.basename(mock_file_path)}"
                )
                self._request.node.user_properties.append(
                    ("generated_mock_file", mock_info)
                )

                return result
            elif self._mode == MockMode.LIVE:
                # Live mode: just call the real tool
                return self._call_live_invoke(params)
            elif self._mode == MockMode.MOCK:
                return self._call_mock_invoke(params)
            else:
                raise ValueError(f"Unknown mock mode: {self._mode}")
        except MockDataError as e:
            # Track the mock error in pytest request context for later checking
            # We return an error result so the LLM can continue, but we'll fail the test after
            logging.error(f"Mock data error in tool {self.name}: {str(e)}")

            # Store the error in pytest request properties for later checking
            if self._request:
                error_data = {
                    "tool": self.name,
                    "error": str(e),
                    "type": type(e).__name__,
                }
                self._request.node.user_properties.append(
                    ("mock_data_error", error_data)
                )
                logging.info(f"Stored mock error in user_properties: {error_data}")
            else:
                logging.warning(
                    f"No request object available to store mock error for tool {self.name}"
                )
>>>>>>> 5b1fb795

            # Return error result so LLM can continue (but test will fail later)
            return StructuredToolResult(
                status=StructuredToolResultStatus.ERROR,
                error=f"Mock data error: {str(e)}",
                data=None,
            )

<<<<<<< HEAD
            return result
        elif self._mode == MockMode.LIVE:
            # Live mode: just call the real tool
            return self._call_live_invoke(params, context)
        elif self._mode == MockMode.MOCK:
            return self._call_mock_invoke(params, context)
        else:
            raise ValueError(f"Unknown mock mode: {self._mode}")

=======
>>>>>>> 5b1fb795
    def get_parameterized_one_liner(self, params: Dict) -> str:
        """Get a one-line description of the tool with parameters."""
        return self._tool.get_parameterized_one_liner(params)


class SimplifiedMockToolset(Toolset):
    """Simplified mock toolset for testing."""

    original_toolset_type: Type[Toolset]

    def get_status(self):
        return ToolsetStatusEnum.ENABLED

    def get_example_config(self) -> Dict[str, Any]:
        return {}


class MockToolsetManager:
    """Manages mock toolsets for testing."""

    def __init__(
        self,
        test_case_folder: str,
        mock_generation_config: MockGenerationConfig,
        request: Optional[pytest.FixtureRequest] = None,
        mock_policy: str = "inherit",
        mock_overrides: Optional[Dict[str, str]] = None,
        allow_toolset_failures: bool = False,
    ):
        self.test_case_folder = test_case_folder
        self.request = request
        self.mock_overrides = mock_overrides or {}
        self.mock_generation_config = mock_generation_config
        self.allow_toolset_failures = allow_toolset_failures

        # Coerce mock_policy string to MockPolicy enum, falling back to INHERIT for unknown values
        if isinstance(mock_policy, str):
            try:
                mock_policy_enum = MockPolicy(mock_policy)
            except (ValueError, KeyError):
                # Fall back to INHERIT for unknown/legacy values
                mock_policy_enum = MockPolicy.INHERIT
        elif isinstance(mock_policy, MockPolicy):
            mock_policy_enum = mock_policy
        else:
            # Default to INHERIT for any other type
            mock_policy_enum = MockPolicy.INHERIT

        # Determine the default mode based on mock_policy
        if mock_policy_enum == MockPolicy.ALWAYS_MOCK:
            if mock_generation_config.mode == MockMode.GENERATE:
                pytest.skip(
                    "Test has fixed mocks (mock_policy='always_mock') so this test will be skipped. If you want to override mocks for this test and generate from scratch, change the mock_policy for this test temporarily."
                )
            else:
                self.default_mode = MockMode.MOCK
        elif mock_policy_enum == MockPolicy.NEVER_MOCK:
            if mock_generation_config.mode != MockMode.LIVE:
                pytest.skip(
                    "Test requires live execution (mock_policy=NEVER_MOCK) but RUN_LIVE is not enabled"
                )
            self.default_mode = MockMode.LIVE
        else:  # INHERIT or any other value
            self.default_mode = mock_generation_config.mode

        # Initialize components
        self.file_manager = MockFileManager(test_case_folder)

        # Load and configure toolsets
        self._initialize_toolsets()

    def _get_toolset_mode(self, toolset_name: str) -> MockMode:
        """Get the mock mode for a specific toolset, considering overrides."""
        override = self.mock_overrides.get(toolset_name)

        if override:
            if override == MockPolicy.ALWAYS_MOCK.value:
                if self.mock_generation_config.mode == MockMode.GENERATE:
                    # Can't force mock when generating - use GENERATE mode
                    return MockMode.GENERATE
                return MockMode.MOCK
            elif override == MockPolicy.NEVER_MOCK.value:
                return MockMode.LIVE
            # If override is "inherit" or unknown, use default

        return self.default_mode

    def _initialize_toolsets(self):
        """Initialize and configure toolsets."""
        # Load builtin toolsets
        builtin_toolsets = load_builtin_toolsets()

        # Load custom toolsets from YAML if present
        config_path = os.path.join(self.test_case_folder, "toolsets.yaml")
        custom_definitions = self._load_custom_toolsets(config_path)

        # Configure builtin toolsets with custom definitions
        self.toolsets = self._configure_toolsets(builtin_toolsets, custom_definitions)

        # Wrap tools for enabled toolsets based on mode
        self._wrap_enabled_toolsets()

    def _load_custom_toolsets(self, config_path: str) -> List[Toolset]:
        """Load custom toolsets from a YAML file."""
        if not os.path.isfile(config_path):
            return []
        return load_toolsets_from_file(toolsets_path=config_path, strict_check=False)

    def _configure_toolsets(
        self, builtin_toolsets: List[Toolset], custom_definitions: List[Toolset]
    ) -> List[Toolset]:
        """Configure builtin toolsets with custom definitions."""
        configured = []

        # First, validate that all custom definitions reference existing toolsets
        builtin_names = {ts.name for ts in builtin_toolsets}
        for definition in custom_definitions:
            if definition.name not in builtin_names:
                raise RuntimeError(
                    f"Toolset '{definition.name}' referenced in toolsets.yaml does not exist. "
                    f"Available toolsets: {', '.join(sorted(builtin_names))}"
                )

        for toolset in builtin_toolsets:
            # Replace RunbookToolset with one that has test folder search path
            if toolset.name == "runbook":
                from holmes.plugins.toolsets.runbook.runbook_fetcher import (
                    RunbookToolset,
                )

                # Create new RunbookToolset with test folder as additional search path
                new_runbook_toolset = RunbookToolset(
                    additional_search_paths=[self.test_case_folder]
                )
                new_runbook_toolset.enabled = toolset.enabled
                new_runbook_toolset.status = toolset.status
                # Preserve any existing config but add our search paths
                if toolset.config:
                    new_runbook_toolset.config.update(toolset.config)
                toolset = new_runbook_toolset
            elif toolset.name == "kubernetes/core":
                if not isinstance(toolset, YAMLToolset):
                    raise ValueError(
                        f"Expected kubernetes/core to be YAMLToolset, got {type(toolset)}"
                    )
                yaml_toolset: YAMLToolset = toolset

                # Block secret access to prevent LLM from reading code hints in secrets
                security_check = """# Security check (automatically added by test framework - can be ignored)
if [ "{{ kind }}" = "secret" ] || [ "{{ kind }}" = "secrets" ]; then echo "Not allowed to get kubernetes secrets"; exit 1; fi
# Actual command follows:
"""

                for tool in yaml_toolset.tools:
                    if not isinstance(tool, YAMLTool):
                        raise ValueError(
                            f"Expected all tools in kubernetes/core to be YAMLTool, got {type(tool)}"
                        )

                    # Check if tool has command or script
                    if tool.command is not None:
                        tool.command = security_check + tool.command
                    elif tool.script is not None:
                        tool.script = security_check + tool.script
                    else:
                        raise ValueError(
                            f"Tool '{tool.name}' in kubernetes/core has neither command nor script defined"
                        )

            # Enable default toolsets
            if toolset.is_default or isinstance(toolset, YAMLToolset):
                toolset.enabled = True

            # Apply custom configuration if available
            definition = next(
                (d for d in custom_definitions if d.name == toolset.name), None
            )
            if definition:
                toolset.config = definition.config
                toolset.enabled = definition.enabled

            # Add all toolsets to configured list
            configured.append(toolset)

            # Check prerequisites for enabled toolsets with timeout
            # Only check prerequisites in LIVE mode - for MOCK/GENERATE modes we don't need real connections
            if toolset.enabled:
                toolset_mode = self._get_toolset_mode(toolset.name)
                if toolset_mode == MockMode.LIVE or toolset_mode == MockMode.GENERATE:
                    try:
                        # TODO: add timeout
                        toolset.check_prerequisites()

                        # If this toolset was explicitly enabled in the test config but failed prerequisites,
                        # the test should fail (unless allow_toolset_failures is True)
                        if (
                            definition
                            and definition.enabled
                            and toolset.status != ToolsetStatusEnum.ENABLED
                            and not self.allow_toolset_failures
                        ):
                            raise RuntimeError(
                                f"Toolset '{toolset.name}' was explicitly enabled in toolsets.yaml "
                                f"but failed prerequisites check: {toolset.error or 'Unknown error'}"
                            )
                    except Exception as e:
                        # If this toolset was explicitly enabled in the test config, re-raise the error
                        if definition and definition.enabled:
                            raise RuntimeError(
                                f"Toolset '{toolset.name}' was explicitly enabled in toolsets.yaml "
                                f"but failed prerequisites check: {str(e)}"
                            ) from e
                        else:
                            # Otherwise just log it - it was enabled by default, not explicitly
                            logging.error(
                                f"check_prerequisites failed for toolset {toolset.name}.",
                                exc_info=True,
                            )
                else:
                    # In MOCK mode, just set status to ENABLED for enabled toolsets
                    toolset.status = ToolsetStatusEnum.ENABLED

        return configured

    def _wrap_enabled_toolsets(self):
        """Wrap tools with mock-aware wrappers for enabled toolsets based on their specific modes."""
        # For each enabled toolset, determine its specific mode and wrap if needed
        for i, toolset in enumerate(self.toolsets):
            # Only wrap enabled toolsets
            if toolset.status == ToolsetStatusEnum.ENABLED:
                # Never mock the runbook toolset - it needs to actually fetch runbooks
                if toolset.name == "runbook":
                    continue
                # Never mock the core_investigation toolset - TodoWrite and other investigation tools should always run live
                if toolset.name == "core_investigation":
                    continue

                # Determine the mode for this specific toolset
                toolset_mode = self._get_toolset_mode(toolset.name)

                # Skip wrapping if toolset is in LIVE mode
                if toolset_mode == MockMode.LIVE:
                    continue

                # Create wrapped tools with the toolset-specific mode
                wrapped_tools = [
                    MockableToolWrapper(
                        tool=tool,
                        mode=toolset_mode,
                        file_manager=self.file_manager,
                        toolset_name=toolset.name,
                        request=self.request,
                    )
                    for tool in toolset.tools
                ]

                # Create simplified mock toolset and replace the original
                mock_toolset = SimplifiedMockToolset(
                    name=toolset.name,
                    prerequisites=toolset.prerequisites,
                    tools=wrapped_tools,
                    description=toolset.description,
                    llm_instructions=toolset.llm_instructions,
                    config=toolset.config,
                    original_toolset_type=type(toolset),
                )
                mock_toolset.status = ToolsetStatusEnum.ENABLED
                self.toolsets[i] = mock_toolset


# For backward compatibility
MockToolsets = MockToolsetManager


def report_mock_operations(
    config, mock_tracking_data: Dict[str, List], terminalreporter=None
) -> None:
    """Report mock file operations and statistics."""
    # Use default parameter to safely handle missing options
    generate_mocks = False
    regenerate_all_mocks = False

    try:
        generate_mocks = config.getoption("--generate-mocks", default=False)
        regenerate_all_mocks = config.getoption("--regenerate-all-mocks", default=False)
    except (AttributeError, ValueError):
        # Options not available, use defaults
        pass

    if not generate_mocks and not regenerate_all_mocks:
        return

    regenerate_mode = regenerate_all_mocks
    generated_mocks = mock_tracking_data["generated_mocks"]
    mock_failures = mock_tracking_data["mock_failures"]

    # If no terminalreporter, skip output
    if not terminalreporter:
        return

    # Header
    _safe_print(terminalreporter, f"\n{'=' * 80}")
    _safe_print(
        terminalreporter,
        f"{'🔄 MOCK REGENERATION SUMMARY' if regenerate_mode else '🔧 MOCK GENERATION SUMMARY'}",
    )
    _safe_print(terminalreporter, f"{'=' * 80}")

    # Note: Cleared directories are now handled by shared_test_infrastructure fixture
    # and reported during setup phase to ensure single execution across workers

    # Generated mocks
    if generated_mocks:
        _safe_print(
            terminalreporter, f"✅ Generated {len(generated_mocks)} mock files:\n"
        )

        # Group by test case
        by_test_case: Dict[str, List[str]] = {}
        for mock_info in generated_mocks:
            parts = mock_info.split(":", 2)
            if len(parts) == 3:
                test_case, tool_name, filename = parts
                by_test_case.setdefault(test_case, []).append(
                    f"{tool_name} -> {filename}"
                )

        for test_case, mock_files in sorted(by_test_case.items()):
            _safe_print(terminalreporter, f"📁 {test_case}:")
            for mock_file in mock_files:
                _safe_print(terminalreporter, f"   - {mock_file}")
            _safe_print(terminalreporter)
    else:
        mode_text = "regeneration" if regenerate_mode else "generation"
        _safe_print(
            terminalreporter,
            f"✅ Mock {mode_text} was enabled but no new mock files were created",
        )

    # Failures
    if mock_failures:
        _safe_print(
            terminalreporter, f"⚠️  {len(mock_failures)} mock-related failures occurred:"
        )
        for failure in mock_failures:
            _safe_print(terminalreporter, f"   - {failure}")
        _safe_print(terminalreporter)

    # Checklist
    checklist = [
        "Review generated mock files before committing",
        "Ensure mock data represents realistic scenarios",
        "Check data consistency across related mocks (e.g., if a pod appears in",
        "  one mock, it should appear in all related mocks from the same test run)",
        "Verify timestamps, IDs, and names match between interconnected mock files",
        "If pod/resource names change across tool calls, regenerate ALL mocks with --regenerate-all-mocks",
    ]

    _safe_print(terminalreporter, "📋 REVIEW CHECKLIST:")
    for item in checklist:
        _safe_print(terminalreporter, f"   □ {item}")
    _safe_print(terminalreporter, "=" * 80)


def _safe_print(terminalreporter, message: str = "") -> None:
    """Safely print to terminal reporter to avoid I/O errors"""
    try:
        terminalreporter.write_line(message)
    except Exception:
        # If write_line fails, try direct write
        try:
            terminalreporter._tw.write(message + "\n")
        except Exception:
            # Last resort - ignore if all writing fails
            pass


# Export list
__all__ = [
    "MockMode",
    "MockPolicy",
    "MockGenerationConfig",
    "MockToolsetManager",
    "MockToolsets",
    "MockDataError",
    "MockDataNotFoundError",
    "MockDataCorruptedError",
    "MockValidationError",
    "MockFileManager",
    "MockableToolWrapper",
    "sanitize_filename",
    "clear_all_mocks",
    "report_mock_operations",
]<|MERGE_RESOLUTION|>--- conflicted
+++ resolved
@@ -493,30 +493,14 @@
 
     def _invoke(self, params: dict, context: ToolInvokeContext) -> StructuredToolResult:
         """Execute the tool based on the current mode."""
-<<<<<<< HEAD
-        if self._mode == MockMode.GENERATE:
-            try:
-                return self._call_mock_invoke(params, context)
-            except MockDataNotFoundError as e:
-                logging.debug(str(e))
-
-            result = self._call_live_invoke(params, context)
-            # Write mock file
-            mock_file_path = self._file_manager.write_mock(
-                tool_name=self.name,
-                toolset_name=self._toolset_name,
-                params=params,
-                result=result,
-            )
-=======
         try:
             if self._mode == MockMode.GENERATE:
                 try:
-                    return self._call_mock_invoke(params)
+                    return self._call_mock_invoke(params, context)
                 except MockDataNotFoundError as e:
                     logging.debug(str(e))
 
-                result = self._call_live_invoke(params)
+                result = self._call_live_invoke(params, context)
                 # Write mock file
                 mock_file_path = self._file_manager.write_mock(
                     tool_name=self.name,
@@ -537,9 +521,9 @@
                 return result
             elif self._mode == MockMode.LIVE:
                 # Live mode: just call the real tool
-                return self._call_live_invoke(params)
+                return self._call_live_invoke(params, context)
             elif self._mode == MockMode.MOCK:
-                return self._call_mock_invoke(params)
+                return self._call_mock_invoke(params, context)
             else:
                 raise ValueError(f"Unknown mock mode: {self._mode}")
         except MockDataError as e:
@@ -562,7 +546,6 @@
                 logging.warning(
                     f"No request object available to store mock error for tool {self.name}"
                 )
->>>>>>> 5b1fb795
 
             # Return error result so LLM can continue (but test will fail later)
             return StructuredToolResult(
@@ -571,18 +554,6 @@
                 data=None,
             )
 
-<<<<<<< HEAD
-            return result
-        elif self._mode == MockMode.LIVE:
-            # Live mode: just call the real tool
-            return self._call_live_invoke(params, context)
-        elif self._mode == MockMode.MOCK:
-            return self._call_mock_invoke(params, context)
-        else:
-            raise ValueError(f"Unknown mock mode: {self._mode}")
-
-=======
->>>>>>> 5b1fb795
     def get_parameterized_one_liner(self, params: Dict) -> str:
         """Get a one-line description of the tool with parameters."""
         return self._tool.get_parameterized_one_liner(params)
