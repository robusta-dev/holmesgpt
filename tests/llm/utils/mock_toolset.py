--- conflicted
+++ resolved
@@ -1,7 +1,6 @@
 # type: ignore
 import json
 from typing import Any, Dict, List, Optional
-
 from holmes.config import parse_toolsets_file
 from holmes.core.tools import Tool, Toolset, ToolsetStatusEnum, ToolsetYamlFromConfig
 from holmes.plugins.toolsets import load_builtin_toolsets
@@ -36,58 +35,38 @@
     Tool that saves the result of the tool call to file if invoked.
     """
 
-<<<<<<< HEAD
     _toolset_name: str
     _unmocked_tool: Tool
     _test_case_folder: str
-=======
-    toolset_name: str
-    unmocked_tool: Tool
-    test_case_folder: str
-    add_params_to_mock_file: bool = True
->>>>>>> 88a6b959
+    _add_params_to_mock_file: bool = True
 
     def __init__(
         self,
         unmocked_tool: Tool,
         test_case_folder: str,
-<<<<<<< HEAD
         parent_span: Optional[Span] = None,
         toolset_name: str = "Unknown",
-=======
-        toolset_name: str = "Unknown",
         add_params_to_mock_file: bool = True,
->>>>>>> 88a6b959
     ):
         super().__init__(
             name=unmocked_tool.name,
             description=unmocked_tool.description,
             parameters=unmocked_tool.parameters,
             user_description=unmocked_tool.user_description,
-<<<<<<< HEAD
-=======
-            toolset_name=toolset_name,
-            unmocked_tool=unmocked_tool,
-            test_case_folder=test_case_folder,
             add_params_to_mock_file=add_params_to_mock_file,
->>>>>>> 88a6b959
         )
         self._toolset_name = toolset_name
         self._unmocked_tool = unmocked_tool
         self._test_case_folder = test_case_folder
         self._parent_span = parent_span
-
-<<<<<<< HEAD
-    def _get_mock_file_path(self):
-        return f"{self._test_case_folder}/{self.name}.txt{AUTO_GENERATED_FILE_SUFFIX}"
-=======
+        self._add_params_to_mock_file = add_params_to_mock_file
+
     def _get_mock_file_path(self, tool_params: Dict):
         if self.add_params_to_mock_file:
             params_data = "_".join(tool_params.values())
             params_data = f"_{params_data}"
         else:
             params_data = ""
->>>>>>> 88a6b959
 
         return f"{self.test_case_folder}/{self.name}{params_data}.txt{AUTO_GENERATED_FILE_SUFFIX}"
 
@@ -238,11 +217,8 @@
         test_case_folder: str,
         generate_mocks: bool = True,
         run_live: bool = False,
-<<<<<<< HEAD
         parent_span: Optional[Span] = None,
-=======
         add_params_to_mock_file: bool = True,
->>>>>>> 88a6b959
     ) -> None:
         self.generate_mocks = generate_mocks
         self.test_case_folder = test_case_folder
@@ -308,11 +284,8 @@
                 unmocked_tool=tool,
                 toolset_name=toolset_name,
                 test_case_folder=self.test_case_folder,
-<<<<<<< HEAD
                 parent_span=self._parent_span,
-=======
                 add_params_to_mock_file=self.add_params_to_mock_file,
->>>>>>> 88a6b959
             )
         else:
             return tool
