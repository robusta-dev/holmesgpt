from typing import Dict, List, Optional
from holmes.core.tools import Tool, Toolset, ToolsetStatusEnum
from holmes.plugins.toolsets import load_builtin_toolsets
from pydantic import BaseModel
import logging
import re

from tests.llm.utils.constants import AUTO_GENERATED_FILE_SUFFIX

ansi_escape = re.compile(r"\x1B\[([0-9]{1,3}(;[0-9]{1,2};?)?)?[mGK]")


def strip_ansi(text):
    return ansi_escape.sub("", text)


class MockMetadata(BaseModel):
    toolset_name: str
    tool_name: str
    match_params: Optional[Dict] = None  # None will match all params


class ToolMock(MockMetadata):
    source_file: str
    return_value: str


class SaveMockTool(Tool):
    """
    Tool that raises an exception if invoked.
    It is used to fail tests if not all invoked tool calls are mocked. This ensures stable test conditions
    """

    toolset_name: str
    unmocked_tool: Tool
    test_case_folder: str

    def __init__(
        self, unmocked_tool: Tool, test_case_folder: str, toolset_name: str = "Unknown"
    ):
        super().__init__(
            name=unmocked_tool.name,
            description=unmocked_tool.description,
            parameters=unmocked_tool.parameters,
            user_description=unmocked_tool.user_description,
            toolset_name=toolset_name,
            unmocked_tool=unmocked_tool,
            test_case_folder=test_case_folder,
        )

    def _get_mock_file_path(self):
        return f"{self.test_case_folder}/{self.name}.txt{AUTO_GENERATED_FILE_SUFFIX}"

    def _auto_generate_mock_file(self, params: Dict):
        mock_file_path = self._get_mock_file_path()
        logging.warning(f"Writing mock file for your convenience at {mock_file_path}")

        mock_metadata_json = MockMetadata(
            toolset_name=self.toolset_name, tool_name=self.name, match_params=params
        ).model_dump_json()

        logging.info(f"Invoking tool {self.unmocked_tool}")
        output = self.unmocked_tool.invoke(params)
        output = strip_ansi(output)
        with open(mock_file_path, "w") as f:
            f.write(mock_metadata_json + "\n")
            f.write(output)

        return output

    def _invoke(self, params) -> str:
        return self._auto_generate_mock_file(params)

    def get_parameterized_one_liner(self, params) -> str:
        return self.unmocked_tool.get_parameterized_one_liner(params)


class MockToolWrapper(Tool):
    unmocked_tool: Tool
    mocks: List[ToolMock] = []

    def __init__(self, unmocked_tool: Tool):
        super().__init__(
            name=unmocked_tool.name,
            description=unmocked_tool.description,
            parameters=unmocked_tool.parameters,
            user_description=unmocked_tool.user_description,
            unmocked_tool=unmocked_tool,
        )

    def find_matching_mock(self, params: Dict) -> Optional[ToolMock]:
        for mock in self.mocks:
            if not mock.match_params:  # wildcard
                return mock

            match = all(
                key in params and params[key] == mock_val or mock_val == "*"
                for key, mock_val in mock.match_params.items()
            )
            if match:
                return mock

    def _invoke(self, params) -> str:
        mock = self.find_matching_mock(params)
        if mock:
            return mock.return_value
        else:
            return self.unmocked_tool.invoke(params)

    def get_parameterized_one_liner(self, params) -> str:
        return self.unmocked_tool.get_parameterized_one_liner(params)


class MockToolsets:
    unmocked_toolsets: List[Toolset]
    mocked_toolsets: List[Toolset]
    _mocks: List[ToolMock]
    generate_mocks: bool
    test_case_folder: str

    def __init__(self, test_case_folder: str, generate_mocks: bool = True) -> None:
        self.unmocked_toolsets = load_builtin_toolsets()

        for toolset in self.unmocked_toolsets:
<<<<<<< HEAD
=======
            toolset.enabled = True
>>>>>>> 75221a56
            toolset.check_prerequisites()

        self.generate_mocks = generate_mocks
        self.test_case_folder = test_case_folder
        self._mocks = []
        self.mocked_toolsets = []
        self._update()

    def mock_tool(self, tool_mock: ToolMock):
        self._mocks.append(tool_mock)
        self._update()

    def _find_mocks_for_tool(self, toolset_name: str, tool_name: str) -> List[ToolMock]:
        found_mocks = []
        for tool_mock in self._mocks:
            if (
                tool_mock.toolset_name == toolset_name
                and tool_mock.tool_name == tool_name
            ):
                found_mocks.append(tool_mock)
        return found_mocks

    def _wrap_tool_with_exception_if_required(
        self, tool: Tool, toolset_name: str
    ) -> Tool:
        if self.generate_mocks:
            return SaveMockTool(
                unmocked_tool=tool,
                toolset_name=toolset_name,
                test_case_folder=self.test_case_folder,
            )
        else:
            return tool

    def _update(self):
        mocked_toolsets = []
        for toolset in self.unmocked_toolsets:
            mocked_tools = []
            has_mocks = False
            for i in range(len(toolset.tools)):
                tool = toolset.tools[i]
                mocks = self._find_mocks_for_tool(
                    toolset_name=toolset.name, tool_name=tool.name
                )
                wrapped_tool = self._wrap_tool_with_exception_if_required(
                    tool=tool, toolset_name=toolset.name
                )

                if len(mocks) > 0:
                    has_mocks = True
                    mock_tool = MockToolWrapper(unmocked_tool=wrapped_tool)
                    mock_tool.mocks = mocks
                    mocked_tools.append(mock_tool)
                else:
                    mocked_tools.append(wrapped_tool)

            if has_mocks or toolset.get_status() == ToolsetStatusEnum.ENABLED:
                mocked_toolset = Toolset(
                    name=toolset.name,
                    prerequisites=toolset.prerequisites,
                    tools=toolset.tools,
                    description=toolset.description,
                )
                mocked_toolset.tools = mocked_tools
                mocked_toolset._status = ToolsetStatusEnum.ENABLED
                mocked_toolsets.append(mocked_toolset)
        self.mocked_toolsets = mocked_toolsets<|MERGE_RESOLUTION|>--- conflicted
+++ resolved
@@ -122,10 +122,7 @@
         self.unmocked_toolsets = load_builtin_toolsets()
 
         for toolset in self.unmocked_toolsets:
-<<<<<<< HEAD
-=======
             toolset.enabled = True
->>>>>>> 75221a56
             toolset.check_prerequisites()
 
         self.generate_mocks = generate_mocks
