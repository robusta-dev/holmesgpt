--- conflicted
+++ resolved
@@ -446,7 +446,6 @@
 
     def _call_mock_invoke(self, params: Dict):
         # Mock mode: read from mock file
-        print("_call_mock_invoke")
         mock = self._file_manager.read_mock(self.name, params)
         if not mock:
             # Debug logging before raising error
@@ -711,15 +710,6 @@
                     )
                 yaml_toolset: YAMLToolset = toolset
 
-<<<<<<< HEAD
-=======
-                # Block secret access to prevent LLM from reading code hints in secrets
-                security_check = """# Security check (automatically added by test framework - can be ignored)
-if [ "{{ kind }}" = "secret" ] || [ "{{ kind }}" = "secrets" ]; then echo "Not allowed to get kubernetes secrets"; exit 1; fi
-# Actual command follows:
-"""
-
->>>>>>> 5b1fb795
                 for tool in yaml_toolset.tools:
                     if not isinstance(tool, YAMLTool):
                         raise ValueError(
