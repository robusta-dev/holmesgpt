# type: ignore
import json
import logging
import os
import re
from typing import Any, Dict, List, Optional

from pydantic import BaseModel

from holmes.core.tools import StructuredToolResult, Tool, Toolset, ToolsetStatusEnum
from holmes.plugins.toolsets import load_builtin_toolsets, load_toolsets_from_file
from tests.llm.utils.constants import AUTO_GENERATED_FILE_SUFFIX
<<<<<<< HEAD
from holmes.core.tools import StructuredToolResult
from braintrust import Span, SpanTypeAttribute
=======
>>>>>>> 68842ef6

ansi_escape = re.compile(r"\x1B\[([0-9]{1,3}(;[0-9]{1,2};?)?)?[mGK]")


def strip_ansi(text):
    return ansi_escape.sub("", text)


class MockMetadata(BaseModel):
    toolset_name: str
    tool_name: str
    match_params: Optional[Dict] = None  # None will match all params


class ToolMock(MockMetadata):
    source_file: str
    return_value: StructuredToolResult


class SaveMockTool(Tool):
    """
    Tool that saves the result of the tool call to file if invoked.
    """

    _toolset_name: str
    _unmocked_tool: Tool
    _test_case_folder: str
    _add_params_to_mock_file: bool = True

    def __init__(
        self,
        unmocked_tool: Tool,
        test_case_folder: str,
        parent_span: Optional[Span] = None,
        toolset_name: str = "Unknown",
        add_params_to_mock_file: bool = True,
    ):
        super().__init__(
            name=unmocked_tool.name,
            description=unmocked_tool.description,
            parameters=unmocked_tool.parameters,
            user_description=unmocked_tool.user_description,
            add_params_to_mock_file=add_params_to_mock_file,
        )
        self._toolset_name = toolset_name
        self._unmocked_tool = unmocked_tool
        self._test_case_folder = test_case_folder
        self._parent_span = parent_span
        self._add_params_to_mock_file = add_params_to_mock_file

    def _get_mock_file_path(self, tool_params: Dict):
        if self._add_params_to_mock_file:
            params_data = "_".join(tool_params.values())
            params_data = f"_{params_data}"
        else:
            params_data = ""

        return f"{self._test_case_folder}/{self.name}{params_data}.txt{AUTO_GENERATED_FILE_SUFFIX}"

    def _auto_generate_mock_file(self, params: Dict):
        mock_metadata_json = MockMetadata(
            toolset_name=self._toolset_name, tool_name=self.name, match_params=params
        ).model_dump_json()

        logging.info(f"Invoking tool {self._unmocked_tool}")
        output = self._unmocked_tool.invoke(params)
        content = output.data
        structured_output_without_data = output.model_dump()
        structured_output_without_data["data"] = None

        mock_file_path = self._get_mock_file_path(params)
        logging.warning(f"Writing mock file for your convenience at {mock_file_path}")
        with open(mock_file_path, "w") as f:
            f.write(mock_metadata_json + "\n")
            f.write(json.dumps(structured_output_without_data) + "\n")
            if content:
                f.write(content)

        return output

    def _invoke(self, params) -> StructuredToolResult:
        span = None
        if self._parent_span:
            span = self._parent_span.start_span(
                name=self.name, type=SpanTypeAttribute.TOOL
            )
        try:
            result = self._auto_generate_mock_file(params)
            metadata = result.model_dump()
            tool_output = result.data
            del metadata["data"]
            if span:
                span.log(
                    input=params,
                    output=tool_output,
                    metadata=metadata,
                )
        except Exception as e:
            if span:
                span.log(
                    input=params,
                    output=str(e),
                )
            raise
        finally:
            if span:
                span.end()
        return result

    def get_parameterized_one_liner(self, params) -> str:
        return self._unmocked_tool.get_parameterized_one_liner(params)


class MockToolWrapper(Tool, BaseModel):
    mocks: List[ToolMock] = []

    def __init__(self, unmocked_tool: Tool, parent_span: Optional[Span]):
        super().__init__(
            name=unmocked_tool.name,
            description=unmocked_tool.description,
            parameters=unmocked_tool.parameters,
            user_description=unmocked_tool.user_description,
        )
        self._unmocked_tool: Tool = unmocked_tool
        self._parent_span: Optional[Span] = parent_span

    def find_matching_mock(self, params: Dict) -> Optional[ToolMock]:
        for mock in self.mocks:
            if not mock.match_params:  # wildcard
                return mock

            match = all(
                key in params and params[key] == mock_val or mock_val == "*"
                for key, mock_val in mock.match_params.items()
            )
            if match:
                return mock

    def _invoke(self, params) -> StructuredToolResult:
        span = None
        if self._parent_span:
            span = self._parent_span.start_span(
                name=self.name, type=SpanTypeAttribute.TOOL
            )

        try:
            mock = self.find_matching_mock(params)
            result = None
            if mock:
                result = mock.return_value
            else:
                result = self._unmocked_tool.invoke(params)

            if span:
                metadata = result.model_dump()
                tool_output = result.data
                del metadata["data"]
                span.log(
                    input=params,
                    output=tool_output,
                    metadata=metadata,
                )
        except Exception as e:
            if span:
                span.log(
                    input=params,
                    output=str(e),
                )
            raise
        finally:
            if span:
                span.end()
        return result

    def get_parameterized_one_liner(self, params) -> str:
        return self._unmocked_tool.get_parameterized_one_liner(params)


class MockToolset(Toolset):
    def get_status(self):
        return ToolsetStatusEnum.ENABLED

    def get_example_config(self) -> Dict[str, Any]:
        return {}

    def fetch_pod_logs(self):
        # Temporary placeholder to ensure the mocked version of logging toolset is considered a 'new' version
        # Which will ensure the correct logs prompt is present
        # it is safe to remove once all logs toolsets have been migrated
        pass


class MockToolsets:
    unmocked_toolsets: List[Toolset]
    enabled_toolsets: List[Toolset]
    configured_toolsets: List[Toolset]
    _mocks: List[ToolMock]
    generate_mocks: bool
    test_case_folder: str
    add_params_to_mock_file: bool = True

    def __init__(
        self,
        test_case_folder: str,
        generate_mocks: bool = True,
        run_live: bool = False,
        parent_span: Optional[Span] = None,
        add_params_to_mock_file: bool = True,
    ) -> None:
        self.generate_mocks = generate_mocks
        self.test_case_folder = test_case_folder
        self._parent_span = parent_span
        self._mocks = []
        self.enabled_toolsets = []
        self.configured_toolsets = []
        self.add_params_to_mock_file = add_params_to_mock_file
        self._enable_builtin_toolsets(run_live)
        self._update()

    def _load_toolsets_definitions(self, run_live) -> List[Toolset]:
        config_path = os.path.join(self.test_case_folder, "toolsets.yaml")
        toolsets_definitions = None
        if os.path.isfile(config_path):
            toolsets_definitions = load_toolsets_from_file(
                toolsets_path=config_path, strict_check=False
            )

        return toolsets_definitions or []

    def _enable_builtin_toolsets(self, run_live: bool):
        self.unmocked_toolsets = load_builtin_toolsets()

        toolset_definitions = self._load_toolsets_definitions(run_live)

        for toolset in self.unmocked_toolsets:
            toolset.enabled = True
            definition = next(
                (d for d in toolset_definitions if d.name == toolset.name), None
            )
            if definition:
                toolset.config = definition.config
                toolset.enabled = definition.enabled
                self.configured_toolsets.append(toolset)

            if toolset.enabled:
                try:
                    toolset.check_prerequisites()
                except Exception:
                    logging.error(
                        f"check_prerequisites failed for toolset {toolset.name}.",
                        exc_info=True,
                    )

    def mock_tool(self, tool_mock: ToolMock):
        self._mocks.append(tool_mock)
        self._update()

    def _find_mocks_for_tool(self, toolset_name: str, tool_name: str) -> List[ToolMock]:
        found_mocks = []
        for tool_mock in self._mocks:
            if (
                tool_mock.toolset_name == toolset_name
                and tool_mock.tool_name == tool_name
            ):
                found_mocks.append(tool_mock)
        return found_mocks

    def _wrap_tool(self, tool: Tool, toolset_name: str) -> Tool:
        if self.generate_mocks:
            return SaveMockTool(
                unmocked_tool=tool,
                toolset_name=toolset_name,
                test_case_folder=self.test_case_folder,
                parent_span=self._parent_span,
                add_params_to_mock_file=self.add_params_to_mock_file,
            )
        else:
            return tool

    def _update(self):
        mocked_toolsets = []
        for toolset in self.unmocked_toolsets:
            mocked_tools = []
            has_mocks = False
            for i in range(len(toolset.tools)):
                tool = toolset.tools[i]
                mocks = self._find_mocks_for_tool(
                    toolset_name=toolset.name, tool_name=tool.name
                )
                wrapped_tool = self._wrap_tool(tool=tool, toolset_name=toolset.name)

                if len(mocks) > 0:
                    has_mocks = True
                    mock_tool = MockToolWrapper(
                        unmocked_tool=wrapped_tool, parent_span=self._parent_span
                    )
                    mock_tool.mocks = mocks
                    mocked_tools.append(mock_tool)
                else:
                    mocked_tools.append(wrapped_tool)

            if has_mocks or toolset.status == ToolsetStatusEnum.ENABLED:
                mocked_toolset = MockToolset(
                    name=toolset.name,
                    prerequisites=toolset.prerequisites,
                    tools=toolset.tools,
                    description=toolset.description,
                    llm_instructions=toolset.llm_instructions,
                )
                mocked_toolset.tools = mocked_tools
<<<<<<< HEAD
=======
                mocked_toolset.status = ToolsetStatusEnum.ENABLED
>>>>>>> 68842ef6
                mocked_toolsets.append(mocked_toolset)

        enabled_toolsets = mocked_toolsets
        for toolset in self.configured_toolsets:
            mocked = None
            try:
                mocked = next(
                    toolset
                    for mocked_toolset in enabled_toolsets
                    if mocked_toolset.name == toolset.name
                )
            except StopIteration:
                pass
            if not mocked:
                enabled_toolsets.append(toolset)
        self.enabled_toolsets = enabled_toolsets<|MERGE_RESOLUTION|>--- conflicted
+++ resolved
@@ -10,11 +10,8 @@
 from holmes.core.tools import StructuredToolResult, Tool, Toolset, ToolsetStatusEnum
 from holmes.plugins.toolsets import load_builtin_toolsets, load_toolsets_from_file
 from tests.llm.utils.constants import AUTO_GENERATED_FILE_SUFFIX
-<<<<<<< HEAD
 from holmes.core.tools import StructuredToolResult
 from braintrust import Span, SpanTypeAttribute
-=======
->>>>>>> 68842ef6
 
 ansi_escape = re.compile(r"\x1B\[([0-9]{1,3}(;[0-9]{1,2};?)?)?[mGK]")
 
@@ -325,10 +322,7 @@
                     llm_instructions=toolset.llm_instructions,
                 )
                 mocked_toolset.tools = mocked_tools
-<<<<<<< HEAD
-=======
                 mocked_toolset.status = ToolsetStatusEnum.ENABLED
->>>>>>> 68842ef6
                 mocked_toolsets.append(mocked_toolset)
 
         enabled_toolsets = mocked_toolsets
