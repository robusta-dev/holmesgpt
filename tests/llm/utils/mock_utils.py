--- conflicted
+++ resolved
@@ -141,16 +141,13 @@
                 config_dict["folder"] = str(test_case_folder)
 
                 if config_dict.get("user_prompt"):
-<<<<<<< HEAD
                     config_dict["conversation_history"] = load_conversation_history(
                         test_case_folder
-=======
                     extra_prompt = load_include_files(
                         test_case_folder, config_dict.get("include_files", None)
                     )
                     config_dict["user_prompt"] = (
                         config_dict["user_prompt"] + extra_prompt
->>>>>>> 23a01179
                     )
                     test_case = TypeAdapter(AskHolmesTestCase).validate_python(
                         config_dict
@@ -244,7 +241,6 @@
     )
 
 
-<<<<<<< HEAD
 def load_conversation_history(test_case_folder: Path) -> Optional[list[dict[str, str]]]:
     """
     Loads conversation history from .md files in a specified folder structure.
@@ -291,7 +287,7 @@
         conversation_history.append({"role": role, "content": content})
 
     return conversation_history
-=======
+                      
 def load_include_files(
     test_case_folder: Path, include_files: Optional[list[str]]
 ) -> str:
@@ -302,4 +298,3 @@
             extra_prompt = append_file_to_user_prompt(extra_prompt, file_path)
 
     return extra_prompt
->>>>>>> 23a01179
