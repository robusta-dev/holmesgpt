--- conflicted
+++ resolved
@@ -166,7 +166,6 @@
                     config_dict["user_prompt"] = (
                         config_dict["user_prompt"] + extra_prompt
                     )
-<<<<<<< HEAD
                     try:
                         test_case = TypeAdapter(AskHolmesTestCase).validate_python(
                             config_dict
@@ -192,13 +191,7 @@
                             error_msg += f"\nAllowed tags are: {allowed_tags}"
                         error_msg += f"\nOriginal error: {str(e)}"
                         raise ValueError(error_msg) from e
-                else:
-=======
-                    test_case = TypeAdapter(AskHolmesTestCase).validate_python(
-                        config_dict
-                    )
                 elif self._test_cases_folder.name == "test_investigate":
->>>>>>> 7755f885
                     config_dict["investigate_request"] = load_investigate_request(
                         test_case_folder
                     )
