# type: ignore
import json
from typing_extensions import Dict
import yaml
import logging
import os
import re
from pathlib import Path
from typing import List, Literal, Optional, TypeVar, Union, cast

from pydantic import BaseModel, TypeAdapter
from holmes.core.models import InvestigateRequest
from holmes.core.prompt import append_file_to_user_prompt
from holmes.core.tool_calling_llm import ResourceInstructions
from tests.llm.utils.constants import ALLOWED_EVAL_TAGS, AUTO_GENERATED_FILE_SUFFIX
from tests.llm.utils.mock_toolset import MockMetadata, ToolMock
from holmes.core.tools import StructuredToolResult, ToolResultStatus


def read_file(file_path: Path):
    with open(file_path, "r", encoding="utf-8") as file:
        return file.read().strip()


TEST_CASE_ID_PATTERN = r"^[\d+]_(?:[a-z]+_)*[a-z]+$"
CONFIG_FILE_NAME = "test_case.yaml"


class Evaluation(BaseModel):
    expected_score: float = 1
    type: Union[Literal["loose"], Literal["strict"]]


class LLMEvaluations(BaseModel):
    correctness: Union[float, Evaluation] = 1


class Message(BaseModel):
    message: str


T = TypeVar("T")


class HolmesTestCase(BaseModel):
    id: str
    folder: str
<<<<<<< HEAD
    tags: list[str] = []
=======
    mocked_date: Optional[str] = None
    tags: Optional[list[ALLOWED_EVAL_TAGS]] = None
>>>>>>> 62373adf
    generate_mocks: bool = False  # If True, generate mocks
    add_params_to_mock_file: bool = True
    expected_output: Union[str, List[str]]  # Whether an output is expected
    evaluation: LLMEvaluations = LLMEvaluations()
    tool_mocks: List[ToolMock] = []
    before_test: Optional[str] = None
    after_test: Optional[str] = None


class AskHolmesTestCase(HolmesTestCase, BaseModel):
    user_prompt: str  # The user's question to ask holmes
    include_files: Optional[List[str]] = None  # matches include_files option of the CLI


class InvestigateTestCase(HolmesTestCase, BaseModel):
    investigate_request: InvestigateRequest
    issue_data: Optional[Dict]
    resource_instructions: Optional[ResourceInstructions]
    global_instructions: Optional[list[str]] = None
    expected_sections: Optional[Dict[str, Union[List[str], bool]]] = None


pydantic_tool_mock = TypeAdapter(MockMetadata)


def parse_mock_metadata(text) -> Optional[MockMetadata]:
    """
    Expects the mock metadata to be the first line of the text and be a JSON string.
    """
    try:
        match = re.match(r"^(.*)$", text, re.MULTILINE)
        if match:
            first_line = match.group(0)
            metadata = json.loads(first_line)
            return pydantic_tool_mock.validate_python(metadata)
        return None
    except Exception as e:
        logging.error(e)
        return None


def parse_structured_json(
    text: str, metadata: Optional[MockMetadata]
) -> StructuredToolResult:
    """
    Expects the mock metadata to be the first line of the text and be a JSON string.
    """
    try:
        match = re.match(r"^(.*)$", text, re.MULTILINE)
        first_line = match.group(0)
        parsed_json = json.loads(first_line)
        result = StructuredToolResult(**parsed_json)
        data = text[text.find("\n") + 1 :]  # remove first line
        result.data = data
        return result
    except Exception as e:
        logging.info(
            f"Failed to parse mock value as StructuredToolResult: {e}. Using mock value as string"
        )
        params = {}
        if metadata and metadata.match_params:
            params = metadata.match_params
        return StructuredToolResult(
            status=ToolResultStatus.SUCCESS,
            data=text,
            params=params,
        )


class MockHelper:
    def __init__(self, test_cases_folder: Path) -> None:
        super().__init__()
        self._test_cases_folder = test_cases_folder

    def load_investigate_test_cases(self) -> List[InvestigateTestCase]:
        return cast(List[InvestigateTestCase], self.load_test_cases())

    def load_ask_holmes_test_cases(self) -> List[AskHolmesTestCase]:
        return cast(List[AskHolmesTestCase], self.load_test_cases())

    def load_test_cases(self) -> List[HolmesTestCase]:
        test_cases: List[HolmesTestCase] = []
        test_cases_ids: List[str] = [
            f for f in os.listdir(self._test_cases_folder) if not f.startswith(".")
        ]  # ignoring hidden files like Mac's .DS_Store
        for test_case_id in test_cases_ids:
            test_case_folder = self._test_cases_folder.joinpath(test_case_id)
            logging.info("Evaluating potential test case folder: {test_case_folder}")
            try:
                config_dict = yaml.safe_load(
                    read_file(test_case_folder.joinpath(CONFIG_FILE_NAME))
                )
                config_dict["id"] = test_case_id
                config_dict["folder"] = str(test_case_folder)

                if config_dict.get("user_prompt"):
                    extra_prompt = load_include_files(
                        test_case_folder, config_dict.get("include_files", None)
                    )
                    config_dict["global_instructions"] = load_global_instructions(
                        test_case_folder, config_dict.get("global_instructions", None)
                    )
                    config_dict["user_prompt"] = (
                        config_dict["user_prompt"] + extra_prompt
                    )
                    test_case = TypeAdapter(AskHolmesTestCase).validate_python(
                        config_dict
                    )
                else:
                    config_dict["investigate_request"] = load_investigate_request(
                        test_case_folder
                    )
                    config_dict["issue_data"] = load_issue_data(test_case_folder)
                    config_dict["resource_instructions"] = load_resource_instructions(
                        test_case_folder
                    )
                    config_dict["request"] = TypeAdapter(InvestigateRequest)
                    test_case = TypeAdapter(InvestigateTestCase).validate_python(
                        config_dict
                    )

                logging.info(f"Successfully loaded test case {test_case_id}")
            except FileNotFoundError:
                logging.info(
                    f"Folder {self._test_cases_folder}/{test_case_id} ignored because it is missing a {CONFIG_FILE_NAME} file."
                )
                continue

            mock_file_names: List[str] = os.listdir(test_case_folder)

            for mock_file_name in mock_file_names:
                if mock_file_name == CONFIG_FILE_NAME:
                    continue
                if mock_file_name.endswith(AUTO_GENERATED_FILE_SUFFIX):
                    continue
                if not mock_file_name.endswith(".txt"):
                    continue
                mock_file_path = test_case_folder.joinpath(mock_file_name)
                mock_text = read_file(mock_file_path)

                metadata = parse_mock_metadata(mock_text)
                mock_value = mock_text[mock_text.find("\n") + 1 :]  # remove first line

                tool_structured_result = parse_structured_json(mock_value, metadata)
                if not metadata:
                    logging.warning(
                        f"Failed to parse metadata from test case file at {str(mock_file_path)}. It will be skipped"
                    )
                    continue
                tool_mock = ToolMock(
                    source_file=mock_file_name,
                    toolset_name=metadata.toolset_name,
                    tool_name=metadata.tool_name,
                    match_params=metadata.match_params,
                    return_value=tool_structured_result,
                )
                logging.info(f"Successfully loaded tool mock {tool_mock}")
                test_case.tool_mocks.append(tool_mock)
            test_cases.append(test_case)
        logging.info(f"Found {len(test_cases)} in {self._test_cases_folder}")

        return test_cases


def load_issue_data(test_case_folder: Path) -> Optional[Dict]:
    issue_data_mock_path = test_case_folder.joinpath(Path("issue_data.json"))
    if issue_data_mock_path.exists():
        return json.loads(read_file(issue_data_mock_path))
    return None


def load_resource_instructions(
    test_case_folder: Path,
) -> Optional[ResourceInstructions]:
    resource_instructions_mock_path = test_case_folder.joinpath(
        Path("resource_instructions.json")
    )
    if resource_instructions_mock_path.exists():
        return TypeAdapter(ResourceInstructions).validate_json(
            read_file(Path(resource_instructions_mock_path))
        )
    return None


def load_investigate_request(test_case_folder: Path) -> InvestigateRequest:
    investigate_request_path = test_case_folder.joinpath(
        Path("investigate_request.json")
    )
    if investigate_request_path.exists():
        return TypeAdapter(InvestigateRequest).validate_json(
            read_file(Path(investigate_request_path))
        )
    raise Exception(
        f"Investigate test case declared in folder {str(test_case_folder)} should have an investigate_request.json file but none is present"
    )


def load_include_files(
    test_case_folder: Path, include_files: Optional[list[str]]
) -> str:
    extra_prompt: str = ""
    if include_files:
        for file_path_str in include_files:
            file_path = Path(test_case_folder.joinpath(file_path_str))
            extra_prompt = append_file_to_user_prompt(extra_prompt, file_path)

    return extra_prompt


def load_global_instructions(
    test_case_folder: Path, global_instructions_files: Optional[list[str]]
) -> str:
    global_instructions: Optional[list[str]] = None
    if global_instructions_files:
        global_instructions = []
        for file_path_str in global_instructions_files:
            file_path = Path(test_case_folder.joinpath(file_path_str))

        with file_path.open("r") as f:
            global_instructions.append(f"{f.read()}")

    return global_instructions<|MERGE_RESOLUTION|>--- conflicted
+++ resolved
@@ -45,12 +45,8 @@
 class HolmesTestCase(BaseModel):
     id: str
     folder: str
-<<<<<<< HEAD
-    tags: list[str] = []
-=======
     mocked_date: Optional[str] = None
     tags: Optional[list[ALLOWED_EVAL_TAGS]] = None
->>>>>>> 62373adf
     generate_mocks: bool = False  # If True, generate mocks
     add_params_to_mock_file: bool = True
     expected_output: Union[str, List[str]]  # Whether an output is expected
