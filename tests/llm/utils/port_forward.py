import subprocess
import time
from typing import List, Dict, Any, Optional
import signal
import os

from tests.llm.utils.test_case_utils import HolmesTestCase
from tests.llm.utils.setup_cleanup import log


class PortForward:
    """Manages a single port forward process."""

    def __init__(self, namespace: str, service: str, local_port: int, remote_port: int):
        self.namespace = namespace
        self.service = service
        self.local_port = local_port
        self.remote_port = remote_port
        self.process: Optional[subprocess.Popen] = None
        self.command = f"kubectl port-forward -n {namespace} svc/{service} {local_port}:{remote_port}"

    def start(self) -> None:
        """Start the port forward process."""
        try:
            log(
                f"🔌 Starting port forward: {self.service}:{self.remote_port} -> localhost:{self.local_port}"
            )

            # Check if port is already in use
            self._check_port_availability()

            # Start the process
            self.process = subprocess.Popen(
                self.command.split(),
                stdout=subprocess.PIPE,
                stderr=subprocess.PIPE,
                universal_newlines=True,
                preexec_fn=os.setsid if os.name != "nt" else None,
            )

            # Give kubectl time to establish the port forward
            time.sleep(3)

            # Check if process is still running
            if self.process.poll() is not None:
                stdout, stderr = self.process.communicate()
                error_msg = stderr if stderr else stdout

                # Check if it's a port conflict error
                if "address already in use" in error_msg.lower():
                    self._report_port_conflict()

                raise RuntimeError(f"Port forward failed to start: {error_msg}")

            log(
                f"✅ Port forward established: {self.service}:{self.remote_port} -> localhost:{self.local_port}"
            )
        except Exception as e:
            log(f"❌ Failed to start port forward: {e}")
            raise

    def _check_port_availability(self) -> None:
        """Check if the port is already in use."""
        if _is_port_in_use(self.local_port):
            self._report_port_conflict()
            raise RuntimeError(
                f"Port {self.local_port} is already in use. Please kill the existing process or use a different port."
            )

    def _report_port_conflict(self) -> None:
        """Report detailed information about what's using the port."""
        try:
            if os.name != "nt":
                # Get detailed info about the process using the port
                result = subprocess.run(
                    ["lsof", "-i", f":{self.local_port}"],
                    capture_output=True,
                    text=True,
                )
                if result.returncode == 0 and result.stdout.strip():
                    log(f"\n📍 Port {self.local_port} is being used by:")
                    log(result.stdout)
                    log("\nTo fix this, either:")
                    log(
                        f"1. Kill the process using the port: kill $(lsof -ti :{self.local_port})"
                    )
                    log("2. Use a different port in your test configuration")
                    log("3. Wait for the process to finish and release the port\n")
        except Exception:
            pass

    def stop(self) -> None:
        """Stop the port forward process."""
        if self.process and self.process.poll() is None:
            try:
                if os.name != "nt":
                    # Kill the entire process group
                    os.killpg(os.getpgid(self.process.pid), signal.SIGTERM)
                else:
                    self.process.terminate()

                # Wait for process to terminate
                self.process.wait(timeout=5)
                log(f"🛑 Port forward stopped: {self.service}")
            except Exception as e:
                log(f"⚠️ Error stopping port forward: {e}")
                # Force kill if graceful termination fails
                try:
                    if os.name != "nt":
                        os.killpg(os.getpgid(self.process.pid), signal.SIGKILL)
                    else:
                        self.process.kill()
                except Exception:
                    pass

    def __eq__(self, other):
        """Compare port forwards by their configuration."""
        if not isinstance(other, PortForward):
            return False
        return (
            self.namespace == other.namespace
            and self.service == other.service
            and self.local_port == other.local_port
            and self.remote_port == other.remote_port
        )

    def __hash__(self):
        """Hash based on configuration."""
        return hash((self.namespace, self.service, self.local_port, self.remote_port))


class PortForwardManager:
    """Manages multiple port forwards across all tests."""

    def __init__(self):
        self.port_forwards: List[PortForward] = []

    def add_port_forward(self, config: Dict[str, Any]) -> None:
        """Add a port forward configuration."""
        pf = PortForward(
            namespace=config["namespace"],
            service=config["service"],
            local_port=config["local_port"],
            remote_port=config["remote_port"],
        )
        # Only add if not already present
        if pf not in self.port_forwards:
            self.port_forwards.append(pf)

    def start_all(self) -> None:
        """Start all port forwards."""
        for pf in self.port_forwards:
            pf.start()

    def stop_all(self) -> None:
        """Stop all port forwards."""
        for pf in self.port_forwards:
            pf.stop()


def extract_port_forwards_from_test_cases(
    test_cases: List[HolmesTestCase],
) -> List[Dict[str, Any]]:
    """Extract unique port forward configurations from all test cases."""
    seen = set()
    unique_configs = []

    for test_case in test_cases:
        if test_case.port_forwards:
            for config in test_case.port_forwards:
                # Create a hashable key for deduplication
                key = (
                    config["namespace"],
                    config["service"],
                    config["local_port"],
                    config["remote_port"],
                )
                if key not in seen:
                    seen.add(key)
                    unique_configs.append(config)

    return unique_configs


<<<<<<< HEAD
def check_port_availability_early(test_cases: List[HolmesTestCase]) -> Dict[str, str]:
    """Check for port conflicts and availability before running any setup scripts.

    Returns:
        Dict mapping test IDs to skip reasons (e.g., "Port 3200 conflict with test 115_checkout")
    """
    port_usage: Dict[int, List[str]] = {}
    tests_to_skip = {}  # Changed from set to dict to store reasons
=======
def check_port_availability_early(test_cases: List[HolmesTestCase]) -> None:
    """Check for port conflicts and availability before running any setup scripts."""
    # Track port usage by service to detect real conflicts
    # Key: local_port, Value: Dict[service_key -> List[test_ids]]
    port_service_usage: Dict[int, Dict[str, List[str]]] = {}
>>>>>>> dfe0d7b7

    # Collect all port usages
    for test_case in test_cases:
        if test_case.port_forwards:
            for config in test_case.port_forwards:
                local_port = config["local_port"]
                # Create a unique key for the service
                service_key = (
                    f"{config['namespace']}/{config['service']}:{config['remote_port']}"
                )
                test_id = test_case.id

                if local_port not in port_service_usage:
                    port_service_usage[local_port] = {}

                if service_key not in port_service_usage[local_port]:
                    port_service_usage[local_port][service_key] = []

                port_service_usage[local_port][service_key].append(test_id)

    # Check for REAL conflicts - same port used for DIFFERENT services
    conflicts = []
<<<<<<< HEAD
    for port, test_ids in port_usage.items():
        if len(test_ids) > 1:
            conflicts.append((port, test_ids))
            # Add all conflicting tests to skip list with detailed reason
            for test_id in test_ids:
                other_tests = [t for t in test_ids if t != test_id]
                tests_to_skip[test_id] = (
                    f"Port {port} conflict with: {', '.join(other_tests)}"
                )
=======
    for port, services in port_service_usage.items():
        if len(services) > 1:
            # Multiple different services want the same port - this is a conflict
            conflict_details = []
            for service_key, test_ids in services.items():
                conflict_details.append(f"{service_key} (tests: {', '.join(test_ids)})")
            conflicts.append((port, conflict_details))
>>>>>>> dfe0d7b7

    if conflicts:
        error_msg = "\n🚨 Port conflicts detected! Multiple different services are trying to use the same local port:\n"
        for port, details in conflicts:
            error_msg += f"\n  Port {port} is used by:\n"
            for detail in details:
                error_msg += f"    - {detail}\n"

        error_msg += "\nTo fix this:"
        error_msg += "\n  1. Update the test_case.yaml files to use different local_port values for different services"
        error_msg += "\n  2. Tests can share the same port if they're forwarding to the same service"
        error_msg += "\n  3. Consider using the test number as part of the port (e.g., test 148 → port 3148)"
        error_msg += "\n\nAlternatively, you can skip all tests requiring port forwards by running:"
        error_msg += "\n  pytest -m 'not port-forward'"

        log(error_msg)
        log(
            f"⚠️  Will skip {len(tests_to_skip)} tests due to port conflicts: {', '.join(sorted(tests_to_skip.keys()))}"
        )
        # Don't raise - we'll skip these tests instead

    # Check if ports are already in use on the system
    ports_in_use = []
    for port in port_service_usage.keys():
        if _is_port_in_use(port):
            ports_in_use.append(port)

    if ports_in_use:
        error_msg = "\n🚨 Ports already in use on the system:\n"
        for port in ports_in_use:
<<<<<<< HEAD
            test_ids = port_usage[port]
            error_msg += f"\n  Port {port} is already in use (required by tests: {', '.join(test_ids)})"
            # Add these tests to skip list with detailed reason
            for test_id in test_ids:
                tests_to_skip[test_id] = f"Port {port} already in use on system"
=======
            # Collect all test IDs that need this port
            test_ids = []
            for service_tests in port_service_usage[port].values():
                test_ids.extend(service_tests)
            error_msg += f"\n  Port {port} is already in use (required by tests: {', '.join(set(test_ids))})"
>>>>>>> dfe0d7b7

        error_msg += "\n\nTo see what's using these ports:"
        error_msg += f"\n  lsof -i :{','.join(str(p) for p in ports_in_use)}"
        error_msg += "\n\nTo fix this:"
        error_msg += "\n  1. Kill the processes using these ports"
        error_msg += "\n  2. Or skip port-forward tests: pytest -m 'not port-forward'"

        log(error_msg)
<<<<<<< HEAD
        log(
            f"⚠️  Will skip {len(tests_to_skip)} tests due to ports already in use: {', '.join(sorted(tests_to_skip.keys()))}"
        )
        # Don't raise - we'll skip these tests instead

    return tests_to_skip
=======
        raise RuntimeError(
            f"Required ports are already in use. Run 'lsof -i :{','.join(str(p) for p in ports_in_use)}' to see what's using them."
        )
>>>>>>> dfe0d7b7


def _is_port_in_use(port: int) -> bool:
    """Check if a port is already in use."""
    import socket

    sock = socket.socket(socket.AF_INET, socket.SOCK_STREAM)
    try:
        # Try to bind to the port
        sock.bind(("localhost", port))
        return False  # Port is available
    except OSError:
        return True  # Port is in use
    finally:
        sock.close()


def setup_all_port_forwards(test_cases: List[HolmesTestCase]) -> PortForwardManager:
    """Set up port forwards for all test cases that need them."""
    manager = PortForwardManager()

    # Extract all unique port forward configs
    all_configs = extract_port_forwards_from_test_cases(test_cases)

    if all_configs:
        log(f"\n🔌 Setting up {len(all_configs)} port forwards")
        for config in all_configs:
            manager.add_port_forward(config)

        # Start all port forwards
        try:
            manager.start_all()
        except Exception as e:
            log(f"🔍 DEBUG: Port forward setup failed but continuing: {e}")
            # Continue anyway to test if this is the root cause

    return manager


def cleanup_port_forwards_by_config(configs: List[Dict[str, Any]]) -> None:
    """Clean up port forwards by killing kubectl processes matching the configs.

    This approach is used instead of cleanup_all_port_forwards because with xdist
    the worker that created the port forwards may not be the one cleaning them up.
    (We can't use the same worker to clean up because other tests might still be running -
    we need to cleanup on the last worker only.)

    This is more "violent" than using the PortForwardManager's stop() method, but it's
    unfortunately necessary. An alternative is to do setup/cleanu on master worker,
    but I'm not sure how to do that with xdist.
    """
    if not configs:
        return

    log(f"\n🔌 Cleaning up {len(configs)} port forwards")

    for config in configs:
        try:
            # Find and kill kubectl port-forward processes for this specific port
            local_port = config["local_port"]

            if os.name != "nt":
                # On Unix-like systems, find the process using the port
                result = subprocess.run(
                    ["lsof", "-ti", f":{local_port}"],
                    capture_output=True,
                    text=True,
                )
                if result.returncode == 0 and result.stdout.strip():
                    pids = result.stdout.strip().split("\n")
                    for pid in pids:
                        try:
                            # Check if it's a kubectl process before killing
                            ps_result = subprocess.run(
                                ["ps", "-p", pid, "-o", "comm="],
                                capture_output=True,
                                text=True,
                            )
                            if (
                                ps_result.returncode == 0
                                and "kubectl" in ps_result.stdout
                            ):
                                os.kill(int(pid), signal.SIGTERM)
                                log(
                                    f"🛑 Killed kubectl port-forward on port {local_port} (PID: {pid})"
                                )
                        except (ValueError, ProcessLookupError):
                            pass
        except Exception as e:
            log(f"⚠️ Error cleaning up port forward on port {config['local_port']}: {e}")<|MERGE_RESOLUTION|>--- conflicted
+++ resolved
@@ -182,22 +182,16 @@
     return unique_configs
 
 
-<<<<<<< HEAD
 def check_port_availability_early(test_cases: List[HolmesTestCase]) -> Dict[str, str]:
     """Check for port conflicts and availability before running any setup scripts.
 
     Returns:
         Dict mapping test IDs to skip reasons (e.g., "Port 3200 conflict with test 115_checkout")
     """
-    port_usage: Dict[int, List[str]] = {}
-    tests_to_skip = {}  # Changed from set to dict to store reasons
-=======
-def check_port_availability_early(test_cases: List[HolmesTestCase]) -> None:
-    """Check for port conflicts and availability before running any setup scripts."""
     # Track port usage by service to detect real conflicts
     # Key: local_port, Value: Dict[service_key -> List[test_ids]]
     port_service_usage: Dict[int, Dict[str, List[str]]] = {}
->>>>>>> dfe0d7b7
+    tests_to_skip = {}  # Changed from set to dict to store reasons
 
     # Collect all port usages
     for test_case in test_cases:
@@ -220,25 +214,21 @@
 
     # Check for REAL conflicts - same port used for DIFFERENT services
     conflicts = []
-<<<<<<< HEAD
-    for port, test_ids in port_usage.items():
-        if len(test_ids) > 1:
-            conflicts.append((port, test_ids))
-            # Add all conflicting tests to skip list with detailed reason
-            for test_id in test_ids:
-                other_tests = [t for t in test_ids if t != test_id]
-                tests_to_skip[test_id] = (
-                    f"Port {port} conflict with: {', '.join(other_tests)}"
-                )
-=======
     for port, services in port_service_usage.items():
         if len(services) > 1:
             # Multiple different services want the same port - this is a conflict
             conflict_details = []
+            all_conflicting_tests = set()
             for service_key, test_ids in services.items():
                 conflict_details.append(f"{service_key} (tests: {', '.join(test_ids)})")
+                all_conflicting_tests.update(test_ids)
             conflicts.append((port, conflict_details))
->>>>>>> dfe0d7b7
+
+            # Add all conflicting tests to skip list with detailed reason
+            for test_id in all_conflicting_tests:
+                tests_to_skip[test_id] = (
+                    f"Port {port} conflict: multiple services trying to use same port"
+                )
 
     if conflicts:
         error_msg = "\n🚨 Port conflicts detected! Multiple different services are trying to use the same local port:\n"
@@ -269,19 +259,15 @@
     if ports_in_use:
         error_msg = "\n🚨 Ports already in use on the system:\n"
         for port in ports_in_use:
-<<<<<<< HEAD
-            test_ids = port_usage[port]
-            error_msg += f"\n  Port {port} is already in use (required by tests: {', '.join(test_ids)})"
-            # Add these tests to skip list with detailed reason
-            for test_id in test_ids:
-                tests_to_skip[test_id] = f"Port {port} already in use on system"
-=======
             # Collect all test IDs that need this port
             test_ids = []
             for service_tests in port_service_usage[port].values():
                 test_ids.extend(service_tests)
-            error_msg += f"\n  Port {port} is already in use (required by tests: {', '.join(set(test_ids))})"
->>>>>>> dfe0d7b7
+            unique_test_ids = list(set(test_ids))
+            error_msg += f"\n  Port {port} is already in use (required by tests: {', '.join(unique_test_ids)})"
+            # Add these tests to skip list with detailed reason
+            for test_id in unique_test_ids:
+                tests_to_skip[test_id] = f"Port {port} already in use on system"
 
         error_msg += "\n\nTo see what's using these ports:"
         error_msg += f"\n  lsof -i :{','.join(str(p) for p in ports_in_use)}"
@@ -290,18 +276,12 @@
         error_msg += "\n  2. Or skip port-forward tests: pytest -m 'not port-forward'"
 
         log(error_msg)
-<<<<<<< HEAD
         log(
             f"⚠️  Will skip {len(tests_to_skip)} tests due to ports already in use: {', '.join(sorted(tests_to_skip.keys()))}"
         )
         # Don't raise - we'll skip these tests instead
 
     return tests_to_skip
-=======
-        raise RuntimeError(
-            f"Required ports are already in use. Run 'lsof -i :{','.join(str(p) for p in ports_in_use)}' to see what's using them."
-        )
->>>>>>> dfe0d7b7
 
 
 def _is_port_in_use(port: int) -> bool:
