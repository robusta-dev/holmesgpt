import json
from typing_extensions import Dict
import yaml
import logging
import os
from pathlib import Path
from typing import Any, List, Literal, Optional, TypeVar, Union, cast

import pytest
from pydantic import BaseModel, TypeAdapter
from holmes.core.models import InvestigateRequest, WorkloadHealthRequest
from holmes.core.prompt import append_file_to_user_prompt

from holmes.core.tool_calling_llm import ResourceInstructions
from tests.llm.utils.constants import ALLOWED_EVAL_TAGS


def read_file(file_path: Path):
    with open(file_path, "r", encoding="utf-8") as file:
        return file.read().strip()


TEST_CASE_ID_PATTERN = r"^[\d+]_(?:[a-z]+_)*[a-z]+$"
CONFIG_FILE_NAME = "test_case.yaml"


# TODO: do we ever use this? or do we always just use float below
class Evaluation(BaseModel):
    expected_score: float = 1
    type: Union[Literal["loose"], Literal["strict"]]


class LLMEvaluations(BaseModel):
    correctness: Union[float, Evaluation] = 1


class Message(BaseModel):
    message: str


T = TypeVar("T")


class HolmesTestCase(BaseModel):
    class Config:
        extra = "forbid"

    id: str
    folder: str
    mocked_date: Optional[str] = None
    tags: Optional[list[ALLOWED_EVAL_TAGS]] = None
    skip: Optional[bool] = None
    skip_reason: Optional[str] = None
    expected_output: Union[str, List[str]]  # Whether an output is expected
    evaluation: LLMEvaluations = LLMEvaluations()
    before_test: Optional[str] = None
    after_test: Optional[str] = None
    conversation_history: Optional[list[dict]] = None
    test_env_vars: Optional[Dict[str, str]] = (
        None  # Environment variables to set during test execution
    )
    mock_policy: Optional[str] = (
        "inherit"  # Mock policy: always_mock, never_mock, or inherit
    )
<<<<<<< HEAD
    description: Optional[str] = None
    generate_mocks: Optional[bool] = None
    toolsets: Optional[Dict[str, Any]] = None
=======
    port_forwards: Optional[List[Dict[str, Any]]] = (
        None  # Port forwarding configurations
    )
>>>>>>> e7e3e854


class AskHolmesTestCase(HolmesTestCase, BaseModel):
    class Config:
        extra = "forbid"

    user_prompt: Union[
        str, List[str]
    ]  # The user's question(s) to ask holmes - can be single string or array
    cluster_name: Optional[str] = None
    include_files: Optional[List[str]] = None  # matches include_files option of the CLI
    runbooks: Optional[Dict[str, Any]] = None  # Optional runbook catalog override

    # Internal fields for variant handling
    variant_index: Optional[int] = None  # Which variant this instance represents
    original_user_prompt: Optional[Union[str, List[str]]] = (
        None  # Store original prompt(s)
    )
    test_type: Optional[str] = None  # The type of test to run


class InvestigateTestCase(HolmesTestCase, BaseModel):
    investigate_request: InvestigateRequest
    issue_data: Optional[Dict]
    resource_instructions: Optional[ResourceInstructions]
    expected_sections: Optional[Dict[str, Union[List[str], bool]]] = None
    request: Any = None


class HealthCheckTestCase(HolmesTestCase, BaseModel):
    workload_health_request: WorkloadHealthRequest
    issue_data: Optional[Dict]
    resource_instructions: Optional[ResourceInstructions]
    expected_sections: Optional[Dict[str, Union[List[str], bool]]] = None


def check_and_skip_test(test_case: HolmesTestCase) -> None:
    """Check if test should be skipped and raise pytest.skip if needed.

    Args:
        test_case: A HolmesTestCase or any of its subclasses
    """
    if test_case.skip:
        pytest.skip(test_case.skip_reason or "Test skipped")


class MockHelper:
    def __init__(self, test_cases_folder: Path) -> None:
        super().__init__()
        self._test_cases_folder = test_cases_folder

    def load_workload_health_test_cases(self) -> List[HealthCheckTestCase]:
        return cast(List[HealthCheckTestCase], self.load_test_cases())

    def load_investigate_test_cases(self) -> List[InvestigateTestCase]:
        return cast(List[InvestigateTestCase], self.load_test_cases())

    def load_ask_holmes_test_cases(self) -> List[AskHolmesTestCase]:
        return cast(List[AskHolmesTestCase], self.load_test_cases())

    def _add_port_forward_tag(self, test_case: HolmesTestCase) -> None:
        """Automatically add port-forward tag if test has port forwards."""
        if test_case and test_case.port_forwards:
            if test_case.tags is None:
                test_case.tags = []
            if "port-forward" not in test_case.tags:
                test_case.tags.append("port-forward")

    def load_test_cases(self) -> List[HolmesTestCase]:
        test_cases: List[HolmesTestCase] = []
        test_cases_ids: List[str] = [
            f
            for f in os.listdir(self._test_cases_folder)
            if not f.startswith(".")
            and os.path.isdir(self._test_cases_folder.joinpath(f))
        ]  # ignoring hidden files like Mac's .DS_Store and non-directory files
        for test_case_id in test_cases_ids:
            test_case_folder = self._test_cases_folder.joinpath(test_case_id)
            logging.debug(f"Evaluating potential test case folder: {test_case_folder}")
            try:
                config_dict = yaml.safe_load(
                    read_file(test_case_folder.joinpath(CONFIG_FILE_NAME))
                )
                config_dict["id"] = test_case_id
                config_dict["folder"] = str(test_case_folder)
                test_case: Optional[HolmesTestCase] = None

                if config_dict.get("user_prompt"):
                    config_dict["conversation_history"] = load_conversation_history(
                        test_case_folder
                    )
                    extra_prompt = load_include_files(
                        test_case_folder, config_dict.get("include_files", None)
                    )

                    original_user_prompt = config_dict["user_prompt"]

                    # Handle array of user prompts - create multiple test case instances
                    if isinstance(original_user_prompt, list):
                        for i, prompt in enumerate(original_user_prompt):
                            variant_config = config_dict.copy()
                            variant_config["user_prompt"] = prompt + extra_prompt
                            variant_config["variant_index"] = i
                            variant_config["original_user_prompt"] = (
                                original_user_prompt
                            )
                            variant_config["id"] = f"{test_case_id}[{i}]"
                            test_case = TypeAdapter(AskHolmesTestCase).validate_python(
                                variant_config
                            )
                            self._add_port_forward_tag(test_case)
                            test_cases.append(test_case)
                        continue  # Skip the normal append at the end
                    else:
                        # Single prompt case
                        config_dict["user_prompt"] = (
                            config_dict["user_prompt"] + extra_prompt
                        )
                        config_dict["original_user_prompt"] = original_user_prompt
                        test_case = TypeAdapter(AskHolmesTestCase).validate_python(
                            config_dict
                        )
                elif self._test_cases_folder.name == "test_investigate":
                    config_dict["investigate_request"] = load_investigate_request(
                        test_case_folder
                    )
                    config_dict["issue_data"] = load_issue_data(test_case_folder)
                    config_dict["resource_instructions"] = load_resource_instructions(
                        test_case_folder
                    )
                    config_dict["request"] = TypeAdapter(InvestigateRequest)
                    test_case = TypeAdapter(InvestigateTestCase).validate_python(
                        config_dict
                    )
                elif self._test_cases_folder.name == "test_workload_health":
                    config_dict["workload_health_request"] = (
                        load_workload_health_request(test_case_folder)
                    )
                    config_dict["issue_data"] = load_issue_data(test_case_folder)
                    config_dict["resource_instructions"] = load_resource_instructions(
                        test_case_folder
                    )
                    config_dict["request"] = TypeAdapter(WorkloadHealthRequest)
                    test_case = TypeAdapter(HealthCheckTestCase).validate_python(
                        config_dict
                    )
                else:
                    # Skip test cases that don't match any known type
                    logging.debug(
                        f"Skipping test case {test_case_id} - unknown test type"
                    )
                    continue

                self._add_port_forward_tag(test_case)

                logging.debug(f"Successfully loaded test case {test_case_id}")
                test_cases.append(test_case)
            except FileNotFoundError:
                logging.debug(
                    f"Folder {self._test_cases_folder}/{test_case_id} ignored because it is missing a {CONFIG_FILE_NAME} file."
                )
                continue
        logging.debug(f"Found {len(test_cases)} in {self._test_cases_folder}")

        return test_cases


def load_issue_data(test_case_folder: Path) -> Optional[Dict]:
    issue_data_mock_path = test_case_folder.joinpath(Path("issue_data.json"))
    if issue_data_mock_path.exists():
        return json.loads(read_file(issue_data_mock_path))
    return None


def load_resource_instructions(
    test_case_folder: Path,
) -> Optional[ResourceInstructions]:
    resource_instructions_mock_path = test_case_folder.joinpath(
        Path("resource_instructions.json")
    )
    if resource_instructions_mock_path.exists():
        return TypeAdapter(ResourceInstructions).validate_json(
            read_file(Path(resource_instructions_mock_path))
        )
    return None


def load_investigate_request(test_case_folder: Path) -> InvestigateRequest:
    investigate_request_path = test_case_folder.joinpath(
        Path("investigate_request.json")
    )
    if investigate_request_path.exists():
        return TypeAdapter(InvestigateRequest).validate_json(
            read_file(Path(investigate_request_path))
        )
    raise Exception(
        f"Investigate test case declared in folder {str(test_case_folder)} should have an investigate_request.json file but none is present"
    )


def load_workload_health_request(test_case_folder: Path) -> WorkloadHealthRequest:
    workload_health_request_path = test_case_folder.joinpath(
        Path("workload_health_request.json")
    )
    if workload_health_request_path.exists():
        return TypeAdapter(WorkloadHealthRequest).validate_json(
            read_file(Path(workload_health_request_path))
        )
    raise Exception(
        f"Workload health test case declared in folder {str(test_case_folder)} should have an workload_health_request.json file but none is present"
    )


def _parse_conversation_history_md_files(
    conversation_history_dir,
) -> None | List[Dict[str, str]]:
    # If no .md files are found in the directory, return None.
    md_files = sorted(list(conversation_history_dir.glob("*.md")))

    if not md_files:
        return None

    conversation_history: list[dict[str, str]] = []
    for md_file_path in md_files:
        # Get the filename without the .md extension (the "stem")
        # e.g., "01_system.md" -> "01_system"
        stem = md_file_path.stem

        # The filename pattern is "<index>_<role>.md".
        # The role is the part of the stem after the first underscore.
        # Example: "01_system" -> role is "system"
        # str.split("_", 1) splits the string at the first underscore.
        # It will return a list of two strings if an underscore is present.
        # e.g., "01_system".split("_", 1) -> ["01", "system"]
        try:
            _index_part, role = stem.split("_", 1)
        except ValueError:
            raise ValueError(
                f"Filename '{md_file_path.name}' in '{conversation_history_dir}' "
                f"does not conform to the expected '<index>_<role>.md' pattern."
            )

        content = md_file_path.read_text(encoding="utf-8")

        conversation_history.append({"role": role, "content": content})
    return conversation_history


def load_conversation_history(test_case_folder: Path) -> Optional[list[dict[str, str]]]:
    """
    Loads conversation history from .md files in a specified folder structure.

    The folder structure is expected to be:
    test_case_folder/
        conversation_history/
            <index>_<role>.md
            ...
    """
    conversation_history_dir = test_case_folder / "conversation_history"
    if conversation_history_dir.is_dir():
        conversation_history = _parse_conversation_history_md_files(
            conversation_history_dir
        )
    elif test_case_folder.joinpath("conversation_history.json").exists():
        conversation_history = json.loads(
            read_file(test_case_folder.joinpath("conversation_history.json"))
        )
    else:
        conversation_history = None

    return conversation_history


def load_include_files(
    test_case_folder: Path, include_files: Optional[list[str]]
) -> str:
    extra_prompt: str = ""
    if include_files:
        for file_path_str in include_files:
            file_path = Path(test_case_folder.joinpath(file_path_str))
            extra_prompt = append_file_to_user_prompt(extra_prompt, file_path)

    return extra_prompt<|MERGE_RESOLUTION|>--- conflicted
+++ resolved
@@ -62,15 +62,12 @@
     mock_policy: Optional[str] = (
         "inherit"  # Mock policy: always_mock, never_mock, or inherit
     )
-<<<<<<< HEAD
     description: Optional[str] = None
     generate_mocks: Optional[bool] = None
     toolsets: Optional[Dict[str, Any]] = None
-=======
     port_forwards: Optional[List[Dict[str, Any]]] = (
         None  # Port forwarding configurations
     )
->>>>>>> e7e3e854
 
 
 class AskHolmesTestCase(HolmesTestCase, BaseModel):
