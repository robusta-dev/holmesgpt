--- conflicted
+++ resolved
@@ -76,11 +76,8 @@
     evaluation: LLMEvaluations = LLMEvaluations()
     before_test: Optional[str] = None
     after_test: Optional[str] = None
-<<<<<<< HEAD
     prometheus_alert: Optional[str] = None  # Path to prometheus alert YAML file
-=======
     setup_timeout: Optional[int] = None  # Override default setup timeout in seconds
->>>>>>> fe4b771a
     conversation_history: Optional[list[dict]] = None
     test_env_vars: Optional[Dict[str, str]] = (
         None  # Environment variables to set during test execution
