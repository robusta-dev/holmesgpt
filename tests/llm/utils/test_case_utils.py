--- conflicted
+++ resolved
@@ -7,11 +7,7 @@
 from typing import Any, List, Literal, Optional, TypeVar, Union, cast
 
 import pytest
-<<<<<<< HEAD
-from pydantic import BaseModel, TypeAdapter, ValidationError
-=======
-from pydantic import BaseModel, TypeAdapter, ConfigDict
->>>>>>> 7c87def8
+from pydantic import BaseModel, TypeAdapter, ValidationError, ConfigDict
 from holmes.core.models import InvestigateRequest, WorkloadHealthRequest
 from holmes.core.prompt import append_file_to_user_prompt
 
@@ -163,31 +159,6 @@
                     extra_prompt = load_include_files(
                         test_case_folder, config_dict.get("include_files", None)
                     )
-<<<<<<< HEAD
-                    config_dict["user_prompt"] = (
-                        config_dict["user_prompt"] + extra_prompt
-                    )
-                    try:
-                        test_case = TypeAdapter(AskHolmesTestCase).validate_python(
-                            config_dict
-                        )
-                    except ValidationError as e:
-                        problematic_tags = []
-                        for error in e.errors():
-                            if error["type"] == "literal_error" and "tags" in str(
-                                error["loc"]
-                            ):
-                                problematic_tags.append(error["input"])
-
-                        if problematic_tags:
-                            error_msg = f"VALIDATION ERROR in test case: {test_case_folder.name}\n"
-                            error_msg += (
-                                f"Problematic tags: {', '.join(problematic_tags)}\n"
-                            )
-                            error_msg += f"Allowed tags; {get_allowed_tags_list()}"
-                            print(error_msg)
-                        raise e
-=======
 
                     original_user_prompt = config_dict["user_prompt"]
 
@@ -216,7 +187,7 @@
                         test_case = TypeAdapter(AskHolmesTestCase).validate_python(
                             config_dict
                         )
->>>>>>> 7c87def8
+                        
                 elif self._test_cases_folder.name == "test_investigate":
                     config_dict["investigate_request"] = load_investigate_request(
                         test_case_folder
@@ -252,6 +223,22 @@
 
                 logging.debug(f"Successfully loaded test case {test_case_id}")
                 test_cases.append(test_case)
+            except ValidationError as e:
+                problematic_tags = []
+                for error in e.errors():
+                    if error["type"] == "literal_error" and "tags" in str(
+                        error["loc"]
+                    ):
+                        problematic_tags.append(error["input"])
+
+                if problematic_tags:
+                    error_msg = f"VALIDATION ERROR in test case: {test_case_folder.name}\n"
+                    error_msg += (
+                        f"Problematic tags: {', '.join(problematic_tags)}\n"
+                    )
+                    error_msg += f"Allowed tags; {get_allowed_tags_list()}"
+                    print(error_msg)
+                raise e
             except FileNotFoundError:
                 logging.debug(
                     f"Folder {self._test_cases_folder}/{test_case_id} ignored because it is missing a {CONFIG_FILE_NAME} file."
