import os
import braintrust
from braintrust import Dataset, Experiment, ReadonlyExperiment, Span
import logging
from typing import Any, Dict, List, Optional

<<<<<<< HEAD
=======
from pydantic import BaseModel

>>>>>>> 75221a56
from holmes.common.env_vars import load_bool
from tests.llm.utils.mock_utils import HolmesTestCase
from tests.llm.utils.system import get_machine_state_tags, readable_timestamp


def find_dataset_row_by_test_case(dataset: Dataset, test_case: HolmesTestCase):
    for row in dataset:
        if row.get("id") == test_case.id:
            return row
    return None


def pop_test_case(
    test_cases: List[HolmesTestCase], id: str
) -> Optional[HolmesTestCase]:
    for test_case in test_cases:
        if test_case.id == id:
            test_cases.remove(test_case)
            return test_case


def pop_matching_test_case_if_exists(
    test_cases: List[HolmesTestCase], item: Any
) -> Optional[HolmesTestCase]:
    """
    This function is expected to mutate the test_cases list then
    remove the matching test case from the list and return it
    """

    test_case_id = item.get("id")
    return pop_test_case(test_cases, test_case_id)


PUSH_EVALS_TO_BRAINTRUST = load_bool("PUSH_EVALS_TO_BRAINTRUST", False)


class BraintrustEvalHelper:
    def __init__(self, project_name: str, dataset_name: str) -> None:
        self.project_name = project_name
        self.dataset_name = dataset_name
        self.dataset = braintrust.init_dataset(project=project_name, name=dataset_name)
        self.experiment = None

    def upload_test_cases(self, test_cases: List[HolmesTestCase]):
        logging.info(f"Uploading f{len(test_cases)} test cases to braintrust")

        logging.info(f"Found dataset: {self.dataset.summarize()}")

        for item in self.dataset:
            test_case = pop_matching_test_case_if_exists(test_cases, item)
            if not test_case:
                self.dataset.delete(item.get("id"))
                continue

            logging.info(f"Updating dataset item f{test_case.id}")
            # update the existing dataset item
            self.dataset.update(
                id=test_case.id,
                input=input,
                expected=test_case.expected_output,
                metadata={"test_case": test_case.model_dump()},
                tags=[],
            )

        for test_case in test_cases:
            logging.info(f"Creating dataset item f{test_case.id}")
            self.dataset.insert(
                id=test_case.id,
                input=input,
                expected=test_case.expected_output,
                metadata={"test_case": test_case.model_dump()},
                tags=[],
            )

        logging.info(self.dataset.summarize())

    def resolve_dataset_item(self, test_case: HolmesTestCase) -> Optional[Any]:
        return find_dataset_row_by_test_case(self.dataset, test_case)

    def start_evaluation(self, experiment_name: str, name: str) -> Span:
        if not self.experiment:
            experiment: Experiment | ReadonlyExperiment = braintrust.init(
                project=self.project_name,
                experiment=experiment_name,
                dataset=self.dataset,
                open=False,
                update=True,
                metadata=get_machine_state_tags(),
            )

            if isinstance(
                experiment, ReadonlyExperiment
            ):  # Ensures type checker knows this is a writable experiment
                raise Exception(
                    "Experiment must be writable. The above options open=False and update=True ensure this is the case so this exception should never be raised"
                )
            self.experiment = experiment
        return self.experiment.start_span(name=name)

    def end_evaluation(
        self,
        eval: Span,
        input: str,
        output: str,
        expected: str,
        id: str,
        scores: dict[str, Any],
    ):
        if not self.experiment:
            raise Exception("start_evaluation() must be called before end_evaluation()")

        eval.log(
            input=input,
            output=output,
            expected=expected,
            dataset_record_id=id,
            scores=scores,
        )
        eval.end()
        self.experiment.flush()


def get_experiment_name(test_suite: str):
    unique_test_id = os.environ.get("PYTEST_XDIST_TESTRUNUID", readable_timestamp())
    experiment_name = f"{test_suite}:{unique_test_id}"
    if os.environ.get("EXPERIMENT_ID"):
        experiment_name = f'{test_suite}:{os.environ.get("EXPERIMENT_ID")}'
    return experiment_name


def get_dataset_name(test_suite: str):
    system_metadata = get_machine_state_tags()
    return f"{test_suite}:{system_metadata.get('branch', 'unknown_branch')}"


class ExperimentData(BaseModel):
    experiment_name: str
    records: List[Dict[str, Any]]
    test_cases: List[Dict[str, Any]]


def get_experiment_results(project_name: str, test_suite: str) -> ExperimentData:
    experiment_name = get_experiment_name(test_suite)
    experiment = braintrust.init(
        project=project_name, experiment=experiment_name, open=True
    )
    dataset = braintrust.init_dataset(
        project=project_name, name=get_dataset_name(test_suite)
    )
    records = list(experiment.fetch())
    test_cases = list(dataset.fetch())
    return ExperimentData(
        experiment_name=experiment_name, records=records, test_cases=test_cases
    )<|MERGE_RESOLUTION|>--- conflicted
+++ resolved
@@ -4,11 +4,8 @@
 import logging
 from typing import Any, Dict, List, Optional
 
-<<<<<<< HEAD
-=======
 from pydantic import BaseModel
 
->>>>>>> 75221a56
 from holmes.common.env_vars import load_bool
 from tests.llm.utils.mock_utils import HolmesTestCase
 from tests.llm.utils.system import get_machine_state_tags, readable_timestamp
