# TODO: we can remove most of this now and just use tracing.py
import braintrust
from braintrust import Dataset, Experiment, ReadonlyExperiment, Span
import logging
from typing import Any, List, Optional, Union

from tests.llm.utils.test_case_utils import HolmesTestCase  # type: ignore
<<<<<<< HEAD
=======
from tests.llm.utils.system import get_machine_state_tags, readable_timestamp
>>>>>>> 4ddda68e
from holmes.core.tracing import (
    DummySpan,
    BRAINTRUST_API_KEY,
    BRAINTRUST_PROJECT,
    BRAINTRUST_ORG,
<<<<<<< HEAD
    get_machine_state_tags,
    get_experiment_name,
=======
>>>>>>> 4ddda68e
)


braintrust_enabled = False
if BRAINTRUST_API_KEY:
    braintrust_enabled = True


def find_dataset_row_by_test_case(dataset: Dataset, test_case: HolmesTestCase):
    for row in dataset:
        if row.get("id") == test_case.id:
            return row
    return None


def pop_test_case(
    test_cases: List[HolmesTestCase], id: str
) -> Optional[HolmesTestCase]:
    for test_case in test_cases:
        if test_case.id == id:
            test_cases.remove(test_case)
            return test_case

    return None


def pop_matching_test_case_if_exists(
    test_cases: List[HolmesTestCase], item: Any
) -> Optional[HolmesTestCase]:
    """
    This function is expected to mutate the test_cases list then
    remove the matching test case from the list and return it
    """

    test_case_id = item.get("id")
    return pop_test_case(test_cases, test_case_id)


class BraintrustEvalHelper:
    def __init__(self, project_name: str, dataset_name: str) -> None:
        self.project_name = project_name
        self.dataset_name = dataset_name
        self.dataset = None
        if braintrust_enabled:
            self.dataset = braintrust.init_dataset(
                project=project_name, name=dataset_name
            )
        self.experiment = None

    def upload_test_cases(self, test_cases: List[HolmesTestCase]):
        if not self.dataset:
            # braintrust is disabled
            return

        logging.info(f"Uploading f{len(test_cases)} test cases to braintrust")
        logging.info(f"Found dataset: {self.dataset.summarize()}")

        for item in self.dataset:
            test_case = pop_matching_test_case_if_exists(test_cases, item)
            if not test_case:
                self.dataset.delete(item.get("id"))  # type: ignore
                continue

            logging.info(f"Updating dataset item f{test_case.id}")
            # update the existing dataset item
            self.dataset.update(
                id=test_case.id,
                input=input,
                expected=test_case.expected_output,
                metadata={"test_case": test_case.model_dump()},
                tags=[],
            )

        for test_case in test_cases:
            logging.info(f"Creating dataset item f{test_case.id}")
            self.dataset.insert(
                id=test_case.id,
                input=input,
                expected=test_case.expected_output,
                metadata={"test_case": test_case.model_dump()},
                tags=[],
            )

        logging.info(self.dataset.summarize())

    def resolve_dataset_item(self, test_case: HolmesTestCase) -> Optional[Any]:
        if not self.dataset:
            # braintrust is disabled
            return None
        return find_dataset_row_by_test_case(self.dataset, test_case)

    # TODO: remove and use BraintrustTracer instead
    def start_evaluation(
        self, experiment_name: str, name: str
    ) -> Union[Span, DummySpan]:
        if not self.dataset:
            # braintrust is disabled
            return DummySpan()
        if not self.experiment:
            experiment: Experiment | ReadonlyExperiment = braintrust.init(
                project=self.project_name,
                experiment=experiment_name,
                dataset=self.dataset,
                open=False,
                update=True,
                metadata=get_machine_state_tags(),
            )

            if isinstance(
                experiment, ReadonlyExperiment
            ):  # Ensures type checker knows this is a writable experiment
                raise Exception(
                    "Experiment must be writable. The above options open=False and update=True ensure this is the case so this exception should never be raised"
                )
            self.experiment = experiment  # type: ignore

        # Create the span directly from experiment (tests manage their own spans)
        if self.experiment:
            self._root_span = self.experiment.start_span(name=name)
            return self._root_span
        else:
            return DummySpan()

    def end_evaluation(
        self,
        input: str,
        output: str,
        expected: str,
        id: str,
        scores: dict[str, Any],
        prompt: Optional[str],
        tags: Optional[list[str]] = None,
    ):
        if not self.dataset:
            # braintrust is disabled
            return
        if not self.experiment:
            raise Exception("start_evaluation() must be called before end_evaluation()")

        self._root_span.log(
            input=input,
            output=output,
            expected=expected,
            dataset_record_id=id,
            scores=scores,
            metadata={"system_prompt": prompt},
            tags=tags,
        )
        self._root_span.end()
        self.experiment.flush()


<<<<<<< HEAD
=======
def get_experiment_name():
    if os.environ.get("EXPERIMENT_ID"):
        return os.environ.get("EXPERIMENT_ID")
    return (
        readable_timestamp()
    )  # should never happen - we set EXPERIMENT_ID in conftest.py


>>>>>>> 4ddda68e
def get_dataset_name(test_suite: str):
    system_metadata = get_machine_state_tags()
    return f"{test_suite}:{system_metadata.get('branch', 'unknown_branch')}"


def get_braintrust_url(
    span_id: Optional[str] = None,
    root_span_id: Optional[str] = None,
) -> Optional[str]:
    """Generate Braintrust URL for a test.

    Args:
        test_suite: Either "ask_holmes" or "investigate"
        test_id: Test ID like "01"
        test_name: Test name like "how_many_pods"
        span_id: Optional span ID for direct linking
        root_span_id: Optional root span ID for direct linking

    Returns:
        Braintrust URL string, or None if Braintrust is not configured
    """
    if not BRAINTRUST_API_KEY:
        return None

    experiment_name = get_experiment_name()

    # Build URL with available parameters
    url = f"https://www.braintrust.dev/app/{BRAINTRUST_ORG}/p/{BRAINTRUST_PROJECT}/experiments/{experiment_name}?c="

    # Add span IDs if available
    if span_id and root_span_id:
        # Use span_id as r parameter and root_span_id as s parameter
        url += f"&r={span_id}&s={root_span_id}"

    return url<|MERGE_RESOLUTION|>--- conflicted
+++ resolved
@@ -5,20 +5,13 @@
 from typing import Any, List, Optional, Union
 
 from tests.llm.utils.test_case_utils import HolmesTestCase  # type: ignore
-<<<<<<< HEAD
-=======
-from tests.llm.utils.system import get_machine_state_tags, readable_timestamp
->>>>>>> 4ddda68e
 from holmes.core.tracing import (
     DummySpan,
     BRAINTRUST_API_KEY,
     BRAINTRUST_PROJECT,
     BRAINTRUST_ORG,
-<<<<<<< HEAD
     get_machine_state_tags,
-    get_experiment_name,
-=======
->>>>>>> 4ddda68e
+    get_experiment_name
 )
 
 
@@ -171,17 +164,6 @@
         self.experiment.flush()
 
 
-<<<<<<< HEAD
-=======
-def get_experiment_name():
-    if os.environ.get("EXPERIMENT_ID"):
-        return os.environ.get("EXPERIMENT_ID")
-    return (
-        readable_timestamp()
-    )  # should never happen - we set EXPERIMENT_ID in conftest.py
-
-
->>>>>>> 4ddda68e
 def get_dataset_name(test_suite: str):
     system_metadata = get_machine_state_tags()
     return f"{test_suite}:{system_metadata.get('branch', 'unknown_branch')}"
