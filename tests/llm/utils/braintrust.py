--- conflicted
+++ resolved
@@ -1,9 +1,4 @@
-<<<<<<< HEAD
-# type: ignore
-import os
-=======
 # TODO: we can remove most of this now and just use tracing.py
->>>>>>> fb0b2f6e
 import braintrust
 from braintrust import Dataset, Experiment, ReadonlyExperiment, Span
 import logging
@@ -19,37 +14,6 @@
     get_experiment_name,
 )
 
-<<<<<<< HEAD
-from tests.llm.utils.mock_utils import (
-    AskHolmesTestCase,
-    HolmesTestCase,
-    InvestigateTestCase,
-)
-from tests.llm.utils.system import get_machine_state_tags, readable_timestamp
-
-
-class DummySpan:
-    """A no-op span implementation for when Braintrust is disabled."""
-
-    def start_span(self, *args, **kwargs):
-        return self
-
-    def log(self, *args, **kwargs):
-        pass
-
-    def end(self):
-        pass
-
-    def __enter__(self):
-        return self
-
-    def __exit__(self, exc_type, exc_val, exc_tb):
-        pass
-
-
-BRAINTRUST_API_KEY = os.environ.get("BRAINTRUST_API_KEY")
-=======
->>>>>>> fb0b2f6e
 
 braintrust_enabled = False
 if BRAINTRUST_API_KEY:
@@ -84,15 +48,6 @@
 
     test_case_id = item.get("id")
     return pop_test_case(test_cases, test_case_id)
-
-
-def _get_test_case_input(test_case: HolmesTestCase):
-    input = test_case
-    if isinstance(test_case, AskHolmesTestCase):
-        input = test_case.user_prompt
-    elif isinstance(test_case, InvestigateTestCase):
-        input = test_case.investigate_request
-    return input
 
 
 class BraintrustEvalHelper:
@@ -124,20 +79,20 @@
             # update the existing dataset item
             self.dataset.update(
                 id=test_case.id,
-                input=_get_test_case_input(test_case),
+                input=input,
                 expected=test_case.expected_output,
                 metadata={"test_case": test_case.model_dump()},
-                tags=test_case.tags or [],
+                tags=[],
             )
 
         for test_case in test_cases:
             logging.info(f"Creating dataset item f{test_case.id}")
             self.dataset.insert(
                 id=test_case.id,
-                input=_get_test_case_input(test_case),
+                input=input,
                 expected=test_case.expected_output,
                 metadata={"test_case": test_case.model_dump()},
-                tags=test_case.tags or [],
+                tags=[],
             )
 
         logging.info(self.dataset.summarize())
