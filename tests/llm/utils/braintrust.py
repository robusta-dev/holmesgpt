--- conflicted
+++ resolved
@@ -132,11 +132,8 @@
         expected: str,
         id: str,
         scores: dict[str, Any],
-<<<<<<< HEAD
+        prompt: Optional[str],
         tags: Optional[list[str]] = None,
-=======
-        prompt: Optional[str],
->>>>>>> 0571db5e
     ):
         if not self.dataset:
             # braintrust is disabled
