# type: ignore
import json
import logging
from pathlib import Path
<<<<<<< HEAD
from typing import Dict, Optional, List

from pydantic import TypeAdapter

from holmes.core.supabase_dal import SupabaseDal, FindingType
from holmes.core.tool_calling_llm import Instructions, ResourceInstructions
=======
from typing import Dict, List, Optional

from pydantic import TypeAdapter

from holmes.core.supabase_dal import SupabaseDal
from holmes.core.tool_calling_llm import ResourceInstructions
from holmes.plugins.runbooks import RobustaRunbookInstruction
from holmes.utils.global_instructions import Instructions
>>>>>>> 7df9aed4
from tests.llm.utils.test_case_utils import read_file
from datetime import datetime, timezone


class MockSupabaseDal(SupabaseDal):
    def __init__(
        self,
        test_case_folder: Path,
        issue_data: Optional[Dict],
        issues_metadata: Optional[List[Dict]],
        resource_instructions: Optional[ResourceInstructions],
        generate_mocks: bool,
        initialize_base: bool = True,
    ):
<<<<<<< HEAD
        try:
            super().__init__(cluster="test")
        except Exception:
            self.enabled = True
            self.cluster = "test"
            logging.warning(
                "Mocksupabase dal could not connect to db. Running in pure mock mode. real db calls and --generate-mock will fail."
            )
=======
        if initialize_base:
            super().__init__(cluster="test")
        else:
            # For only using mock data without initializing the base class
            # Don't call super().__init__ to avoid initializing Supabase connection
            # Set necessary attributes that would normally be set by SupabaseDal.__init__
            self.enabled = True
            self.cluster = "test"
>>>>>>> 7df9aed4

        self._issue_data = issue_data
        self._resource_instructions = resource_instructions
        self._issues_metadata = issues_metadata
        self._test_case_folder = test_case_folder
        self._generate_mocks = generate_mocks

    def get_issue_data(self, issue_id: Optional[str]) -> Optional[Dict]:
        if self._issue_data is not None:
            return self._issue_data
        else:
            data = super().get_issue_data(issue_id)
            if self._generate_mocks:
                file_path = self._get_mock_file_path("issue_data")

                with open(file_path, "w") as f:
                    f.write(json.dumps(data or {}, indent=2))
                    f.close()

                logging.warning(
                    f"A mock file was generated for you at {file_path} with the contentof dal.get_issue_data({issue_id})"
                )

            return data

    def get_resource_instructions(
        self, type: str, name: Optional[str]
    ) -> Optional[ResourceInstructions]:
        if self._resource_instructions is not None:
            return self._resource_instructions
        else:
            data = super().get_resource_instructions(type, name)
            if self._generate_mocks:
                file_path = self._get_mock_file_path("resource_instructions")

                with open(file_path, "w") as f:
                    f.write(json.dumps(data or {}, indent=2))
                    f.close()

                logging.warning(
                    f"A mock file was generated for you at {file_path} with the contentof dal.get_resource_instructions({type}, {name})"
                )

                return data

    def get_runbook_catalog(self) -> Optional[List[RobustaRunbookInstruction]]:
        # Try to read from mock file first
        mock_file_path = self._get_mock_file_path("runbook_catalog")
        if mock_file_path.exists():
            try:
                with open(mock_file_path, "r") as f:
                    data = json.load(f)
                    if isinstance(data, list):
                        return [RobustaRunbookInstruction(**item) for item in data]
                    return None
            except Exception as e:
                logging.warning(f"Failed to read runbook catalog mock file: {e}")
        return None

    def get_runbook_content(
        self, runbook_id: str
    ) -> Optional[RobustaRunbookInstruction]:
        # Try to read from mock file first
        mock_file_path = self._get_mock_file_path(f"runbook_content_{runbook_id}")
        if mock_file_path.exists():
            try:
                with open(mock_file_path, "r") as f:
                    data = json.load(f)
                    return RobustaRunbookInstruction(**data)
            except Exception as e:
                logging.warning(f"Failed to read runbook content mock file: {e}")
        return None

    def _get_mock_file_path(self, entity_type: str) -> Path:
        return self._test_case_folder / f"{entity_type}.json"

    def get_global_instructions_for_account(self) -> Optional[Instructions]:
        # Try to read from mock file first
        mock_file_path = self._get_mock_file_path("global_instructions")
        if mock_file_path.exists():
            try:
                with open(mock_file_path, "r") as f:
                    data = json.load(f)
                    return Instructions(**data)
            except Exception as e:
                logging.warning(f"Failed to read global instructions mock file: {e}")

        return None

    def get_workload_issues(self, *args) -> list:
        return []

    def get_issues_metadata(
        self,
        start_datetime: str,
        end_datetime: str,
        limit: int = 100,
        workload: Optional[str] = None,
        ns: Optional[str] = None,
        cluster: Optional[str] = None,
        finding_type: FindingType = FindingType.CONFIGURATION_CHANGE,
    ) -> Optional[List[Dict]]:
        if self._issues_metadata is not None:
            filtered_data = []
            if not cluster:
                cluster = self.cluster
            for item in self._issues_metadata:
                creation_date, start, end = [
                    datetime.fromisoformat(dt.replace("Z", "+00:00")).astimezone(
                        timezone.utc
                    )
                    for dt in (item["creation_date"], start_datetime, end_datetime)
                ]
                if not (start <= creation_date <= end):
                    continue
                if item.get("finding_type") != finding_type.value:
                    continue
                if item.get("cluster") != cluster:
                    continue
                if workload:
                    if item.get("subject_name") != workload:
                        continue
                if ns:
                    if item.get("subject_namespace") != ns:
                        continue

                filtered_item = {
                    "id": item.get("id"),
                    "title": item.get("title"),
                    "subject_name": item.get("subject_name"),
                    "subject_namespace": item.get("subject_namespace"),
                    "subject_type": item.get("subject_type"),
                    "description": item.get("description"),
                    "starts_at": item.get("starts_at"),
                    "ends_at": item.get("ends_at"),
                }
                filtered_data.append(filtered_item)
            filtered_data = filtered_data[:limit]

            return filtered_data if filtered_data else None
        else:
            data = super().get_issues_metadata(
                start_datetime, end_datetime, limit, workload, ns, cluster, finding_type
            )
            if self._generate_mocks:
                file_path = self._get_mock_file_path("issues_metadata")

                with open(file_path, "w") as f:
                    f.write(json.dumps(data or {}, indent=2))
                    f.close()

                logging.warning(
                    f"A mock file was generated for you at {file_path} "
                    f"with the content of dal.get_issues_metadata("
                    f"{start_datetime}, {end_datetime}, {limit}, "
                    f"{workload}, {ns}, {finding_type})"
                )

            return data


pydantic_resource_instructions = TypeAdapter(ResourceInstructions)
pydantic_instructions = TypeAdapter(Instructions)


def load_mock_dal(
    test_case_folder: Path, generate_mocks: bool, initialize_base: bool = True
):
    issue_data_mock_path = test_case_folder.joinpath(Path("issue_data.json"))
    issue_data = None
    if issue_data_mock_path.exists():
        issue_data = json.loads(read_file(issue_data_mock_path))

    issues_metadata_path = test_case_folder.joinpath(Path("issues_metadata.json"))
    issues_metadata = None
    if issues_metadata_path.exists():
        issues_metadata = json.loads(read_file(issues_metadata_path))

    resource_instructions_mock_path = test_case_folder.joinpath(
        Path("resource_instructions.json")
    )
    resource_instructions = None
    if resource_instructions_mock_path.exists():
        resource_instructions = pydantic_resource_instructions.validate_json(
            read_file(Path(resource_instructions_mock_path))
        )

    return MockSupabaseDal(
        test_case_folder=test_case_folder,
        issue_data=issue_data,
        resource_instructions=resource_instructions,
        issues_metadata=issues_metadata,
        generate_mocks=generate_mocks,
        initialize_base=initialize_base,
    )<|MERGE_RESOLUTION|>--- conflicted
+++ resolved
@@ -2,23 +2,14 @@
 import json
 import logging
 from pathlib import Path
-<<<<<<< HEAD
-from typing import Dict, Optional, List
+from typing import Dict, List, Optional
 
 from pydantic import TypeAdapter
 
 from holmes.core.supabase_dal import SupabaseDal, FindingType
-from holmes.core.tool_calling_llm import Instructions, ResourceInstructions
-=======
-from typing import Dict, List, Optional
-
-from pydantic import TypeAdapter
-
-from holmes.core.supabase_dal import SupabaseDal
 from holmes.core.tool_calling_llm import ResourceInstructions
 from holmes.plugins.runbooks import RobustaRunbookInstruction
 from holmes.utils.global_instructions import Instructions
->>>>>>> 7df9aed4
 from tests.llm.utils.test_case_utils import read_file
 from datetime import datetime, timezone
 
@@ -33,25 +24,21 @@
         generate_mocks: bool,
         initialize_base: bool = True,
     ):
-<<<<<<< HEAD
-        try:
-            super().__init__(cluster="test")
-        except Exception:
-            self.enabled = True
-            self.cluster = "test"
-            logging.warning(
-                "Mocksupabase dal could not connect to db. Running in pure mock mode. real db calls and --generate-mock will fail."
-            )
-=======
         if initialize_base:
-            super().__init__(cluster="test")
+            try:
+                super().__init__(cluster="test")
+            except:  # noqa: E722
+                self.enabled = True
+                self.cluster = "test"
+                logging.warning(
+                    "Mocksupabase dal could not connect to db. Running in pure mock mode. real db calls and --generate-mock will fail."
+                )
         else:
             # For only using mock data without initializing the base class
             # Don't call super().__init__ to avoid initializing Supabase connection
             # Set necessary attributes that would normally be set by SupabaseDal.__init__
             self.enabled = True
             self.cluster = "test"
->>>>>>> 7df9aed4
 
         self._issue_data = issue_data
         self._resource_instructions = resource_instructions
