<<<<<<< HEAD
{"toolset_name":"kubernetes/logs","tool_name":"fetch_pod_logs","match_params":{"pod_name":"db-certs-authenticator-757f89d977-4qfst","namespace":"default"}}
stdout:
 * Serving Flask app "app" (lazy loading)
=======
{"toolset_name":"kubernetes/logs","tool_name":"kubectl_logs","match_params":{"namespace":"default","pod_name":"db-certs-authenticator-757f89d977-795x7"}}
{"schema_version": "robusta:v1.0.0", "status": "success", "error": null, "return_code": 0, "data": null, "url": null, "invocation": "kubectl logs db-certs-authenticator-757f89d977-795x7 -n default", "params": {"namespace": "default", "pod_name": "db-certs-authenticator-757f89d977-795x7"}}
* Serving Flask app "app" (lazy loading)
>>>>>>> 88a6b959
 * Environment: production
   WARNING: This is a development server. Do not use it in a production deployment.
   Use a production WSGI server instead.
 * Debug mode: off
<<<<<<< HEAD
2025-01-27 07:03:16,477 - DEBUG - Starting new HTTP connection (1): localhost:5000
2025-01-27 07:03:16,477 - INFO -  * Running on http://0.0.0.0:5000/ (Press CTRL+C to quit)
2025-01-27 07:03:16,478 - INFO - 127.0.0.1 - - [27/Jan/2025 07:03:16] "GET / HTTP/1.1" 200 -
2025-01-27 07:03:16,478 - DEBUG - http://localhost:5000 "GET / HTTP/10" 200 1435
2025-01-27 07:03:18,476 - INFO - check_certificate_expiry thread started
2025-01-27 07:03:18,880 - DEBUG - Starting new HTTP connection (1): localhost:5000
2025-01-27 07:03:18,881 - INFO - 127.0.0.1 - - [27/Jan/2025 07:03:18] "GET / HTTP/1.1" 200 -
2025-01-27 07:03:18,881 - DEBUG - http://localhost:5000 "GET / HTTP/10" 200 1435
2025-01-27 07:03:22,596 - DEBUG - Starting new HTTP connection (1): localhost:5000
2025-01-27 07:03:22,598 - INFO - 127.0.0.1 - - [27/Jan/2025 07:03:22] "GET / HTTP/1.1" 200 -
2025-01-27 07:03:22,598 - DEBUG - http://localhost:5000 "GET / HTTP/10" 200 1435
2025-01-27 07:03:24,611 - DEBUG - Starting new HTTP connection (1): localhost:5000
2025-01-27 07:03:24,613 - INFO - 127.0.0.1 - - [27/Jan/2025 07:03:24] "GET / HTTP/1.1" 200 -
2025-01-27 07:03:24,613 - DEBUG - http://localhost:5000 "GET / HTTP/10" 200 1435
2025-01-27 07:03:34,144 - DEBUG - Starting new HTTP connection (1): localhost:5000
2025-01-27 07:03:34,146 - INFO - 127.0.0.1 - - [27/Jan/2025 07:03:34] "GET / HTTP/1.1" 200 -
2025-01-27 07:03:34,147 - DEBUG - http://localhost:5000 "GET / HTTP/10" 200 1435
2025-01-27 07:03:40,683 - DEBUG - Starting new HTTP connection (1): localhost:5000
2025-01-27 07:03:40,684 - INFO - 127.0.0.1 - - [27/Jan/2025 07:03:40] "GET / HTTP/1.1" 200 -
2025-01-27 07:03:40,684 - DEBUG - http://localhost:5000 "GET / HTTP/10" 200 1435
2025-01-27 07:03:42,325 - DEBUG - Starting new HTTP connection (1): localhost:5000
2025-01-27 07:03:42,328 - INFO - 127.0.0.1 - - [27/Jan/2025 07:03:42] "GET / HTTP/1.1" 200 -
2025-01-27 07:03:42,328 - DEBUG - http://localhost:5000 "GET / HTTP/10" 200 1435
2025-01-27 07:03:50,412 - DEBUG - Starting new HTTP connection (1): localhost:5000
2025-01-27 07:03:50,414 - INFO - 127.0.0.1 - - [27/Jan/2025 07:03:50] "GET / HTTP/1.1" 200 -
2025-01-27 07:03:50,415 - DEBUG - http://localhost:5000 "GET / HTTP/10" 200 1435
2025-01-27 07:03:56,128 - DEBUG - Starting new HTTP connection (1): localhost:5000
2025-01-27 07:03:56,130 - INFO - 127.0.0.1 - - [27/Jan/2025 07:03:56] "GET / HTTP/1.1" 200 -
2025-01-27 07:03:56,131 - DEBUG - http://localhost:5000 "GET / HTTP/10" 200 1435
2025-01-27 07:03:59,976 - DEBUG - Starting new HTTP connection (1): localhost:5000
2025-01-27 07:03:59,977 - INFO - 127.0.0.1 - - [27/Jan/2025 07:03:59] "GET / HTTP/1.1" 200 -
2025-01-27 07:03:59,978 - DEBUG - http://localhost:5000 "GET / HTTP/10" 200 1435
2025-01-27 07:04:05,396 - DEBUG - Starting new HTTP connection (1): localhost:5000
2025-01-27 07:04:05,398 - INFO - 127.0.0.1 - - [27/Jan/2025 07:04:05] "GET / HTTP/1.1" 200 -
2025-01-27 07:04:05,398 - DEBUG - http://localhost:5000 "GET / HTTP/10" 200 1435
2025-01-27 07:04:09,451 - DEBUG - Starting new HTTP connection (1): localhost:5000
2025-01-27 07:04:09,453 - INFO - 127.0.0.1 - - [27/Jan/2025 07:04:09] "GET / HTTP/1.1" 200 -
2025-01-27 07:04:09,454 - DEBUG - http://localhost:5000 "GET / HTTP/10" 200 1435
2025-01-27 07:04:11,455 - DEBUG - Starting new HTTP connection (1): localhost:5000
2025-01-27 07:04:11,456 - INFO - 127.0.0.1 - - [27/Jan/2025 07:04:11] "GET / HTTP/1.1" 200 -
2025-01-27 07:04:11,457 - DEBUG - http://localhost:5000 "GET / HTTP/10" 200 1435
2025-01-27 07:04:13,021 - DEBUG - Starting new HTTP connection (1): localhost:5000
2025-01-27 07:04:13,023 - INFO - 127.0.0.1 - - [27/Jan/2025 07:04:13] "GET / HTTP/1.1" 200 -
2025-01-27 07:04:13,023 - DEBUG - http://localhost:5000 "GET / HTTP/10" 200 1435
2025-01-27 07:04:17,744 - DEBUG - Starting new HTTP connection (1): localhost:5000
2025-01-27 07:04:17,746 - INFO - 127.0.0.1 - - [27/Jan/2025 07:04:17] "GET / HTTP/1.1" 200 -
2025-01-27 07:04:17,746 - DEBUG - http://localhost:5000 "GET / HTTP/10" 200 1435
2025-01-27 07:04:18,509 - INFO - Validating cert
2025-01-27 07:04:18,518 - WARNING - Certificate has expired. Update the ssl certificate using the '/update_certificate' API or update the config map.
2025-01-27 07:04:18,518 - ERROR - SSL certificate expired
=======
2025-05-29 10:14:26,367 - DEBUG - Starting new HTTP connection (1): localhost:5000
2025-05-29 10:14:26,367 - INFO -  * Running on http://0.0.0.0:5000/ (Press CTRL+C to quit)
2025-05-29 10:14:26,369 - INFO - 127.0.0.1 - - [29/May/2025 10:14:26] "[37mGET / HTTP/1.1[0m" 200 -
2025-05-29 10:14:26,370 - DEBUG - http://localhost:5000 "GET / HTTP/10" 200 1435
2025-05-29 10:14:28,366 - INFO - check_certificate_expiry thread started
2025-05-29 10:14:34,234 - DEBUG - Starting new HTTP connection (1): localhost:5000
2025-05-29 10:14:34,236 - INFO - 127.0.0.1 - - [29/May/2025 10:14:34] "[37mGET / HTTP/1.1[0m" 200 -
2025-05-29 10:14:34,237 - DEBUG - http://localhost:5000 "GET / HTTP/10" 200 1435
2025-05-29 10:14:38,002 - DEBUG - Starting new HTTP connection (1): localhost:5000
2025-05-29 10:14:38,003 - INFO - 127.0.0.1 - - [29/May/2025 10:14:38] "[37mGET / HTTP/1.1[0m" 200 -
2025-05-29 10:14:38,004 - DEBUG - http://localhost:5000 "GET / HTTP/10" 200 1435
2025-05-29 10:14:46,744 - DEBUG - Starting new HTTP connection (1): localhost:5000
2025-05-29 10:14:46,746 - INFO - 127.0.0.1 - - [29/May/2025 10:14:46] "[37mGET / HTTP/1.1[0m" 200 -
2025-05-29 10:14:46,747 - DEBUG - http://localhost:5000 "GET / HTTP/10" 200 1435
2025-05-29 10:14:53,688 - DEBUG - Starting new HTTP connection (1): localhost:5000
2025-05-29 10:14:53,690 - INFO - 127.0.0.1 - - [29/May/2025 10:14:53] "[37mGET / HTTP/1.1[0m" 200 -
2025-05-29 10:14:53,691 - DEBUG - http://localhost:5000 "GET / HTTP/10" 200 1435
2025-05-29 10:15:03,348 - DEBUG - Starting new HTTP connection (1): localhost:5000
2025-05-29 10:15:03,351 - INFO - 127.0.0.1 - - [29/May/2025 10:15:03] "[37mGET / HTTP/1.1[0m" 200 -
2025-05-29 10:15:03,351 - DEBUG - http://localhost:5000 "GET / HTTP/10" 200 1435
2025-05-29 10:15:11,873 - DEBUG - Starting new HTTP connection (1): localhost:5000
2025-05-29 10:15:11,875 - INFO - 127.0.0.1 - - [29/May/2025 10:15:11] "[37mGET / HTTP/1.1[0m" 200 -
2025-05-29 10:15:11,875 - DEBUG - http://localhost:5000 "GET / HTTP/10" 200 1435
2025-05-29 10:15:15,563 - DEBUG - Starting new HTTP connection (1): localhost:5000
2025-05-29 10:15:15,564 - INFO - 127.0.0.1 - - [29/May/2025 10:15:15] "[37mGET / HTTP/1.1[0m" 200 -
2025-05-29 10:15:15,565 - DEBUG - http://localhost:5000 "GET / HTTP/10" 200 1435
2025-05-29 10:15:16,709 - DEBUG - Starting new HTTP connection (1): localhost:5000
2025-05-29 10:15:16,711 - INFO - 127.0.0.1 - - [29/May/2025 10:15:16] "[37mGET / HTTP/1.1[0m" 200 -
2025-05-29 10:15:16,711 - DEBUG - http://localhost:5000 "GET / HTTP/10" 200 1435
2025-05-29 10:15:20,524 - DEBUG - Starting new HTTP connection (1): localhost:5000
2025-05-29 10:15:20,526 - INFO - 127.0.0.1 - - [29/May/2025 10:15:20] "[37mGET / HTTP/1.1[0m" 200 -
2025-05-29 10:15:20,526 - DEBUG - http://localhost:5000 "GET / HTTP/10" 200 1435
2025-05-29 10:15:28,398 - INFO - Validating cert
2025-05-29 10:15:28,411 - WARNING - Certificate has expired. Update the ssl certificate using the '/update_certificate' API or update the config map.
2025-05-29 10:15:28,411 - ERROR - SSL certificate expired
>>>>>>> 88a6b959
Traceback (most recent call last):
  File "/app/app.py", line 141, in check_certificate_expiry
    raise ExpiredCertException(f"Certificate expired on {cert_expiry}")
ExpiredCertException: Certificate expired on 2024-08-03 17:00:08<|MERGE_RESOLUTION|>--- conflicted
+++ resolved
@@ -1,68 +1,10 @@
-<<<<<<< HEAD
-{"toolset_name":"kubernetes/logs","tool_name":"fetch_pod_logs","match_params":{"pod_name":"db-certs-authenticator-757f89d977-4qfst","namespace":"default"}}
-stdout:
- * Serving Flask app "app" (lazy loading)
-=======
 {"toolset_name":"kubernetes/logs","tool_name":"kubectl_logs","match_params":{"namespace":"default","pod_name":"db-certs-authenticator-757f89d977-795x7"}}
 {"schema_version": "robusta:v1.0.0", "status": "success", "error": null, "return_code": 0, "data": null, "url": null, "invocation": "kubectl logs db-certs-authenticator-757f89d977-795x7 -n default", "params": {"namespace": "default", "pod_name": "db-certs-authenticator-757f89d977-795x7"}}
 * Serving Flask app "app" (lazy loading)
->>>>>>> 88a6b959
  * Environment: production
    WARNING: This is a development server. Do not use it in a production deployment.
    Use a production WSGI server instead.
  * Debug mode: off
-<<<<<<< HEAD
-2025-01-27 07:03:16,477 - DEBUG - Starting new HTTP connection (1): localhost:5000
-2025-01-27 07:03:16,477 - INFO -  * Running on http://0.0.0.0:5000/ (Press CTRL+C to quit)
-2025-01-27 07:03:16,478 - INFO - 127.0.0.1 - - [27/Jan/2025 07:03:16] "GET / HTTP/1.1" 200 -
-2025-01-27 07:03:16,478 - DEBUG - http://localhost:5000 "GET / HTTP/10" 200 1435
-2025-01-27 07:03:18,476 - INFO - check_certificate_expiry thread started
-2025-01-27 07:03:18,880 - DEBUG - Starting new HTTP connection (1): localhost:5000
-2025-01-27 07:03:18,881 - INFO - 127.0.0.1 - - [27/Jan/2025 07:03:18] "GET / HTTP/1.1" 200 -
-2025-01-27 07:03:18,881 - DEBUG - http://localhost:5000 "GET / HTTP/10" 200 1435
-2025-01-27 07:03:22,596 - DEBUG - Starting new HTTP connection (1): localhost:5000
-2025-01-27 07:03:22,598 - INFO - 127.0.0.1 - - [27/Jan/2025 07:03:22] "GET / HTTP/1.1" 200 -
-2025-01-27 07:03:22,598 - DEBUG - http://localhost:5000 "GET / HTTP/10" 200 1435
-2025-01-27 07:03:24,611 - DEBUG - Starting new HTTP connection (1): localhost:5000
-2025-01-27 07:03:24,613 - INFO - 127.0.0.1 - - [27/Jan/2025 07:03:24] "GET / HTTP/1.1" 200 -
-2025-01-27 07:03:24,613 - DEBUG - http://localhost:5000 "GET / HTTP/10" 200 1435
-2025-01-27 07:03:34,144 - DEBUG - Starting new HTTP connection (1): localhost:5000
-2025-01-27 07:03:34,146 - INFO - 127.0.0.1 - - [27/Jan/2025 07:03:34] "GET / HTTP/1.1" 200 -
-2025-01-27 07:03:34,147 - DEBUG - http://localhost:5000 "GET / HTTP/10" 200 1435
-2025-01-27 07:03:40,683 - DEBUG - Starting new HTTP connection (1): localhost:5000
-2025-01-27 07:03:40,684 - INFO - 127.0.0.1 - - [27/Jan/2025 07:03:40] "GET / HTTP/1.1" 200 -
-2025-01-27 07:03:40,684 - DEBUG - http://localhost:5000 "GET / HTTP/10" 200 1435
-2025-01-27 07:03:42,325 - DEBUG - Starting new HTTP connection (1): localhost:5000
-2025-01-27 07:03:42,328 - INFO - 127.0.0.1 - - [27/Jan/2025 07:03:42] "GET / HTTP/1.1" 200 -
-2025-01-27 07:03:42,328 - DEBUG - http://localhost:5000 "GET / HTTP/10" 200 1435
-2025-01-27 07:03:50,412 - DEBUG - Starting new HTTP connection (1): localhost:5000
-2025-01-27 07:03:50,414 - INFO - 127.0.0.1 - - [27/Jan/2025 07:03:50] "GET / HTTP/1.1" 200 -
-2025-01-27 07:03:50,415 - DEBUG - http://localhost:5000 "GET / HTTP/10" 200 1435
-2025-01-27 07:03:56,128 - DEBUG - Starting new HTTP connection (1): localhost:5000
-2025-01-27 07:03:56,130 - INFO - 127.0.0.1 - - [27/Jan/2025 07:03:56] "GET / HTTP/1.1" 200 -
-2025-01-27 07:03:56,131 - DEBUG - http://localhost:5000 "GET / HTTP/10" 200 1435
-2025-01-27 07:03:59,976 - DEBUG - Starting new HTTP connection (1): localhost:5000
-2025-01-27 07:03:59,977 - INFO - 127.0.0.1 - - [27/Jan/2025 07:03:59] "GET / HTTP/1.1" 200 -
-2025-01-27 07:03:59,978 - DEBUG - http://localhost:5000 "GET / HTTP/10" 200 1435
-2025-01-27 07:04:05,396 - DEBUG - Starting new HTTP connection (1): localhost:5000
-2025-01-27 07:04:05,398 - INFO - 127.0.0.1 - - [27/Jan/2025 07:04:05] "GET / HTTP/1.1" 200 -
-2025-01-27 07:04:05,398 - DEBUG - http://localhost:5000 "GET / HTTP/10" 200 1435
-2025-01-27 07:04:09,451 - DEBUG - Starting new HTTP connection (1): localhost:5000
-2025-01-27 07:04:09,453 - INFO - 127.0.0.1 - - [27/Jan/2025 07:04:09] "GET / HTTP/1.1" 200 -
-2025-01-27 07:04:09,454 - DEBUG - http://localhost:5000 "GET / HTTP/10" 200 1435
-2025-01-27 07:04:11,455 - DEBUG - Starting new HTTP connection (1): localhost:5000
-2025-01-27 07:04:11,456 - INFO - 127.0.0.1 - - [27/Jan/2025 07:04:11] "GET / HTTP/1.1" 200 -
-2025-01-27 07:04:11,457 - DEBUG - http://localhost:5000 "GET / HTTP/10" 200 1435
-2025-01-27 07:04:13,021 - DEBUG - Starting new HTTP connection (1): localhost:5000
-2025-01-27 07:04:13,023 - INFO - 127.0.0.1 - - [27/Jan/2025 07:04:13] "GET / HTTP/1.1" 200 -
-2025-01-27 07:04:13,023 - DEBUG - http://localhost:5000 "GET / HTTP/10" 200 1435
-2025-01-27 07:04:17,744 - DEBUG - Starting new HTTP connection (1): localhost:5000
-2025-01-27 07:04:17,746 - INFO - 127.0.0.1 - - [27/Jan/2025 07:04:17] "GET / HTTP/1.1" 200 -
-2025-01-27 07:04:17,746 - DEBUG - http://localhost:5000 "GET / HTTP/10" 200 1435
-2025-01-27 07:04:18,509 - INFO - Validating cert
-2025-01-27 07:04:18,518 - WARNING - Certificate has expired. Update the ssl certificate using the '/update_certificate' API or update the config map.
-2025-01-27 07:04:18,518 - ERROR - SSL certificate expired
-=======
 2025-05-29 10:14:26,367 - DEBUG - Starting new HTTP connection (1): localhost:5000
 2025-05-29 10:14:26,367 - INFO -  * Running on http://0.0.0.0:5000/ (Press CTRL+C to quit)
 2025-05-29 10:14:26,369 - INFO - 127.0.0.1 - - [29/May/2025 10:14:26] "[37mGET / HTTP/1.1[0m" 200 -
@@ -98,7 +40,6 @@
 2025-05-29 10:15:28,398 - INFO - Validating cert
 2025-05-29 10:15:28,411 - WARNING - Certificate has expired. Update the ssl certificate using the '/update_certificate' API or update the config map.
 2025-05-29 10:15:28,411 - ERROR - SSL certificate expired
->>>>>>> 88a6b959
 Traceback (most recent call last):
   File "/app/app.py", line 141, in check_certificate_expiry
     raise ExpiredCertException(f"Certificate expired on {cert_expiry}")
