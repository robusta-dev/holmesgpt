--- conflicted
+++ resolved
@@ -5,9 +5,4 @@
   - There are 5 pods in running state
   - 7 pods are not running as indicated by the STATUS column
 evaluation:
-  answer_relevancy: 0
-<<<<<<< HEAD
-  correctness: 0
-=======
-  faithfulness: 0
->>>>>>> 9afa83fb
+  correctness: 0