--- conflicted
+++ resolved
@@ -5,8 +5,4 @@
   argocd and then run something similar to `helm upgrade robusta robusta/robusta --values=generated_values.yaml`.
 evaluation:
   correctness: 0
-<<<<<<< HEAD
-generate_mocks: True
-=======
-generate_mocks: False
->>>>>>> 230d26b9
+generate_mocks: False