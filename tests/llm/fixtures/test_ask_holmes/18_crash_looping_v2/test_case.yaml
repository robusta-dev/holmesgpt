user_prompt: "What is the issue with golden-eagle?"
expected_output:
  - The `golden-eagle` pod experienced an expired SSL certificate.
before_test: |
<<<<<<< HEAD
  kubectl create namespace app-18 --dry-run=client -o yaml | kubectl apply -f -
  kubectl apply -f https://raw.githubusercontent.com/robusta-dev/kubernetes-demos/main/crashpod.v2/crashloop-cert-app.yaml -n app-18
  # Poll for pod to crash and enter error/crashloop state in app-18 namespace
  timeout=360
  elapsed=0
  while [ $elapsed -lt $timeout ]; do
    # Check if pod exists and get its status
    pod_status=$(kubectl get pods -n app-18 -l app=flask -o jsonpath='{.items[0].status.phase}' 2>/dev/null || echo "")
    restart_count=$(kubectl get pods -n app-18 -l app=flask -o jsonpath='{.items[0].status.containerStatuses[0].restartCount}' 2>/dev/null || echo "0")
    waiting_reason=$(kubectl get pods -n app-18 -l app=flask -o jsonpath='{.items[0].status.containerStatuses[0].state.waiting.reason}' 2>/dev/null || echo "")

    # Success if pod is in CrashLoopBackOff or has restarted at least once
    if [ "$waiting_reason" = "CrashLoopBackOff" ] || [ "$restart_count" -gt "0" ]; then
      echo "Pod has crashed (status: $waiting_reason, restarts: $restart_count)"
      exit 0
    fi

    echo "Waiting for pod to crash... Status: $pod_status, Restarts: $restart_count"
    sleep 10
    elapsed=$((elapsed + 10))
  done
  echo "Timeout waiting for pod to crash"
  exit 1
after_test: |
  kubectl delete -f https://raw.githubusercontent.com/robusta-dev/kubernetes-demos/main/crashpod.v2/crashloop-cert-app.yaml -n app-18
=======
  # Create dummy certificate data (base64 encoded)
  DUMMY_CERT=$(echo -n "dummy-certificate-content" | base64)
  DUMMY_KEY=$(echo -n "dummy-private-key-content" | base64)

  # Apply the manifest first (which creates the namespace)
  kubectl apply -f manifest.yaml

  # Create the certificate Secret in the namespace
  kubectl create secret generic db-certs-config \
    --from-literal=certificate.pem="$DUMMY_CERT" \
    --from-literal=key.pem="$DUMMY_KEY" \
    -n app-18

  # Wait for the SSL certificate error
  timeout=60
  elapsed=0
  while [ $elapsed -lt $timeout ]; do
    if kubectl logs -l app=flask -n app-18 2>/dev/null | grep -q "ERROR - SSL certificate expired"; then
      echo "SSL certificate error detected"
      break
    fi
    sleep 2
    elapsed=$((elapsed + 2))
  done
  if [ $elapsed -ge $timeout ]; then
    echo "Timeout waiting for SSL certificate error"
    exit 1
  fi
after_test: |
>>>>>>> 4ee21ab2
  kubectl delete namespace app-18
tags:
  - easy
  - kubernetes<|MERGE_RESOLUTION|>--- conflicted
+++ resolved
@@ -2,33 +2,6 @@
 expected_output:
   - The `golden-eagle` pod experienced an expired SSL certificate.
 before_test: |
-<<<<<<< HEAD
-  kubectl create namespace app-18 --dry-run=client -o yaml | kubectl apply -f -
-  kubectl apply -f https://raw.githubusercontent.com/robusta-dev/kubernetes-demos/main/crashpod.v2/crashloop-cert-app.yaml -n app-18
-  # Poll for pod to crash and enter error/crashloop state in app-18 namespace
-  timeout=360
-  elapsed=0
-  while [ $elapsed -lt $timeout ]; do
-    # Check if pod exists and get its status
-    pod_status=$(kubectl get pods -n app-18 -l app=flask -o jsonpath='{.items[0].status.phase}' 2>/dev/null || echo "")
-    restart_count=$(kubectl get pods -n app-18 -l app=flask -o jsonpath='{.items[0].status.containerStatuses[0].restartCount}' 2>/dev/null || echo "0")
-    waiting_reason=$(kubectl get pods -n app-18 -l app=flask -o jsonpath='{.items[0].status.containerStatuses[0].state.waiting.reason}' 2>/dev/null || echo "")
-
-    # Success if pod is in CrashLoopBackOff or has restarted at least once
-    if [ "$waiting_reason" = "CrashLoopBackOff" ] || [ "$restart_count" -gt "0" ]; then
-      echo "Pod has crashed (status: $waiting_reason, restarts: $restart_count)"
-      exit 0
-    fi
-
-    echo "Waiting for pod to crash... Status: $pod_status, Restarts: $restart_count"
-    sleep 10
-    elapsed=$((elapsed + 10))
-  done
-  echo "Timeout waiting for pod to crash"
-  exit 1
-after_test: |
-  kubectl delete -f https://raw.githubusercontent.com/robusta-dev/kubernetes-demos/main/crashpod.v2/crashloop-cert-app.yaml -n app-18
-=======
   # Create dummy certificate data (base64 encoded)
   DUMMY_CERT=$(echo -n "dummy-certificate-content" | base64)
   DUMMY_KEY=$(echo -n "dummy-private-key-content" | base64)
@@ -58,7 +31,6 @@
     exit 1
   fi
 after_test: |
->>>>>>> 4ee21ab2
   kubectl delete namespace app-18
 tags:
   - easy
