{"toolset_name":"prometheus/metrics","tool_name":"execute_prometheus_range_query"}
{
  "status": "success",
  "random_key": "HBGf",
  "tool_name": "execute_prometheus_range_query",
  "description": "CPU usage for robusta-holmes pod",
<<<<<<< HEAD
  "query": "...",
=======
>>>>>>> 88a6b959
  "start": "1739974068",
  "end": "1739975868",
  "step": 30
}<|MERGE_RESOLUTION|>--- conflicted
+++ resolved
@@ -4,10 +4,6 @@
   "random_key": "HBGf",
   "tool_name": "execute_prometheus_range_query",
   "description": "CPU usage for robusta-holmes pod",
-<<<<<<< HEAD
-  "query": "...",
-=======
->>>>>>> 88a6b959
   "start": "1739974068",
   "end": "1739975868",
   "step": 30
