--- conflicted
+++ resolved
@@ -15,11 +15,7 @@
 port_forwards:
   - namespace: app-115
     service: tempo
-<<<<<<< HEAD
     local_port: 3215
-=======
-    local_port: 3201
->>>>>>> dfe0d7b7
     remote_port: 3200
 
 before_test: |
