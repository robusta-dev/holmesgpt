--- conflicted
+++ resolved
@@ -8,12 +8,7 @@
     ({"field1": "1", "field2": "2", "field3": "3"})
 ])
 def test_mock_tools_match(params):
-<<<<<<< HEAD
-    mock = MockToolsets(test_case_folder=tempfile.gettempdir(), tools_passthrough=False)
-
-=======
     mock = MockToolsets(test_case_folder=tempfile.gettempdir(), generate_mocks=False)
->>>>>>> 9afa83fb
     mock.mock_tool(ToolMock(
         source_file="test",
         toolset_name="kubernetes/core",
