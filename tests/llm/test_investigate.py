# type: ignore
import os
from pathlib import Path
from typing import Optional

import pytest

from holmes.core.investigation_structured_output import DEFAULT_SECTIONS
import tests.llm.utils.braintrust as braintrust_util
from holmes.config import Config
from holmes.core.investigation import investigate_issues
from holmes.core.supabase_dal import SupabaseDal
from holmes.core.tools import ToolExecutor
from tests.llm.utils.classifiers import (
    evaluate_correctness,
    evaluate_sections,
)
from tests.llm.utils.constants import PROJECT
from tests.llm.utils.system import get_machine_state_tags
from tests.llm.utils.mock_dal import MockSupabaseDal
from tests.llm.utils.mock_toolset import MockToolsets
from tests.llm.utils.mock_utils import Evaluation, InvestigateTestCase, MockHelper
from os import path
from braintrust import Span, SpanTypeAttribute
from unittest.mock import patch

TEST_CASES_FOLDER = Path(
    path.abspath(path.join(path.dirname(__file__), "fixtures", "test_investigate"))
)


class MockConfig(Config):
    def __init__(self, test_case: InvestigateTestCase, parent_span: Span):
        super().__init__()
        self._test_case = test_case
        self._parent_span = parent_span

    def create_tool_executor(self, dal: Optional[SupabaseDal]) -> ToolExecutor:
        mock = MockToolsets(
            generate_mocks=self._test_case.generate_mocks,
            test_case_folder=self._test_case.folder,
            parent_span=self._parent_span,
        )

        expected_tools = []
        for tool_mock in self._test_case.tool_mocks:
            mock.mock_tool(tool_mock)
            expected_tools.append(tool_mock.tool_name)

        return ToolExecutor(mock.enabled_toolsets)


def get_test_cases():
    experiment_name = braintrust_util.get_experiment_name("investigate")
    dataset_name = braintrust_util.get_dataset_name("investigate")

    mh = MockHelper(TEST_CASES_FOLDER)

    if os.environ.get("UPLOAD_DATASET") and os.environ.get("BRAINTRUST_API_KEY"):
        bt_helper = braintrust_util.BraintrustEvalHelper(
            project_name=PROJECT, dataset_name=dataset_name
        )
        bt_helper.upload_test_cases(mh.load_test_cases())

    test_cases = mh.load_investigate_test_cases()

    iterations = int(os.environ.get("ITERATIONS", "0"))
    if iterations:
        test_cases_tuples = []
        for i in range(0, iterations):
            test_cases_tuples.extend(
                [(experiment_name, test_case) for test_case in test_cases]
            )
        return test_cases_tuples
    else:
        return [(experiment_name, test_case) for test_case in test_cases]


def idfn(val):
    if isinstance(val, InvestigateTestCase):
        return val.id
    else:
        return str(val)


@pytest.mark.llm
@pytest.mark.skipif(
    not os.environ.get("BRAINTRUST_API_KEY"),
    reason="BRAINTRUST_API_KEY must be set to run LLM evaluations",
)
@pytest.mark.parametrize("experiment_name, test_case", get_test_cases(), ids=idfn)
<<<<<<< HEAD
def test_investigate(experiment_name: str, test_case: InvestigateTestCase):
    dataset_name = braintrust_util.get_dataset_name("investigate")
    bt_helper = braintrust_util.BraintrustEvalHelper(
        project_name=PROJECT, dataset_name=dataset_name
    )
    eval_span = bt_helper.start_evaluation(experiment_name, name=test_case.id)

    config = MockConfig(test_case, eval_span)
=======
def test_investigate(experiment_name, test_case: InvestigateTestCase, caplog):
    config = MockConfig(test_case)
>>>>>>> 68842ef6
    config.model = os.environ.get("MODEL", "gpt-4o")

    mock_dal = MockSupabaseDal(
        test_case_folder=Path(test_case.folder),
        generate_mocks=test_case.generate_mocks,
        issue_data=test_case.issue_data,
        resource_instructions=test_case.resource_instructions,
    )

    input = test_case.investigate_request
    expected = test_case.expected_output
    result = None

    metadata = get_machine_state_tags()
    metadata["model"] = config.model or "Unknown"

    investigate_request = test_case.investigate_request
    if not investigate_request.sections:
        investigate_request.sections = DEFAULT_SECTIONS

    with patch.dict(
        os.environ, {"HOLMES_STRUCTURED_OUTPUT_CONVERSION_FEATURE_FLAG": "False"}
    ):
        result = investigate_issues(
            investigate_request=investigate_request, config=config, dal=mock_dal
        )
    assert result, "No result returned by investigate_issues()"

    for tool_call in result.tool_calls:
        # TODO: mock this instead so span start time & end time will be accurate.
        # Also to include calls to llm spans
        with eval.start_span(
            name=tool_call.tool_name, type=SpanTypeAttribute.TOOL
        ) as tool_span:
            # TODO: remove this after FE is ready
            if isinstance(tool_call.result, dict):
                tool_span.log(
                    input=tool_call.description,
                    output=tool_call.result.model_dump_json(indent=2),
                    error=tool_call.result.error,
                )
            else:
                tool_span.log(
                    input=tool_call.description,
                    output=tool_call.result,
                    error=tool_call.result.error,
                )

    output = result.analysis

    scores = {}

    debug_expected = "\n-  ".join(expected)

    print(f"** EXPECTED **\n-  {debug_expected}")
<<<<<<< HEAD
    correctness_eval = evaluate_correctness(
        output=output,
        expected_elements=expected,
        parent_span=eval_span,
        evaluation_type="strict",
    )
    print(
        f"\n** CORRECTNESS **\nscore = {correctness_eval.score}\nrationale = {correctness_eval.metadata.get('rationale', '')}"
    )
    scores["correctness"] = correctness_eval.score
=======
    with eval.start_span(
        name="Correctness", type=SpanTypeAttribute.SCORE
    ) as correctness_span:
        correctness_eval = evaluate_correctness(
            output=output,
            expected_elements=expected,
            caplog=caplog,
            evaluation_type="strict",
        )
        print(
            f"\n** CORRECTNESS **\nscore = {correctness_eval.score}\nrationale = {correctness_eval.metadata.get('rationale', '')}"
        )
        scores["correctness"] = correctness_eval.score
        correctness_span.log(
            scores={
                "correctness": correctness_eval.score,
            },
            metadata=correctness_eval.metadata,
        )
>>>>>>> 68842ef6

    if test_case.expected_sections:
        sections = {
            key: bool(value) for key, value in test_case.expected_sections.items()
        }
        sections_eval = evaluate_sections(
            sections=sections, output=output, parent_span=eval_span
        )
        scores["sections"] = sections_eval.score

    if bt_helper and eval_span:
        bt_helper.end_evaluation(
            input=input,
            output=output or "",
            expected=str(expected),
            id=test_case.id,
            scores=scores,
            prompt=None,
        )
    tools_called = [t.tool_name for t in result.tool_calls]
    print(f"\n** TOOLS CALLED **\n{tools_called}")
    print(f"\n** OUTPUT **\n{output}")
    print(f"\n** SCORES **\n{scores}")

    assert result.sections, "Missing sections"
    assert (
        len(result.sections) >= len(investigate_request.sections)
    ), f"Received {len(result.sections)} sections but expected {len(investigate_request.sections)}. Received: {result.sections.keys()}"
    for expected_section_title in investigate_request.sections:
        assert (
            expected_section_title in result.sections
        ), f"Expected title {expected_section_title} in sections"

    if test_case.evaluation.correctness:
        expected_correctness = test_case.evaluation.correctness
        if isinstance(expected_correctness, Evaluation):
            expected_correctness = expected_correctness.expected_score
        assert scores.get("correctness", 0) >= expected_correctness

    if test_case.expected_sections:
        for (
            expected_section_title,
            expected_section_array_content,
        ) in test_case.expected_sections.items():
            if expected_section_array_content:
                assert (
                    expected_section_title in result.sections
                ), f"Expected to see section [{expected_section_title}] in result but that section is missing"
                for expected_content in expected_section_array_content:
                    assert (
                        expected_content
                        in result.sections.get(expected_section_title, "")
                    ), f"Expected to see content [{expected_content}] in section [{expected_section_title}] but could not find such content"<|MERGE_RESOLUTION|>--- conflicted
+++ resolved
@@ -89,8 +89,7 @@
     reason="BRAINTRUST_API_KEY must be set to run LLM evaluations",
 )
 @pytest.mark.parametrize("experiment_name, test_case", get_test_cases(), ids=idfn)
-<<<<<<< HEAD
-def test_investigate(experiment_name: str, test_case: InvestigateTestCase):
+def test_investigate(experiment_name: str, test_case: InvestigateTestCase, caplog):
     dataset_name = braintrust_util.get_dataset_name("investigate")
     bt_helper = braintrust_util.BraintrustEvalHelper(
         project_name=PROJECT, dataset_name=dataset_name
@@ -98,10 +97,6 @@
     eval_span = bt_helper.start_evaluation(experiment_name, name=test_case.id)
 
     config = MockConfig(test_case, eval_span)
-=======
-def test_investigate(experiment_name, test_case: InvestigateTestCase, caplog):
-    config = MockConfig(test_case)
->>>>>>> 68842ef6
     config.model = os.environ.get("MODEL", "gpt-4o")
 
     mock_dal = MockSupabaseDal(
@@ -157,38 +152,17 @@
     debug_expected = "\n-  ".join(expected)
 
     print(f"** EXPECTED **\n-  {debug_expected}")
-<<<<<<< HEAD
     correctness_eval = evaluate_correctness(
         output=output,
         expected_elements=expected,
         parent_span=eval_span,
+        caplog=caplog,
         evaluation_type="strict",
     )
     print(
         f"\n** CORRECTNESS **\nscore = {correctness_eval.score}\nrationale = {correctness_eval.metadata.get('rationale', '')}"
     )
     scores["correctness"] = correctness_eval.score
-=======
-    with eval.start_span(
-        name="Correctness", type=SpanTypeAttribute.SCORE
-    ) as correctness_span:
-        correctness_eval = evaluate_correctness(
-            output=output,
-            expected_elements=expected,
-            caplog=caplog,
-            evaluation_type="strict",
-        )
-        print(
-            f"\n** CORRECTNESS **\nscore = {correctness_eval.score}\nrationale = {correctness_eval.metadata.get('rationale', '')}"
-        )
-        scores["correctness"] = correctness_eval.score
-        correctness_span.log(
-            scores={
-                "correctness": correctness_eval.score,
-            },
-            metadata=correctness_eval.metadata,
-        )
->>>>>>> 68842ef6
 
     if test_case.expected_sections:
         sections = {
