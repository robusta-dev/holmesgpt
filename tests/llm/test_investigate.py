# type: ignore
import os
from pathlib import Path
from typing import Optional

import pytest

from holmes.core.investigation_structured_output import DEFAULT_SECTIONS
from holmes.core.tools_utils.tool_executor import ToolExecutor
import tests.llm.utils.braintrust as braintrust_util
from holmes.config import Config
from holmes.core.investigation import investigate_issues
from holmes.core.supabase_dal import SupabaseDal
from tests.llm.utils.classifiers import (
    evaluate_correctness,
    evaluate_sections,
)
from tests.llm.utils.constants import PROJECT
from tests.llm.utils.system import get_machine_state_tags
from tests.llm.utils.mock_dal import MockSupabaseDal
from tests.llm.utils.mock_toolset import MockToolsets
from tests.llm.utils.mock_utils import InvestigateTestCase, MockHelper
from os import path
from braintrust import Span
from unittest.mock import patch

from tests.llm.utils.tags import add_tags_to_eval
from tests.llm.utils.test_helpers import (
    log_tool_calls_to_spans,
    print_expected_output,
    print_correctness_evaluation,
)

TEST_CASES_FOLDER = Path(
    path.abspath(path.join(path.dirname(__file__), "fixtures", "test_investigate"))
)


class MockConfig(Config):
    def __init__(self, test_case: InvestigateTestCase, parent_span: Span):
        super().__init__()
        self._test_case = test_case
        self._parent_span = parent_span

    def create_tool_executor(self, dal: Optional[SupabaseDal]) -> ToolExecutor:
        mock = MockToolsets(
            generate_mocks=self._test_case.generate_mocks,
            test_case_folder=self._test_case.folder,
            parent_span=self._parent_span,
        )

        expected_tools = []
        for tool_mock in self._test_case.tool_mocks:
            mock.mock_tool(tool_mock)
            expected_tools.append(tool_mock.tool_name)

        return ToolExecutor(mock.enabled_toolsets)


def get_test_cases():
    experiment_name = braintrust_util.get_experiment_name("investigate")
    dataset_name = braintrust_util.get_dataset_name("investigate")

    mh = MockHelper(TEST_CASES_FOLDER)

    if os.environ.get("UPLOAD_DATASET") and os.environ.get("BRAINTRUST_API_KEY"):
        bt_helper = braintrust_util.BraintrustEvalHelper(
            project_name=PROJECT, dataset_name=dataset_name
        )
        bt_helper.upload_test_cases(mh.load_test_cases())

    test_cases = mh.load_investigate_test_cases()

    iterations = int(os.environ.get("ITERATIONS", "0"))
    if iterations:
        test_cases_tuples = []
        for i in range(0, iterations):
            test_cases_tuples.extend(
                [
                    add_tags_to_eval(experiment_name, test_case)
                    for test_case in test_cases
                ]
            )
        return test_cases_tuples
    else:
        return [
            add_tags_to_eval(experiment_name, test_case) for test_case in test_cases
        ]


def idfn(val):
    if isinstance(val, InvestigateTestCase):
        return val.id
    else:
        return str(val)


@pytest.mark.llm
@pytest.mark.parametrize("experiment_name, test_case", get_test_cases(), ids=idfn)
def test_investigate(experiment_name: str, test_case: InvestigateTestCase, caplog):
    dataset_name = braintrust_util.get_dataset_name("investigate")
    bt_helper = braintrust_util.BraintrustEvalHelper(
        project_name=PROJECT, dataset_name=dataset_name
    )
    eval_span = bt_helper.start_evaluation(experiment_name, name=test_case.id)

    config = MockConfig(test_case, eval_span)
    config.model = os.environ.get("MODEL", "gpt-4o")

    mock_dal = MockSupabaseDal(
        test_case_folder=Path(test_case.folder),
        generate_mocks=test_case.generate_mocks,
        issue_data=test_case.issue_data,
        resource_instructions=test_case.resource_instructions,
    )

    input = test_case.investigate_request
    expected = test_case.expected_output
    result = None

    metadata = get_machine_state_tags()
    metadata["model"] = config.model or "Unknown"

    investigate_request = test_case.investigate_request
    if not investigate_request.sections:
        investigate_request.sections = DEFAULT_SECTIONS

    with patch.dict(
        os.environ, {"HOLMES_STRUCTURED_OUTPUT_CONVERSION_FEATURE_FLAG": "False"}
    ):
        with eval_span.start_span("Holmes Run", type=SpanTypeAttribute.LLM):
            result = investigate_issues(
                investigate_request=investigate_request, config=config, dal=mock_dal
            )
    assert result, "No result returned by investigate_issues()"

<<<<<<< HEAD
    # Log tool calls to Braintrust spans
    log_tool_calls_to_spans(result.tool_calls, eval_span)

=======
>>>>>>> 32ea1d9a
    output = result.analysis

    scores = {}

    print_expected_output(expected)
    correctness_eval = evaluate_correctness(
        output=output,
        expected_elements=expected,
        parent_span=eval_span,
        caplog=caplog,
        evaluation_type="strict",
    )
    print_correctness_evaluation(correctness_eval)
    scores["correctness"] = correctness_eval.score

    if test_case.expected_sections:
        sections = {
            key: bool(value) for key, value in test_case.expected_sections.items()
        }
        sections_eval = evaluate_sections(
            sections=sections, output=output, parent_span=eval_span
        )
        scores["sections"] = sections_eval.score

    if bt_helper and eval_span:
        bt_helper.end_evaluation(
            input=input,
            output=output or "",
            expected=str(expected),
            id=test_case.id,
            scores=scores,
            prompt=None,
            tags=test_case.tags,
        )
    tools_called = [t.tool_name for t in result.tool_calls]
    print(f"\n** TOOLS CALLED **\n{tools_called}")
    print(f"\n** OUTPUT **\n{output}")
    print(f"\n** SCORES **\n{scores}")

    assert result.sections, "Missing sections"
    assert (
        len(result.sections) >= len(investigate_request.sections)
    ), f"Received {len(result.sections)} sections but expected {len(investigate_request.sections)}. Received: {result.sections.keys()}"
    for expected_section_title in investigate_request.sections:
        assert (
            expected_section_title in result.sections
        ), f"Expected title {expected_section_title} in sections"

    assert (
        int(scores.get("correctness", 0)) == 1
    ), f"Test {test_case.id} failed (score: {scores.get('correctness', 0)})"

    if test_case.expected_sections:
        for (
            expected_section_title,
            expected_section_array_content,
        ) in test_case.expected_sections.items():
            if expected_section_array_content:
                assert (
                    expected_section_title in result.sections
                ), f"Expected to see section [{expected_section_title}] in result but that section is missing"
                for expected_content in expected_section_array_content:
                    assert (
                        expected_content
                        in result.sections.get(expected_section_title, "")
                    ), f"Expected to see content [{expected_content}] in section [{expected_section_title}] but could not find such content"<|MERGE_RESOLUTION|>--- conflicted
+++ resolved
@@ -21,7 +21,7 @@
 from tests.llm.utils.mock_toolset import MockToolsets
 from tests.llm.utils.mock_utils import InvestigateTestCase, MockHelper
 from os import path
-from braintrust import Span
+from braintrust import Span, SpanTypeAttribute
 from unittest.mock import patch
 
 from tests.llm.utils.tags import add_tags_to_eval
@@ -134,12 +134,9 @@
             )
     assert result, "No result returned by investigate_issues()"
 
-<<<<<<< HEAD
     # Log tool calls to Braintrust spans
     log_tool_calls_to_spans(result.tool_calls, eval_span)
 
-=======
->>>>>>> 32ea1d9a
     output = result.analysis
 
     scores = {}
