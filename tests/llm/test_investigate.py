# type: ignore
import os
from pathlib import Path
from typing import Optional

import pytest

from holmes.core.investigation_structured_output import DEFAULT_SECTIONS
from holmes.core.tools_utils.tool_executor import ToolExecutor
import tests.llm.utils.braintrust as braintrust_util
from holmes.config import Config
from holmes.core.investigation import investigate_issues
from holmes.core.supabase_dal import SupabaseDal
from tests.llm.utils.classifiers import (
    evaluate_correctness,
    evaluate_sections,
)
from tests.llm.utils.constants import PROJECT
from tests.llm.utils.system import get_machine_state_tags
from tests.llm.utils.mock_dal import MockSupabaseDal
from tests.llm.utils.mock_toolset import MockToolsets
from tests.llm.utils.mock_utils import Evaluation, InvestigateTestCase, MockHelper
from os import path
from braintrust import Span, SpanTypeAttribute
from unittest.mock import patch

from tests.llm.utils.tags import add_tags_to_eval

TEST_CASES_FOLDER = Path(
    path.abspath(path.join(path.dirname(__file__), "fixtures", "test_investigate"))
)


class MockConfig(Config):
    def __init__(self, test_case: InvestigateTestCase, parent_span: Span):
        super().__init__()
        self._test_case = test_case
        self._parent_span = parent_span

    def create_tool_executor(self, dal: Optional[SupabaseDal]) -> ToolExecutor:
        mock = MockToolsets(
            generate_mocks=self._test_case.generate_mocks,
            test_case_folder=self._test_case.folder,
            parent_span=self._parent_span,
        )

        expected_tools = []
        for tool_mock in self._test_case.tool_mocks:
            mock.mock_tool(tool_mock)
            expected_tools.append(tool_mock.tool_name)

        return ToolExecutor(mock.enabled_toolsets)


def get_test_cases():
    experiment_name = braintrust_util.get_experiment_name("investigate")
    dataset_name = braintrust_util.get_dataset_name("investigate")

    mh = MockHelper(TEST_CASES_FOLDER)

    if os.environ.get("UPLOAD_DATASET") and os.environ.get("BRAINTRUST_API_KEY"):
        bt_helper = braintrust_util.BraintrustEvalHelper(
            project_name=PROJECT, dataset_name=dataset_name
        )
        bt_helper.upload_test_cases(mh.load_test_cases())

    test_cases = mh.load_investigate_test_cases()

    iterations = int(os.environ.get("ITERATIONS", "0"))

    # raise Exception("foo")
    if iterations:
        test_cases_tuples = []
        for i in range(0, iterations):
            test_cases_tuples.extend(
                [
                    add_tags_to_eval(experiment_name, test_case)
                    for test_case in test_cases
                ]
            )
        return test_cases_tuples
    else:
        return [
            add_tags_to_eval(experiment_name, test_case) for test_case in test_cases
        ]


def idfn(val):
    if isinstance(val, InvestigateTestCase):
        return val.id
    else:
        return str(val)


@pytest.mark.llm
@pytest.mark.skipif(
    not os.environ.get("BRAINTRUST_API_KEY"),
    reason="BRAINTRUST_API_KEY must be set to run LLM evaluations",
)
@pytest.mark.parametrize("experiment_name, test_case", get_test_cases(), ids=idfn)
def test_investigate(experiment_name: str, test_case: InvestigateTestCase, caplog):
    dataset_name = braintrust_util.get_dataset_name("investigate")
    bt_helper = braintrust_util.BraintrustEvalHelper(
        project_name=PROJECT, dataset_name=dataset_name
    )
    eval_span = bt_helper.start_evaluation(experiment_name, name=test_case.id)

    config = MockConfig(test_case, eval_span)
    config.model = os.environ.get("MODEL", "gpt-4o")

    mock_dal = MockSupabaseDal(
        test_case_folder=Path(test_case.folder),
        generate_mocks=test_case.generate_mocks,
        issue_data=test_case.issue_data,
        resource_instructions=test_case.resource_instructions,
    )

    input = test_case.investigate_request
    expected = test_case.expected_output
    result = None

    metadata = get_machine_state_tags()
    metadata["model"] = config.model or "Unknown"

    investigate_request = test_case.investigate_request
    if not investigate_request.sections:
        investigate_request.sections = DEFAULT_SECTIONS

    with patch.dict(
        os.environ, {"HOLMES_STRUCTURED_OUTPUT_CONVERSION_FEATURE_FLAG": "False"}
    ):
        result = investigate_issues(
            investigate_request=investigate_request, config=config, dal=mock_dal
        )
    assert result, "No result returned by investigate_issues()"

    for tool_call in result.tool_calls:
        # TODO: mock this instead so span start time & end time will be accurate.
        # Also to include calls to llm spans
        with eval_span.start_span(
            name=tool_call.tool_name, type=SpanTypeAttribute.TOOL
        ) as tool_span:
            # TODO: remove this after FE is ready
            if isinstance(tool_call.result, dict):
                tool_span.log(
                    input=tool_call.description,
                    output=tool_call.result.model_dump_json(indent=2),
                    error=tool_call.result.error,
                )
            else:
                tool_span.log(
                    input=tool_call.description,
                    output=tool_call.result,
                    error=tool_call.result.error,
                )

    output = result.analysis

    scores = {}

    debug_expected = "\n-  ".join(expected)

    print(f"** EXPECTED **\n-  {debug_expected}")
    correctness_eval = evaluate_correctness(
        output=output,
        expected_elements=expected,
        parent_span=eval_span,
        caplog=caplog,
        evaluation_type="strict",
    )
    print(
        f"\n** CORRECTNESS **\nscore = {correctness_eval.score}\nrationale = {correctness_eval.metadata.get('rationale', '')}"
    )
    scores["correctness"] = correctness_eval.score

    if test_case.expected_sections:
        sections = {
            key: bool(value) for key, value in test_case.expected_sections.items()
        }
        sections_eval = evaluate_sections(
            sections=sections, output=output, parent_span=eval_span
        )
        scores["sections"] = sections_eval.score

    if bt_helper and eval_span:
        bt_helper.end_evaluation(
            input=input,
            output=output or "",
            expected=str(expected),
            id=test_case.id,
            scores=scores,
<<<<<<< HEAD
            tags=test_case.tags,
=======
            prompt=None,
>>>>>>> 0571db5e
        )
    tools_called = [t.tool_name for t in result.tool_calls]
    print(f"\n** TOOLS CALLED **\n{tools_called}")
    print(f"\n** OUTPUT **\n{output}")
    print(f"\n** SCORES **\n{scores}")

    assert result.sections, "Missing sections"
    assert (
        len(result.sections) >= len(investigate_request.sections)
    ), f"Received {len(result.sections)} sections but expected {len(investigate_request.sections)}. Received: {result.sections.keys()}"
    for expected_section_title in investigate_request.sections:
        assert (
            expected_section_title in result.sections
        ), f"Expected title {expected_section_title} in sections"

    if test_case.evaluation.correctness:
        expected_correctness = test_case.evaluation.correctness
        if isinstance(expected_correctness, Evaluation):
            expected_correctness = expected_correctness.expected_score
        assert scores.get("correctness", 0) >= expected_correctness

    if test_case.expected_sections:
        for (
            expected_section_title,
            expected_section_array_content,
        ) in test_case.expected_sections.items():
            if expected_section_array_content:
                assert (
                    expected_section_title in result.sections
                ), f"Expected to see section [{expected_section_title}] in result but that section is missing"
                for expected_content in expected_section_array_content:
                    assert (
                        expected_content
                        in result.sections.get(expected_section_title, "")
                    ), f"Expected to see content [{expected_content}] in section [{expected_section_title}] but could not find such content"<|MERGE_RESOLUTION|>--- conflicted
+++ resolved
@@ -67,8 +67,6 @@
     test_cases = mh.load_investigate_test_cases()
 
     iterations = int(os.environ.get("ITERATIONS", "0"))
-
-    # raise Exception("foo")
     if iterations:
         test_cases_tuples = []
         for i in range(0, iterations):
@@ -93,10 +91,6 @@
 
 
 @pytest.mark.llm
-@pytest.mark.skipif(
-    not os.environ.get("BRAINTRUST_API_KEY"),
-    reason="BRAINTRUST_API_KEY must be set to run LLM evaluations",
-)
 @pytest.mark.parametrize("experiment_name, test_case", get_test_cases(), ids=idfn)
 def test_investigate(experiment_name: str, test_case: InvestigateTestCase, caplog):
     dataset_name = braintrust_util.get_dataset_name("investigate")
@@ -189,11 +183,8 @@
             expected=str(expected),
             id=test_case.id,
             scores=scores,
-<<<<<<< HEAD
+            prompt=None,
             tags=test_case.tags,
-=======
-            prompt=None,
->>>>>>> 0571db5e
         )
     tools_called = [t.tool_name for t in result.tool_calls]
     print(f"\n** TOOLS CALLED **\n{tools_called}")
