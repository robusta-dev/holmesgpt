
import os
from pathlib import Path
from typing import Optional

import pytest

import tests.llm.utils.braintrust as braintrust_util
from holmes.config import Config
from holmes.core.investigation import investigate_issues
from holmes.core.supabase_dal import SupabaseDal
from holmes.core.tools import ToolExecutor
from tests.llm.utils.classifiers import evaluate_context_usage, evaluate_correctness, evaluate_factuality, evaluate_previous_logs_mention
from tests.llm.utils.constants import PROJECT
from tests.llm.utils.system import get_machine_state_tags, readable_timestamp
from tests.llm.utils.mock_dal import MockSupabaseDal
from tests.llm.utils.mock_toolset import MockToolsets
from tests.llm.utils.mock_utils import InvestigateTestCase, MockHelper
from os import path

system_metadata = get_machine_state_tags()
TEST_CASES_FOLDER = Path(path.abspath(path.join(
    path.dirname(__file__),
    "fixtures", "test_investigate"
)))

DATASET_NAME = f"investigate:{system_metadata.get('branch', 'unknown_branch')}"

class MockConfig(Config):
    def __init__(self, test_case:InvestigateTestCase):
        super().__init__()
        self._test_case = test_case

    def create_tool_executor(
<<<<<<< HEAD
        self, console: Console, dal:Optional[SupabaseDal]
=======
        self, dal:Optional[SupabaseDal]
>>>>>>> 05cf2e57
    ) -> ToolExecutor:

        mock = MockToolsets(generate_mocks=self._test_case.generate_mocks, test_case_folder=self._test_case.folder)

        expected_tools = []
        for tool_mock in self._test_case.tool_mocks:
            mock.mock_tool(tool_mock)
            expected_tools.append(tool_mock.tool_name)

        return ToolExecutor(mock.mocked_toolsets)

def get_test_cases():

    unique_test_id = os.environ.get("PYTEST_XDIST_TESTRUNUID", readable_timestamp())
    experiment_name = f'investigate:{unique_test_id}'
    if os.environ.get("EXPERIMENT_ID"):
        experiment_name = f'investigate:{os.environ.get("EXPERIMENT_ID")}'

    mh = MockHelper(TEST_CASES_FOLDER)

    if os.environ.get('UPLOAD_DATASET'):
        if os.environ.get('BRAINTRUST_API_KEY'):
            bt_helper = braintrust_util.BraintrustEvalHelper(project_name=PROJECT, dataset_name=DATASET_NAME)
            bt_helper.upload_test_cases(mh.load_test_cases())

    test_cases = mh.load_investigate_test_cases()
    return [(experiment_name, test_case) for test_case in test_cases]

def idfn(val):
    if isinstance(val, InvestigateTestCase):
        return val.id
    else:
        return str(val)


@pytest.mark.llm
@pytest.mark.skipif(not os.environ.get('BRAINTRUST_API_KEY'), reason="BRAINTRUST_API_KEY must be set to run LLM evaluations")
@pytest.mark.parametrize("experiment_name, test_case", get_test_cases(), ids=idfn)
def test_investigate(experiment_name, test_case):

    config = MockConfig(test_case)
    config.model = os.environ.get("MODEL", "gpt-4o")

    mock_dal = MockSupabaseDal(
        test_case_folder=Path(test_case.folder),
        generate_mocks=test_case.generate_mocks,
        issue_data=test_case.issue_data,
        resource_instructions=test_case.resource_instructions
    )

    input = test_case.investigate_request
    expected = test_case.expected_output
    result = None

    metadata = get_machine_state_tags()
    metadata["model"] = config.model or "Unknown"

    bt_helper = braintrust_util.BraintrustEvalHelper(project_name=PROJECT, dataset_name=DATASET_NAME)

    eval = bt_helper.start_evaluation(experiment_name, name=test_case.id)

    result = investigate_issues(
        investigate_request=test_case.investigate_request,
        config=config,
        dal=mock_dal
    )
    assert result

    output = result.analysis

    scores = {}

    if isinstance(expected, list):
        scores["correctness"] = evaluate_correctness(output=output, expected_elements=expected).score
    else:
        scores["faithfulness"] = evaluate_factuality(output=output, expected=expected, input=input).score
    scores["previous_logs"] = evaluate_previous_logs_mention(output=output).score

    if len(test_case.retrieval_context) > 0:
            scores["context"] = evaluate_context_usage(input=input, output=output, context_items=test_case.retrieval_context).score

    bt_helper.end_evaluation(
        eval=eval,
        input=input,
        output=output or "",
        expected=str(expected),
        id=test_case.id,
        scores=scores
    )
    print(f"** OUTPUT **\n{output}")
    print(f"** SCORES **\n{scores}")

    assert result.sections
    assert len(result.sections) >= 4
    assert result.sections.get("Alert Explanation")
    assert result.sections.get("Investigation")
    assert result.sections.get("Conclusions and Possible Root causes")
    assert result.sections.get("Next Steps")

    if scores.get("faithfulness"):
        assert scores.get("faithfulness") >= test_case.evaluation.faithfulness

    if scores.get("correctness"):
        assert scores.get("correctness") >= test_case.evaluation.correctness
    assert scores.get("context", 0) >= test_case.evaluation.context<|MERGE_RESOLUTION|>--- conflicted
+++ resolved
@@ -32,11 +32,7 @@
         self._test_case = test_case
 
     def create_tool_executor(
-<<<<<<< HEAD
-        self, console: Console, dal:Optional[SupabaseDal]
-=======
         self, dal:Optional[SupabaseDal]
->>>>>>> 05cf2e57
     ) -> ToolExecutor:
 
         mock = MockToolsets(generate_mocks=self._test_case.generate_mocks, test_case_folder=self._test_case.folder)
