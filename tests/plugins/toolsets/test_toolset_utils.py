import pytest
<<<<<<< HEAD
from dateutil import parser
from holmes.plugins.toolsets.utils import process_timestamps_to_rfc3339, to_unix_ms
=======
from dateutil import parser  # type: ignore
from holmes.plugins.toolsets.utils import process_timestamps_to_rfc3339
>>>>>>> 88a6b959
from freezegun import freeze_time


@freeze_time("2020-09-14T13:50:40Z")
@pytest.mark.parametrize(
    "start_timestamp, end_timestamp, expected_start, expected_end",
    [
        (
            None,
            None,
            "2020-09-14T12:50:40Z",
            "2020-09-14T13:50:40Z",
        ),
        (
            -7200,
            0,  # alias for now()
            "2020-09-14T11:50:40Z",
            "2020-09-14T13:50:40Z",
        ),
        (
            -7200,  # always relative to end
            -1800,  # relative to now() when negative
            "2020-09-14T11:20:40Z",
            "2020-09-14T13:20:40Z",
        ),
        # Integer timestamps
        (
            1600000000,
            1600003600,
            "2020-09-13T12:26:40Z",
            "2020-09-13T13:26:40Z",
        ),
        # RFC3339 formatted timestamps
        (
            "2020-09-13T12:26:40Z",
            "2020-09-13T13:26:40Z",
            "2020-09-13T12:26:40Z",
            "2020-09-13T13:26:40Z",
        ),
        # Negative start integer as relative time to Unix
        (
            -3600,
            1600003600,
            "2020-09-13T12:26:40Z",
            "2020-09-13T13:26:40Z",
        ),
        # Negative start integer as relative time to RFC3339
        (
            -300,
            "2020-09-13T12:26:40Z",
            "2020-09-13T12:21:40Z",
            "2020-09-13T12:26:40Z",
        ),
        # Auto inversion, Negative end integer as relative time to RFC3339
        (
            "2020-09-13T12:26:40Z",
            -300,
            "2020-09-13T12:21:40Z",
            "2020-09-13T12:26:40Z",
        ),
        # Auto-inversion if start is after end
        (
            1600003600,
            1600000000,
            "2020-09-13T12:26:40Z",
            "2020-09-13T13:26:40Z",
        ),
        # String integers
        (
            "1600000000",
            "1600003600",
            "2020-09-13T12:26:40Z",
            "2020-09-13T13:26:40Z",
        ),
        # Mixed format (RFC3339 + Unix)
        (
            "2020-09-13T12:26:40Z",
            1600003600,
            "2020-09-13T12:26:40Z",
            "2020-09-13T13:26:40Z",
        ),
        # Mixed format (Unix + RFC3339)
        (
            1600000000,
            "2020-09-13T13:26:40Z",
            "2020-09-13T12:26:40Z",
            "2020-09-13T13:26:40Z",
        ),
    ],
)
def test_process_timestamps_to_rfc3339(
    start_timestamp, end_timestamp, expected_start, expected_end
):
    result_start, result_end = process_timestamps_to_rfc3339(
        start_timestamp=start_timestamp,
        end_timestamp=end_timestamp,
        default_time_span_seconds=3600,
    )

    # For time-dependent tests, we allow a small tolerance
    if start_timestamp is None or end_timestamp is None:
        # Parse the times to compare them within a small tolerance
        result_start_dt = parser.parse(result_start)
        result_end_dt = parser.parse(result_end)
        expected_start_dt = parser.parse(expected_start)
        expected_end_dt = parser.parse(expected_end)

        # Allow 2 seconds tolerance for current time comparisons
        assert abs((result_start_dt - expected_start_dt).total_seconds()) < 2
        assert abs((result_end_dt - expected_end_dt).total_seconds()) < 2
    else:
        assert result_start == expected_start
        assert result_end == expected_end


@pytest.mark.parametrize(
    "date_time_str, expected_timestamp",
    [
        ("2023-11-20T10:30:45.123Z", 1700476245123),
        ("2023-11-20T10:30:45.123+00:00", 1700476245123),
        ("2023-11-20T08:30:45.123-02:00", 1700476245123),
        ("2023-11-20T12:30:45.123+02:00", 1700476245123),
        ("2023-11-20T19:00:45.123+08:30", 1700476245123),
        ("2023-11-20T02:00:45.123-08:30", 1700476245123),
    ],
)
def test_to_unix_ms(date_time_str, expected_timestamp):
    assert to_unix_ms(date_time_str) == expected_timestamp<|MERGE_RESOLUTION|>--- conflicted
+++ resolved
@@ -1,11 +1,6 @@
 import pytest
-<<<<<<< HEAD
-from dateutil import parser
+from dateutil import parser  # type: ignore
 from holmes.plugins.toolsets.utils import process_timestamps_to_rfc3339, to_unix_ms
-=======
-from dateutil import parser  # type: ignore
-from holmes.plugins.toolsets.utils import process_timestamps_to_rfc3339
->>>>>>> 88a6b959
 from freezegun import freeze_time
 
 
