from unittest.mock import Mock, patch
from holmes.core.tools import ToolResultStatus
from holmes.plugins.toolsets.datadog.toolset_datadog_logs import (
<<<<<<< HEAD
    DatadogToolset,
=======
    DatadogLogsToolset,
>>>>>>> d4fedfc7
    DatadogLogsConfig,
    DataDogStorageTier,
)
from holmes.plugins.toolsets.logging_utils.logging_api import FetchPodLogsParams


class TestDatadogToolsetFetchPodLogs:
    """Test cases for DatadogToolset.fetch_pod_logs() method"""

    def setup_method(self):
        """Setup common test data"""
        self.config = DatadogLogsConfig(
            dd_api_key="test-api-key",
            dd_app_key="test-app-key",
            site_api_url="https://api.datadoghq.com",
            indexes=["main"],
            storage_tiers=[DataDogStorageTier.INDEXES],
            page_size=100,
            default_limit=1000,
            request_timeout=60,
        )

        self.toolset = DatadogLogsToolset()
        self.toolset.dd_config = self.config

        self.fetch_params = FetchPodLogsParams(
            namespace="test-namespace",
            pod_name="test-pod",
            limit=300,
        )

    @patch("holmes.plugins.toolsets.datadog.datadog_api.requests.post")
    def test_fetch_pod_logs_with_pagination(self, mock_post):
        """Test fetch_pod_logs with pagination when more logs are available"""
        # Mock responses for pagination
        # First response with 100 logs and a cursor
        first_response = Mock()
        first_response.status_code = 200
        first_response.json.return_value = {
            "data": [
                {"attributes": {"message": f"Log message {i}"}} for i in range(100)
            ],
            "meta": {"page": {"after": "cursor_for_page_2"}},
        }

        # Second response with 100 logs and a cursor
        second_response = Mock()
        second_response.status_code = 200
        second_response.json.return_value = {
            "data": [
                {"attributes": {"message": f"Log message {i}"}} for i in range(100, 200)
            ],
            "meta": {"page": {"after": "cursor_for_page_3"}},
        }

        # Third response with 100 logs and no cursor (last page)
        third_response = Mock()
        third_response.status_code = 200
        third_response.json.return_value = {
            "data": [
                {"attributes": {"message": f"Log message {i}"}} for i in range(200, 300)
            ],
            "meta": {
                "page": {}  # No "after" cursor means no more pages
            },
        }

        mock_post.side_effect = [first_response, second_response, third_response]

        # Execute
        result = self.toolset.fetch_pod_logs(self.fetch_params)

        # Verify
        assert result.status == ToolResultStatus.SUCCESS
        assert result.error is None

        # Check that all 300 logs are present in reverse order (oldest first)
        logs_lines = result.data.strip().split("\n")
        assert len(logs_lines) == 300

        # Verify logs are in correct order (reversed from API response)
        for i in range(300):
            assert f"Log message {299-i}" in logs_lines[i]

        # Verify API calls
        assert mock_post.call_count == 3

        # Verify the query structure for each call
        for i, api_call in enumerate(mock_post.call_args_list):
            payload = api_call[1]["json"]
            # All calls should have the same base structure
            assert "kube_namespace:test-namespace" in payload["filter"]["query"]
            assert "pod_name:test-pod" in payload["filter"]["query"]
            assert payload["filter"]["storage_tier"] == "indexes"
            assert payload["sort"] == "-timestamp"

    @patch("holmes.plugins.toolsets.datadog.datadog_api.requests.post")
    def test_fetch_pod_logs_less_data_than_requested(self, mock_post):
        """Test fetch_pod_logs when API returns less data than requested"""
        # Mock response with only 80 logs when limit is 1000
        response = Mock()
        response.status_code = 200
        response.json.return_value = {
            "data": [
                {"attributes": {"message": f"Log message {i}"}} for i in range(80)
            ],
            "meta": {
                "page": {}  # No cursor, indicating no more data
            },
        }

        mock_post.return_value = response

        # Set up params with higher limit
        params = FetchPodLogsParams(
            namespace="test-namespace",
            pod_name="test-pod",
            limit=1000,
        )

        # Execute
        result = self.toolset.fetch_pod_logs(params)

        # Verify
        assert result.status == ToolResultStatus.SUCCESS
        assert result.error is None

        # Check that only 80 logs are returned
        logs_lines = result.data.strip().split("\n")
        assert len(logs_lines) == 80

        # Verify logs are in correct order (reversed)
        for i in range(80):
            assert f"Log message {79-i}" in logs_lines[i]

        # Verify only one API call was made
        assert mock_post.call_count == 1

        # Check the API call
        call_args = mock_post.call_args
        payload = call_args[1]["json"]
        assert payload["page"]["limit"] == 100  # page_size from config

    @patch("holmes.plugins.toolsets.datadog.datadog_api.requests.post")
    def test_fetch_pod_logs_storage_tier_fallback(self, mock_post):
        """Test fetch_pod_logs falling back to secondary storage tier when first returns no data"""
        # Configure toolset with multiple storage tiers
        self.toolset.dd_config.storage_tiers = [
            DataDogStorageTier.INDEXES,
            DataDogStorageTier.ONLINE_ARCHIVES,
            DataDogStorageTier.FLEX,
        ]

        # Mock responses
        # First call to INDEXES returns no data
        empty_response = Mock()
        empty_response.status_code = 200
        empty_response.json.return_value = {"data": [], "meta": {"page": {}}}

        # Second call to ONLINE_ARCHIVES returns data
        data_response = Mock()
        data_response.status_code = 200
        data_response.json.return_value = {
            "data": [
                {"attributes": {"message": f"Archived log {i}"}} for i in range(50)
            ],
            "meta": {"page": {}},
        }

        mock_post.side_effect = [empty_response, data_response]

        # Execute
        result = self.toolset.fetch_pod_logs(self.fetch_params)

        # Verify
        assert result.status == ToolResultStatus.SUCCESS
        assert result.error is None

        # Check that logs from online archives are returned
        logs_lines = result.data.strip().split("\n")
        assert len(logs_lines) == 50

        # Verify logs content
        for i in range(50):
            assert f"Archived log {49-i}" in logs_lines[i]

        # Verify two API calls were made
        assert mock_post.call_count == 2

        # Check first call used INDEXES
        first_call = mock_post.call_args_list[0]
        payload = first_call[1]["json"]
        assert payload["filter"]["storage_tier"] == "indexes"

        # Check second call used ONLINE_ARCHIVES
        second_call = mock_post.call_args_list[1]
        payload = second_call[1]["json"]
        assert payload["filter"]["storage_tier"] == "online-archives"

    @patch("holmes.plugins.toolsets.datadog.datadog_api.requests.post")
    @patch("time.sleep", return_value=None)  # Mock time.sleep to avoid delays
    def test_fetch_pod_logs_rate_limiting(self, mock_sleep, mock_post):
        """Test fetch_pod_logs handling rate limiting with X-RateLimit-Reset header"""
        # Mock responses
        # First attempt: rate limited
        rate_limited_response = Mock()
        rate_limited_response.status_code = 429
        rate_limited_response.headers = {
            "X-RateLimit-Reset": "5"  # 5 seconds until reset
        }
        rate_limited_response.text = "Rate limit exceeded"

        # Second attempt: successful
        success_response = Mock()
        success_response.status_code = 200
        success_response.json.return_value = {
            "data": [
                {"attributes": {"message": f"Log after retry {i}"}} for i in range(20)
            ],
            "meta": {"page": {}},
        }

        mock_post.side_effect = [rate_limited_response, success_response]

        # Execute
        result = self.toolset.fetch_pod_logs(self.fetch_params)

        # Verify
        assert result.status == ToolResultStatus.SUCCESS
        assert result.error is None

        # Check that logs are returned
        logs_lines = result.data.strip().split("\n")
        assert len(logs_lines) == 20

        # Verify two API calls were made (one failed with 429, one succeeded)
        assert mock_post.call_count == 2

    @patch("holmes.plugins.toolsets.datadog.datadog_api.requests.post")
    @patch("time.sleep", return_value=None)  # Mock time.sleep to avoid delays
    def test_fetch_pod_logs_rate_limiting_without_reset_header(
        self, mock_sleep, mock_post
    ):
        """Test fetch_pod_logs handling rate limiting without X-RateLimit-Reset header"""
        # Mock responses
        # First attempt: rate limited without reset header
        rate_limited_response = Mock()
        rate_limited_response.status_code = 429
        rate_limited_response.headers = {}  # No X-RateLimit-Reset
        rate_limited_response.text = "Rate limit exceeded"

        # Second attempt: also rate limited
        second_rate_limited = Mock()
        second_rate_limited.status_code = 429
        second_rate_limited.headers = {}
        second_rate_limited.text = "Rate limit exceeded"

        # Third attempt: successful
        success_response = Mock()
        success_response.status_code = 200
        success_response.json.return_value = {
            "data": [{"attributes": {"message": "Finally got through!"}}],
            "meta": {"page": {}},
        }

        mock_post.side_effect = [
            rate_limited_response,
            second_rate_limited,
            success_response,
        ]

        # Execute
        result = self.toolset.fetch_pod_logs(self.fetch_params)

        # Verify
        assert result.status == ToolResultStatus.SUCCESS
        assert result.error is None

        # Verify three API calls were made (two failed with 429, one succeeded)
        assert mock_post.call_count == 3

    @patch("holmes.plugins.toolsets.datadog.datadog_api.requests.post")
    def test_fetch_pod_logs_no_config(self, mock_post):
        """Test fetch_pod_logs when dd_config is not set"""
        # Clear the config
        self.toolset.dd_config = None

        # Execute
        result = self.toolset.fetch_pod_logs(self.fetch_params)

        # Verify
        assert result.status == ToolResultStatus.ERROR
        assert result.data == "The toolset is missing its configuration"

        # Verify no API calls were made
        assert mock_post.call_count == 0

    @patch("holmes.plugins.toolsets.datadog.datadog_api.requests.post")
    @patch("time.sleep", return_value=None)  # Mock time.sleep to avoid delays
    def test_fetch_pod_logs_rate_limit_exhausted(self, mock_sleep, mock_post):
        """Test fetch_pod_logs when all rate limit retries are exhausted"""
        # Mock all responses as rate limited
        rate_limited_response = Mock()
        rate_limited_response.status_code = 429
        rate_limited_response.headers = {}
        rate_limited_response.text = "Rate limit exceeded"

        # Make all attempts return rate limited response
        mock_post.return_value = rate_limited_response

        # Execute
        result = self.toolset.fetch_pod_logs(self.fetch_params)

        # Verify
        assert result.status == ToolResultStatus.ERROR
        assert (
            "Datadog API rate limit exceeded. Failed after 5 retry attempts."
            in result.error
        )

        # Verify 5 API calls were made (MAX_RETRY_COUNT_ON_RATE_LIMIT)
        assert mock_post.call_count == 5

    @patch("holmes.plugins.toolsets.datadog.datadog_api.requests.post")
    def test_fetch_pod_logs_with_filter(self, mock_post):
        """Test fetch_pod_logs with search filter"""
        # Mock response
        response = Mock()
        response.status_code = 200
        response.json.return_value = {
            "data": [
                {"attributes": {"message": "ERROR: Something went wrong"}},
                {"attributes": {"message": "ERROR: Another error occurred"}},
            ],
            "meta": {"page": {}},
        }

        mock_post.return_value = response

        # Set up params with filter
        params = FetchPodLogsParams(
            namespace="test-namespace",
            pod_name="test-pod",
            filter="ERROR",
            limit=100,
        )

        # Execute
        result = self.toolset.fetch_pod_logs(params)

        # Verify
        assert result.status == ToolResultStatus.SUCCESS

        # Check the API call included the filter
        call_args = mock_post.call_args
        payload = call_args[1]["json"]
        query = payload["filter"]["query"]
        assert '"ERROR"' in query
        assert "kube_namespace:test-namespace" in query
        assert "pod_name:test-pod" in query<|MERGE_RESOLUTION|>--- conflicted
+++ resolved
@@ -1,11 +1,7 @@
 from unittest.mock import Mock, patch
 from holmes.core.tools import ToolResultStatus
 from holmes.plugins.toolsets.datadog.toolset_datadog_logs import (
-<<<<<<< HEAD
-    DatadogToolset,
-=======
     DatadogLogsToolset,
->>>>>>> d4fedfc7
     DatadogLogsConfig,
     DataDogStorageTier,
 )
