--- conflicted
+++ resolved
@@ -37,14 +37,9 @@
     assert (
         sonnet_model.base_url == f"{ROBUSTA_API_ENDPOINT}/llm/Robusta/sonnet-4 preview"
     )
-<<<<<<< HEAD
-    assert sonnet_model.get("name") == "Robusta/sonnet-4 preview"
-    assert sonnet_model.get("model") == "claude-sonnet-4-20250514"
-    assert sonnet_model.get("is_robusta_model")
-=======
-    assert sonnet_model.name == "Robusta/sonnet-4 preview"
+    assert sonnet_model..name == "Robusta/sonnet-4 preview"
+    assert sonnet_model.model == "claude-sonnet-4-20250514"
     assert sonnet_model.is_robusta_model
->>>>>>> f8bf8905
 
     assert (
         server_config.llm_model_registry.default_robusta_model
