--- conflicted
+++ resolved
@@ -164,11 +164,7 @@
 def responses():
     with responses_.RequestsMock() as rsps:
         rsps.add_passthru("https://www.braintrust.dev")
-<<<<<<< HEAD
         rsps.add_passthru("https://api.braintrust.dev")
-=======
-        rsps.add_passthru("https://api.braintrust.dev")  # Allow Braintrust API calls
->>>>>>> ded2712e
         rsps.add_passthru("http://localhost")
 
         # Allow all Datadog API calls to pass through (all regions and endpoints)
