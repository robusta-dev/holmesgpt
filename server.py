--- conflicted
+++ resolved
@@ -44,7 +44,6 @@
     # response_handler: ...
 
 
-<<<<<<< HEAD
 class IssueInvestigationResult(BaseModel):
     """
     :var result: A dictionary containing the summary of the issue investigation.
@@ -82,7 +81,8 @@
     include_tool_calls: bool = False
     include_tool_call_results: bool = False
     prompt_template: str = "builtin://generic_ask_for_issue_conversation.jinja2"
-=======
+
+
 class WorkloadHealthRequest(BaseModel):
     ask: str
     resource: dict
@@ -93,7 +93,6 @@
     include_tool_calls: bool = False
     include_tool_call_results: bool = False
     prompt_template: str = "builtin://generic_ask.jinja2"
->>>>>>> 298aa7d2
 
 
 def init_logging():
@@ -125,66 +124,15 @@
     tool_calls: List[ToolCallResult] = []
     instructions: List[str] = []
 
+
 class ConversationInvestigationResult(BaseModel):
     analysis: Optional[str] = None
     tool_calls: List[ToolCallResult] = []
     id: str
 
+
 @app.post("/api/investigate")
 def investigate_issues(investigate_request: InvestigateRequest):
-<<<<<<< HEAD
-    context = fetch_context_data(investigate_request.context)
-    raw_data = investigate_request.model_dump()
-    if context:
-        raw_data["extra_context"] = context
-
-    ai = config.create_issue_investigator(console, allowed_toolsets=ALLOWED_TOOLSETS)
-    issue = Issue(
-        id=context['id'] if context else "",
-        name=investigate_request.title,
-        source_type=investigate_request.source,
-        source_instance_id=investigate_request.source_instance_id,
-        raw=raw_data,
-    )
-    investigation = ai.investigate(
-        issue,
-        prompt=load_prompt(investigate_request.prompt_template),
-        console=console,
-        post_processing_prompt=HOLMES_POST_PROCESSING_PROMPT
-    )
-    return InvestigationResult(
-        analysis=investigation.result,
-        tool_calls=investigation.tool_calls,
-    )
-
-
-@app.post("/api/conversation")
-def investigate_issues(follow_up_request: ConversationRequest):
-    ai = config.create_toolcalling_llm(console, allowed_toolsets=ALLOWED_TOOLSETS)
-    system_prompt = load_prompt(follow_up_request.prompt_template)
-    environment = jinja2.Environment()
-    system_prompt_template = environment.from_string(system_prompt)
-    system_prompt = system_prompt_template.render(investigation=follow_up_request.context.investigation_result.result, 
-                                                  tools_called_for_investigation=follow_up_request.context.investigation_result.tools,
-                                                  conversation_history=follow_up_request.context.conversation_history)
-    
-    investigation = ai.call(system_prompt, follow_up_request.user_prompt)
-    
-    return InvestigationResult(
-        analysis=investigation.result,
-        tool_calls=investigation.tool_calls,
-        id=uuid.uuid4()
-    )
-
-
-
-def fetch_context_data(context: Dict[str, Any]) -> dict:
-    for context_item in context.keys():
-        if context_item == "robusta_issue_id":
-            # Note we only accept a single robusta_issue_id. I don't think it
-            # makes sense to have several of them in the context structure.
-            return dal.get_issue_data(context[context_item])
-=======
     try:
         context = dal.get_issue_data(investigate_request.context.get("robusta_issue_id"))
 
@@ -241,7 +189,32 @@
         )
     except AuthenticationError as e:
         raise HTTPException(status_code=401, detail=e.message)          
->>>>>>> 298aa7d2
+
+
+@app.post("/api/conversation")
+def investigate_issues(follow_up_request: ConversationRequest):
+    try:
+
+        ai = config.create_toolcalling_llm(console, allowed_toolsets=ALLOWED_TOOLSETS)
+        
+        system_prompt = load_prompt(follow_up_request.prompt_template)
+        environment = jinja2.Environment()
+        system_prompt_template = environment.from_string(system_prompt)
+        system_prompt = system_prompt_template.render(
+            investigation=follow_up_request.context.investigation_result.result, 
+            tools_called_for_investigation=follow_up_request.context.investigation_result.tools,
+            conversation_history=follow_up_request.context.conversation_history
+            )
+    
+        investigation = ai.call(system_prompt, follow_up_request.user_prompt)
+    
+        return InvestigationResult(
+            analysis=investigation.result,
+            tool_calls=investigation.tool_calls,
+            id=uuid.uuid4()
+        )
+    except AuthenticationError as e:
+        raise HTTPException(status_code=401, detail=e.message)
 
 
 if __name__ == "__main__":
