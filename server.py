# ruff: noqa: E402
import os
from holmes.utils.cert_utils import add_custom_certificate

ADDITIONAL_CERTIFICATE: str = os.environ.get("CERTIFICATE", "")
if add_custom_certificate(ADDITIONAL_CERTIFICATE):
    print("added custom certificate")

# DO NOT ADD ANY IMPORTS OR CODE ABOVE THIS LINE
# IMPORTING ABOVE MIGHT INITIALIZE AN HTTPS CLIENT THAT DOESN'T TRUST THE CUSTOM CERTIFICATE
from holmes.core import investigation
from contextlib import asynccontextmanager
from holmes.utils.holmes_status import update_holmes_status_in_db
import logging
import uvicorn
import colorlog
import time

from litellm.exceptions import AuthenticationError
from fastapi import FastAPI, HTTPException, Request
from holmes.utils.robusta import load_robusta_api_key

from holmes.common.env_vars import (
    HOLMES_HOST,
    HOLMES_PORT,
    HOLMES_POST_PROCESSING_PROMPT,
    LOG_PERFORMANCE,
)
from holmes.core.supabase_dal import SupabaseDal
from holmes.config import Config
from holmes.core.conversations import (
    build_chat_messages,
    build_issue_chat_messages,
    handle_issue_conversation,
    build_workload_health_chat_messages,
)
from holmes.core.models import (
    InvestigationResult,
    ConversationRequest,
    InvestigateRequest,
    WorkloadHealthRequest,
    ConversationInvestigationResponse,
    ChatRequest,
    ChatResponse,
    IssueChatRequest,
    WorkloadHealthChatRequest,
)
from holmes.plugins.prompts import load_and_render_prompt
from holmes.utils.holmes_sync_toolsets import holmes_sync_toolsets_status
from holmes.utils.global_instructions import add_global_instructions_to_user_prompt


def init_logging():
    logging_level = os.environ.get("LOG_LEVEL", "INFO")
    logging_format = "%(log_color)s%(asctime)s.%(msecs)03d %(levelname)-8s %(message)s"
    logging_datefmt = "%Y-%m-%d %H:%M:%S"

    print("setting up colored logging")
    colorlog.basicConfig(
        format=logging_format, level=logging_level, datefmt=logging_datefmt
    )
    logging.getLogger().setLevel(logging_level)

    httpx_logger = logging.getLogger("httpx")
    if httpx_logger:
        httpx_logger.setLevel(logging.WARNING)

    logging.info(f"logger initialized using {logging_level} log level")


init_logging()
dal = SupabaseDal()
config = Config.load_from_env()


@asynccontextmanager
async def lifespan(app: FastAPI):
    try:
        update_holmes_status_in_db(dal, config)
    except Exception:
        logging.error("Failed to update holmes status", exc_info=True)
    try:
        holmes_sync_toolsets_status(dal, config)
    except Exception:
        logging.error("Failed to synchronise holmes toolsets", exc_info=True)
    yield


app = FastAPI(lifespan=lifespan)


if LOG_PERFORMANCE:

    @app.middleware("http")
    async def log_requests(request: Request, call_next):
        start_time = time.time()
        response = None
        try:
            response = await call_next(request)
            return response
        finally:
            process_time = int((time.time() - start_time) * 1000)

            status_code = "unknown"
            if response:
                status_code = response.status_code
            logging.info(
                f"Request completed {request.method} {request.url.path} status={status_code} latency={process_time}ms"
            )



@app.post("/api/investigate")
def investigate_issues(investigate_request: InvestigateRequest):
    try:
        result = investigation.investigate_issues(
            investigate_request=investigate_request, dal=dal, config=config
        )
        return result

    except AuthenticationError as e:
        raise HTTPException(status_code=401, detail=e.message)


@app.post("/api/workload_health_check")
def workload_health_check(request: WorkloadHealthRequest):
    load_robusta_api_key(dal=dal, config=config)
    try:
        resource = request.resource
        workload_alerts: list[str] = []
        if request.alert_history:
            workload_alerts = dal.get_workload_issues(
                resource, request.alert_history_since_hours
            )

        instructions = request.instructions or []
        if request.stored_instrucitons:
            stored_instructions = dal.get_resource_instructions(
                resource.get("kind", "").lower(), resource.get("name")
            )
            if stored_instructions:
                instructions.extend(stored_instructions.instructions)

        nl = "\n"
        if instructions:
            request.ask = f"{request.ask}\n My instructions for the investigation '''{nl.join(instructions)}'''"

        global_instructions = dal.get_global_instructions_for_account()
        request.ask = add_global_instructions_to_user_prompt(
            request.ask, global_instructions
        )

<<<<<<< HEAD
        system_prompt = load_and_render_prompt(
            request.prompt_template, context={"alerts": workload_alerts}
        )

=======
>>>>>>> e04a5cdc
        ai = config.create_toolcalling_llm(dal=dal)

        structured_output = {"type": "json_object"}
        ai_call = ai.prompt_call(
            system_prompt, request.ask, HOLMES_POST_PROCESSING_PROMPT, structured_output
        )

        return InvestigationResult(
            analysis=ai_call.result,
            tool_calls=ai_call.tool_calls,
            instructions=instructions,
        )
    except AuthenticationError as e:
        raise HTTPException(status_code=401, detail=e.message)


@app.post("/api/workload_health_chat")
def workload_health_conversation(workload_health_chat_request: WorkloadHealthChatRequest):
    try:
        load_robusta_api_key(dal=dal, config=config)
        ai = config.create_toolcalling_llm(dal=dal)
        global_instructions = dal.get_global_instructions_for_account()

        messages = build_workload_health_chat_messages(workload_health_chat_request, ai, global_instructions)
        llm_call = ai.messages_call(messages=messages)

        return ChatResponse(
            analysis=llm_call.result,
            tool_calls=llm_call.tool_calls,
            conversation_history=llm_call.messages,
        )
    except AuthenticationError as e:
        raise HTTPException(status_code=401, detail=e.message)
    

# older api that does not support conversation history
@app.post("/api/conversation")
def issue_conversation_deprecated(conversation_request: ConversationRequest):
    try:
        load_robusta_api_key(dal=dal, config=config)
        ai = config.create_toolcalling_llm(dal=dal)

        system_prompt = handle_issue_conversation(conversation_request, ai)

        investigation = ai.prompt_call(system_prompt, conversation_request.user_prompt)

        return ConversationInvestigationResponse(
            analysis=investigation.result,
            tool_calls=investigation.tool_calls,
        )
    except AuthenticationError as e:
        raise HTTPException(status_code=401, detail=e.message)


@app.post("/api/issue_chat")
def issue_conversation(issue_chat_request: IssueChatRequest):
    try:
        load_robusta_api_key(dal=dal, config=config)
        ai = config.create_toolcalling_llm(dal=dal)
        global_instructions = dal.get_global_instructions_for_account()

        messages = build_issue_chat_messages(
            issue_chat_request, ai, global_instructions
        )
        llm_call = ai.messages_call(messages=messages)

        return ChatResponse(
            analysis=llm_call.result,
            tool_calls=llm_call.tool_calls,
            conversation_history=llm_call.messages,
        )
    except AuthenticationError as e:
        raise HTTPException(status_code=401, detail=e.message)


@app.post("/api/chat")
def chat(chat_request: ChatRequest):
    try:
        load_robusta_api_key(dal=dal, config=config)

        ai = config.create_toolcalling_llm(dal=dal)
        global_instructions = dal.get_global_instructions_for_account()

        messages = build_chat_messages(
            chat_request.ask,
            chat_request.conversation_history,
            ai=ai,
            global_instructions=global_instructions,
        )

        llm_call = ai.messages_call(messages=messages)
        return ChatResponse(
            analysis=llm_call.result,
            tool_calls=llm_call.tool_calls,
            conversation_history=llm_call.messages,
        )
    except AuthenticationError as e:
        raise HTTPException(status_code=401, detail=e.message)


@app.get("/api/model")
def get_model():
    return {"model_name": config.model}


if __name__ == "__main__":
    log_config = uvicorn.config.LOGGING_CONFIG
    log_config["formatters"]["access"]["fmt"] = (
        "%(asctime)s %(levelname)-8s %(message)s"
    )
    log_config["formatters"]["default"]["fmt"] = (
        "%(asctime)s %(levelname)-8s %(message)s"
    )
    uvicorn.run(app, host=HOLMES_HOST, port=HOLMES_PORT, log_config=log_config)<|MERGE_RESOLUTION|>--- conflicted
+++ resolved
@@ -109,7 +109,6 @@
             )
 
 
-
 @app.post("/api/investigate")
 def investigate_issues(investigate_request: InvestigateRequest):
     try:
@@ -150,13 +149,10 @@
             request.ask, global_instructions
         )
 
-<<<<<<< HEAD
         system_prompt = load_and_render_prompt(
             request.prompt_template, context={"alerts": workload_alerts}
         )
 
-=======
->>>>>>> e04a5cdc
         ai = config.create_toolcalling_llm(dal=dal)
 
         structured_output = {"type": "json_object"}
@@ -174,13 +170,17 @@
 
 
 @app.post("/api/workload_health_chat")
-def workload_health_conversation(workload_health_chat_request: WorkloadHealthChatRequest):
-    try:
-        load_robusta_api_key(dal=dal, config=config)
-        ai = config.create_toolcalling_llm(dal=dal)
-        global_instructions = dal.get_global_instructions_for_account()
-
-        messages = build_workload_health_chat_messages(workload_health_chat_request, ai, global_instructions)
+def workload_health_conversation(
+    workload_health_chat_request: WorkloadHealthChatRequest,
+):
+    try:
+        load_robusta_api_key(dal=dal, config=config)
+        ai = config.create_toolcalling_llm(dal=dal)
+        global_instructions = dal.get_global_instructions_for_account()
+
+        messages = build_workload_health_chat_messages(
+            workload_health_chat_request, ai, global_instructions
+        )
         llm_call = ai.messages_call(messages=messages)
 
         return ChatResponse(
@@ -190,7 +190,7 @@
         )
     except AuthenticationError as e:
         raise HTTPException(status_code=401, detail=e.message)
-    
+
 
 # older api that does not support conversation history
 @app.post("/api/conversation")
