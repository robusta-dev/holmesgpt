--- conflicted
+++ resolved
@@ -337,15 +337,6 @@
                     prompt="List the relevant runbooks and links used. Write a short summary for each",
                     pre_action_notification_text="Looking up and summarizing runbooks and links...",
                 ),
-<<<<<<< HEAD
-                FollowUpAction(
-                    id="incidents",
-                    action_label="Incidents",
-                    prompt="List the related incidents",
-                    pre_action_notification_text="Searching for related incidents...",
-                ),
-=======
->>>>>>> 3044548e
             ]
 
         llm_call = ai.messages_call(messages=messages)
