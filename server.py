--- conflicted
+++ resolved
@@ -1,9 +1,5 @@
 # ruff: noqa: E402
 import os
-<<<<<<< HEAD
-=======
-
->>>>>>> ff286899
 from holmes.utils.cert_utils import add_custom_certificate
 
 ADDITIONAL_CERTIFICATE: str = os.environ.get("CERTIFICATE", "")
