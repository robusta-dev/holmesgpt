import os
from holmes.utils.cert_utils import add_custom_certificate

ADDITIONAL_CERTIFICATE: str = os.environ.get("CERTIFICATE", "")
if add_custom_certificate(ADDITIONAL_CERTIFICATE):
    print("added custom certificate")

# DO NOT ADD ANY IMPORTS OR CODE ABOVE THIS LINE
# IMPORTING ABOVE MIGHT INITIALIZE AN HTTPS CLIENT THAT DOESN'T TRUST THE CUSTOM CERTIFICATEE
import jinja2
import logging
import uvicorn
import colorlog

from typing import Dict, Callable
from litellm.exceptions import AuthenticationError
from fastapi import FastAPI, HTTPException
from pydantic import BaseModel
from rich.console import Console

from holmes.common.env_vars import (
    HOLMES_HOST,
    HOLMES_PORT,
    ALLOWED_TOOLSETS,
    HOLMES_POST_PROCESSING_PROMPT,
)
from holmes.core.supabase_dal import SupabaseDal
from holmes.config import Config
from holmes.core.issue import Issue
from holmes.core.models import (
    ConversationType,
    InvestigationResult,
    ConversationRequest,
    InvestigateRequest,
    WorkloadHealthRequest,
    ConversationInvestigationResponse,
    HolmesConversationHistory,
    ConversationInvestigationResult,
    ToolCallConversationResult,
)
from holmes.plugins.prompts import load_prompt
<<<<<<< HEAD
from holmes.core.tool_calling_llm import ToolCallingLLM
import jinja2
=======


class InvestigateRequest(BaseModel):
    source: str  # "prometheus" etc
    title: str
    description: str
    subject: dict
    context: Dict[str, Any]
    source_instance_id: str = "ApiRequest"
    include_tool_calls: bool = False
    include_tool_call_results: bool = False
    prompt_template: str = "builtin://generic_investigation.jinja2"
    # TODO in the future
    # response_handler: ...


class WorkloadHealthRequest(BaseModel):
    ask: str
    resource: dict
    alert_history_since_hours: float = 24
    alert_history: bool = True
    stored_instrucitons: bool = True
    instructions: Optional[List[str]] = []
    include_tool_calls: bool = False
    include_tool_call_results: bool = False
    prompt_template: str = "builtin://kubernetes_workload_ask.jinja2"
>>>>>>> fc629d3e


def init_logging():
    logging_level = os.environ.get("LOG_LEVEL", "INFO")
    logging_format = "%(log_color)s%(asctime)s.%(msecs)03d %(levelname)-8s %(message)s"
    logging_datefmt = "%Y-%m-%d %H:%M:%S"

    print("setting up colored logging")
    colorlog.basicConfig(
        format=logging_format, level=logging_level, datefmt=logging_datefmt
    )
    logging.getLogger().setLevel(logging_level)

    httpx_logger = logging.getLogger("httpx")
    if httpx_logger:
        httpx_logger.setLevel(logging.WARNING)

    logging.info(f"logger initialized using {logging_level} log level")


init_logging()
dal = SupabaseDal()
app = FastAPI()

console = Console()
config = Config.load_from_env()


@app.post("/api/investigate")
def investigate_issues(investigate_request: InvestigateRequest):
    try:
        context = dal.get_issue_data(
            investigate_request.context.get("robusta_issue_id")
        )

        instructions = dal.get_resource_instructions(
            "alert", investigate_request.context.get("issue_type")
        )
        raw_data = investigate_request.model_dump()
        if context:
            raw_data["extra_context"] = context

        ai = config.create_issue_investigator(
            console, allowed_toolsets=ALLOWED_TOOLSETS
        )
        issue = Issue(
            id=context["id"] if context else "",
            name=investigate_request.title,
            source_type=investigate_request.source,
            source_instance_id=investigate_request.source_instance_id,
            raw=raw_data,
        )
        investigation = ai.investigate(
            issue,
            prompt=load_prompt(investigate_request.prompt_template),
            console=console,
            post_processing_prompt=HOLMES_POST_PROCESSING_PROMPT,
            instructions=instructions,
        )

        return InvestigationResult(
            analysis=investigation.result,
            tool_calls=investigation.tool_calls,
            instructions=investigation.instructions,
        )
    except AuthenticationError as e:
        raise HTTPException(status_code=401, detail=e.message)


@app.post("/api/workload_health_check")
def workload_health_check(request: WorkloadHealthRequest):

    try:
        resource = request.resource
        workload_alerts: list[str] = []
        if request.alert_history:
<<<<<<< HEAD
            workload_alerts = dal.get_workload_issues(
                request.resource, request.alert_history_since_hours
            )
=======
            workload_alerts = dal.get_workload_issues(resource, request.alert_history_since_hours)

        instructions = request.instructions
        if request.stored_instrucitons:
            instructions = dal.get_resource_instructions(resource.get("kind"), resource.get("name"))

        nl = '\n'
        if instructions:
            request.ask = f"{request.ask}\n My instructions for the investigation '''{nl.join(instructions)}'''"
>>>>>>> fc629d3e

        system_prompt = load_prompt(request.prompt_template)
        system_prompt = jinja2.Environment().from_string(system_prompt)
        system_prompt = system_prompt.render(alerts=workload_alerts)

        ai = config.create_toolcalling_llm(console, allowed_toolsets=ALLOWED_TOOLSETS)

        structured_output = {"type": "json_object"}
        ai_call = ai.call(system_prompt, request.ask, HOLMES_POST_PROCESSING_PROMPT, structured_output)

        return InvestigationResult(
            analysis=ai_call.result,
            tool_calls=ai_call.tool_calls,
<<<<<<< HEAD
            instructions=ai_call.instructions,
        )
    except AuthenticationError as e:
        raise HTTPException(status_code=401, detail=e.message)


def handle_issue_conversation(
    conversation_request: ConversationRequest, ai: ToolCallingLLM
):
    context_window = ai.get_context_window_size()
    system_prompt = load_prompt("builtin://generic_ask_for_issue_conversation.jinja2")
    system_prompt_template = jinja2.Environment().from_string(system_prompt)
    
    number_of_tools = len(
        conversation_request.context.investigation_result.tools
    ) + sum(
        [
            len(history.answer.tools)
            for history in conversation_request.context.conversation_history
        ]
    )
    if number_of_tools == 0:
        template_context = {
        "investigation": conversation_request.context.investigation_result.result,
        "tools_called_for_investigation": conversation_request.context.investigation_result.tools,
        "conversation_history": conversation_request.context.conversation_history,
    }
        system_prompt = system_prompt_template.render(**template_context)
        return system_prompt

    conversation_history_without_tools = [
        HolmesConversationHistory(
            ask=history.ask,
            answer=ConversationInvestigationResult(analysis=history.answer.analysis),
        )
        for history in conversation_request.context.conversation_history
    ]
    template_context = {
        "investigation": conversation_request.context.investigation_result.result,
        "tools_called_for_investigation": None,
        "conversation_history": conversation_history_without_tools,
    }
    system_prompt = system_prompt_template.render(**template_context)
    messages = [
        {
            "role": "system",
            "content": system_prompt,
        },
        {
            "role": "user",
            "content": conversation_request.user_prompt,
        },
    ]
    message_size_without_tools = ai.count_tokens_for_message(messages)
    
    tool_size = min(
        10000, int((context_window - message_size_without_tools) / number_of_tools)
    )
    
    truncated_conversation_history_without_tools = [
        HolmesConversationHistory(
            ask=history.ask,
            answer=ConversationInvestigationResult(
                analysis=history.answer.analysis,
                tools=[
                    ToolCallConversationResult(
                        name=tool.name,
                        description=tool.description,
                        output=tool.output[:tool_size],
                    )
                    for tool in history.answer.tools
                ],
            ),
        )
        for history in conversation_request.context.conversation_history
    ]
    truncated_investigation_result_tool_calls = [
        ToolCallConversationResult(
            name=tool.name, description=tool.description, output=tool.output[:tool_size]
        )
        for tool in conversation_request.context.investigation_result.tools
    ]
    
    template_context = {
        "investigation": conversation_request.context.investigation_result.result,
        "tools_called_for_investigation": truncated_investigation_result_tool_calls,
        "conversation_history": truncated_conversation_history_without_tools,
    }
    system_prompt = system_prompt_template.render(**template_context)
    
    return system_prompt


conversation_type_handlers: Dict[
    ConversationType, Callable[[ConversationRequest, any], str]
] = {
    ConversationType.ISSUE: handle_issue_conversation,
}


@app.post("/api/conversation")
def converstation(conversation_request: ConversationRequest):
    try:
        ai = config.create_toolcalling_llm(console, allowed_toolsets=ALLOWED_TOOLSETS)

        handler = conversation_type_handlers.get(conversation_request.conversation_type)
        system_prompt = handler(conversation_request, ai)

        investigation = ai.call(system_prompt, conversation_request.user_prompt)

        return ConversationInvestigationResponse(
            analysis=investigation.result,
            tools=investigation.tool_calls,
        )
    except AuthenticationError as e:
        raise HTTPException(status_code=401, detail=e.message)


@app.get("/api/model")
def get_model():
    return {"model_name": config.model}
=======
            instructions=instructions
        )
    except AuthenticationError as e:
        raise HTTPException(status_code=401, detail=e.message)
>>>>>>> fc629d3e


if __name__ == "__main__":
    uvicorn.run(app, host=HOLMES_HOST, port=HOLMES_PORT)<|MERGE_RESOLUTION|>--- conflicted
+++ resolved
@@ -39,37 +39,8 @@
     ToolCallConversationResult,
 )
 from holmes.plugins.prompts import load_prompt
-<<<<<<< HEAD
 from holmes.core.tool_calling_llm import ToolCallingLLM
 import jinja2
-=======
-
-
-class InvestigateRequest(BaseModel):
-    source: str  # "prometheus" etc
-    title: str
-    description: str
-    subject: dict
-    context: Dict[str, Any]
-    source_instance_id: str = "ApiRequest"
-    include_tool_calls: bool = False
-    include_tool_call_results: bool = False
-    prompt_template: str = "builtin://generic_investigation.jinja2"
-    # TODO in the future
-    # response_handler: ...
-
-
-class WorkloadHealthRequest(BaseModel):
-    ask: str
-    resource: dict
-    alert_history_since_hours: float = 24
-    alert_history: bool = True
-    stored_instrucitons: bool = True
-    instructions: Optional[List[str]] = []
-    include_tool_calls: bool = False
-    include_tool_call_results: bool = False
-    prompt_template: str = "builtin://kubernetes_workload_ask.jinja2"
->>>>>>> fc629d3e
 
 
 def init_logging():
@@ -146,11 +117,6 @@
         resource = request.resource
         workload_alerts: list[str] = []
         if request.alert_history:
-<<<<<<< HEAD
-            workload_alerts = dal.get_workload_issues(
-                request.resource, request.alert_history_since_hours
-            )
-=======
             workload_alerts = dal.get_workload_issues(resource, request.alert_history_since_hours)
 
         instructions = request.instructions
@@ -160,7 +126,6 @@
         nl = '\n'
         if instructions:
             request.ask = f"{request.ask}\n My instructions for the investigation '''{nl.join(instructions)}'''"
->>>>>>> fc629d3e
 
         system_prompt = load_prompt(request.prompt_template)
         system_prompt = jinja2.Environment().from_string(system_prompt)
@@ -174,8 +139,7 @@
         return InvestigationResult(
             analysis=ai_call.result,
             tool_calls=ai_call.tool_calls,
-<<<<<<< HEAD
-            instructions=ai_call.instructions,
+            instructions=instructions,
         )
     except AuthenticationError as e:
         raise HTTPException(status_code=401, detail=e.message)
@@ -296,12 +260,6 @@
 @app.get("/api/model")
 def get_model():
     return {"model_name": config.model}
-=======
-            instructions=instructions
-        )
-    except AuthenticationError as e:
-        raise HTTPException(status_code=401, detail=e.message)
->>>>>>> fc629d3e
 
 
 if __name__ == "__main__":
