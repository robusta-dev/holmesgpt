# ruff: noqa: E402
import os

import sentry_sdk
from holmes.utils.cert_utils import add_custom_certificate

ADDITIONAL_CERTIFICATE: str = os.environ.get("CERTIFICATE", "")
if add_custom_certificate(ADDITIONAL_CERTIFICATE):
    print("added custom certificate")

# DO NOT ADD ANY IMPORTS OR CODE ABOVE THIS LINE
# IMPORTING ABOVE MIGHT INITIALIZE AN HTTPS CLIENT THAT DOESN'T TRUST THE CUSTOM CERTIFICATE
from holmes.core import investigation
from contextlib import asynccontextmanager
from holmes.utils.holmes_status import update_holmes_status_in_db
import logging
import uvicorn
import colorlog
import time

from litellm.exceptions import AuthenticationError
from fastapi import FastAPI, HTTPException, Request
from fastapi.responses import StreamingResponse
from holmes.utils.robusta import load_robusta_api_key

from holmes.common.env_vars import (
    HOLMES_HOST,
    HOLMES_PORT,
    HOLMES_POST_PROCESSING_PROMPT,
    LOG_PERFORMANCE,
    SENTRY_DSN,
    ENABLE_TELEMETRY,
    SENTRY_TRACES_SAMPLE_RATE,
    ROBUSTA_AI
)
from holmes.core.supabase_dal import SupabaseDal
from holmes.config import Config
from holmes.core.conversations import (
    build_chat_messages,
    build_issue_chat_messages,
    handle_issue_conversation,
    build_workload_health_chat_messages,
)
from holmes.core.models import (
    InvestigationResult,
    ConversationRequest,
    InvestigateRequest,
    WorkloadHealthRequest,
    ConversationInvestigationResponse,
    ChatRequest,
    ChatResponse,
    IssueChatRequest,
    WorkloadHealthChatRequest,
)
from holmes.plugins.prompts import load_and_render_prompt
from holmes.utils.holmes_sync_toolsets import holmes_sync_toolsets_status
from holmes.utils.global_instructions import add_global_instructions_to_user_prompt


def init_logging():
    logging_level = os.environ.get("LOG_LEVEL", "INFO")
    logging_format = "%(log_color)s%(asctime)s.%(msecs)03d %(levelname)-8s %(message)s"
    logging_datefmt = "%Y-%m-%d %H:%M:%S"

    print("setting up colored logging")
    colorlog.basicConfig(
        format=logging_format, level=logging_level, datefmt=logging_datefmt
    )
    logging.getLogger().setLevel(logging_level)

    httpx_logger = logging.getLogger("httpx")
    if httpx_logger:
        httpx_logger.setLevel(logging.WARNING)

    logging.info(f"logger initialized using {logging_level} log level")


init_logging()
dal = SupabaseDal()
config = Config.load_from_env()


@asynccontextmanager
async def lifespan(app: FastAPI):
    try:
        update_holmes_status_in_db(dal, config)
    except Exception:
        logging.error("Failed to update holmes status", exc_info=True)
    try:
        holmes_sync_toolsets_status(dal, config)
    except Exception:
        logging.error("Failed to synchronise holmes toolsets", exc_info=True)
    yield


if ENABLE_TELEMETRY and SENTRY_DSN:
    logging.info("Initializing sentry...")
    sentry_sdk.init(
        dsn=SENTRY_DSN,
        send_default_pii=False,
        traces_sample_rate=SENTRY_TRACES_SAMPLE_RATE,
        profiles_sample_rate=0,
    )
    sentry_sdk.set_tags(
        {
            "account_id": dal.account_id,
            "cluster_name": config.cluster_name,
            "model_name": config.model,
        }
    )

app = FastAPI(lifespan=lifespan)


if LOG_PERFORMANCE:

    @app.middleware("http")
    async def log_requests(request: Request, call_next):
        start_time = time.time()
        response = None
        try:
            response = await call_next(request)
            return response
        finally:
            process_time = int((time.time() - start_time) * 1000)

            status_code = "unknown"
            if response:
                status_code = response.status_code
            logging.info(
                f"Request completed {request.method} {request.url.path} status={status_code} latency={process_time}ms"
            )


@app.post("/api/investigate")
def investigate_issues(investigate_request: InvestigateRequest):
    try:
        result = investigation.investigate_issues(
            investigate_request=investigate_request, dal=dal, config=config
        )
        return result

    except AuthenticationError as e:
        raise HTTPException(status_code=401, detail=e.message)
    except Exception as e:
        logging.error(f"Error in /api/investigate: {e}", exc_info=True)
        raise HTTPException(status_code=500, detail=str(e))


@app.post("/api/stream/investigate")
def stream_investigate_issues(req: InvestigateRequest):
    try:
<<<<<<< HEAD
        if ROBUSTA_AI:
            return StreamingResponse(
                ai.call_stream_robusta(system_prompt, user_prompt, None, runbooks),
                media_type="text/event-stream",
            )
=======
        ai, system_prompt, user_prompt, response_format, sections, runbooks = (
            investigation.get_investigation_context(req, dal, config=config)
        )

>>>>>>> 1a3b7825
        return StreamingResponse(
            ai.call_stream(
                system_prompt, user_prompt, response_format, sections, runbooks
            ),
            media_type="text/event-stream",
        )
    except AuthenticationError as e:
        raise HTTPException(status_code=401, detail=e.message)
    except Exception as e:
        logging.exception(f"Error in /api/stream/investigate: {e}")
        raise HTTPException(status_code=500, detail=str(e))


@app.post("/api/workload_health_check")
def workload_health_check(request: WorkloadHealthRequest):
    load_robusta_api_key(dal=dal, config=config)
    try:
        resource = request.resource
        workload_alerts: list[str] = []
        if request.alert_history:
            workload_alerts = dal.get_workload_issues(
                resource, request.alert_history_since_hours
            )

        instructions = request.instructions or []
        if request.stored_instrucitons:
            stored_instructions = dal.get_resource_instructions(
                resource.get("kind", "").lower(), resource.get("name")
            )
            if stored_instructions:
                instructions.extend(stored_instructions.instructions)

        nl = "\n"
        if instructions:
            request.ask = f"{request.ask}\n My instructions for the investigation '''{nl.join(instructions)}'''"

        global_instructions = dal.get_global_instructions_for_account()
        request.ask = add_global_instructions_to_user_prompt(
            request.ask, global_instructions
        )

        ai = config.create_toolcalling_llm(dal=dal)

        system_prompt = load_and_render_prompt(
            request.prompt_template,
            context={
                "alerts": workload_alerts,
                "enabled_toolsets": ai.tool_executor.enabled_toolsets,
            },
        )

        structured_output = {"type": "json_object"}
        ai_call = ai.prompt_call(
            system_prompt, request.ask, HOLMES_POST_PROCESSING_PROMPT, structured_output
        )

        return InvestigationResult(
            analysis=ai_call.result,
            tool_calls=ai_call.tool_calls,
            instructions=instructions,
        )
    except AuthenticationError as e:
        raise HTTPException(status_code=401, detail=e.message)
    except Exception as e:
        logging.exception(f"Error in /api/workload_health_check: {e}", exc_info=True)
        raise HTTPException(status_code=500, detail=str(e))


@app.post("/api/workload_health_chat")
def workload_health_conversation(
    workload_health_chat_request: WorkloadHealthChatRequest,
):
    try:
        load_robusta_api_key(dal=dal, config=config)
        ai = config.create_toolcalling_llm(dal=dal)
        global_instructions = dal.get_global_instructions_for_account()

        messages = build_workload_health_chat_messages(
            workload_health_chat_request, ai, global_instructions
        )
        llm_call = ai.messages_call(messages=messages)

        return ChatResponse(
            analysis=llm_call.result,
            tool_calls=llm_call.tool_calls,
            conversation_history=llm_call.messages,
        )
    except AuthenticationError as e:
        raise HTTPException(status_code=401, detail=e.message)
    except Exception as e:
        logging.error(f"Error in /api/workload_health_chat: {e}", exc_info=True)
        raise HTTPException(status_code=500, detail=str(e))


# older api that does not support conversation history
@app.post("/api/conversation")
def issue_conversation_deprecated(conversation_request: ConversationRequest):
    try:
        load_robusta_api_key(dal=dal, config=config)
        ai = config.create_toolcalling_llm(dal=dal)

        system_prompt = handle_issue_conversation(conversation_request, ai)

        investigation = ai.prompt_call(system_prompt, conversation_request.user_prompt)

        return ConversationInvestigationResponse(
            analysis=investigation.result,
            tool_calls=investigation.tool_calls,
        )
    except AuthenticationError as e:
        raise HTTPException(status_code=401, detail=e.message)


@app.post("/api/issue_chat")
def issue_conversation(issue_chat_request: IssueChatRequest):
    try:
        load_robusta_api_key(dal=dal, config=config)
        ai = config.create_toolcalling_llm(dal=dal)
        global_instructions = dal.get_global_instructions_for_account()

        messages = build_issue_chat_messages(
            issue_chat_request, ai, global_instructions
        )
        llm_call = ai.messages_call(messages=messages)

        return ChatResponse(
            analysis=llm_call.result,
            tool_calls=llm_call.tool_calls,
            conversation_history=llm_call.messages,
        )
    except AuthenticationError as e:
        raise HTTPException(status_code=401, detail=e.message)
    except Exception as e:
        logging.error(f"Error in /api/issue_chat: {e}", exc_info=True)
        raise HTTPException(status_code=500, detail=str(e))


@app.post("/api/chat")
def chat(chat_request: ChatRequest):
    try:
        load_robusta_api_key(dal=dal, config=config)

        ai = config.create_toolcalling_llm(dal=dal)
        global_instructions = dal.get_global_instructions_for_account()
        messages = build_chat_messages(
            chat_request.ask,
            chat_request.conversation_history,
            ai=ai,
            global_instructions=global_instructions,
        )

        llm_call = ai.messages_call(messages=messages)
        return ChatResponse(
            analysis=llm_call.result,
            tool_calls=llm_call.tool_calls,
            conversation_history=llm_call.messages,
        )
    except AuthenticationError as e:
        raise HTTPException(status_code=401, detail=e.message)
    except Exception as e:
        logging.error(f"Error in /api/chat: {e}", exc_info=True)
        raise HTTPException(status_code=500, detail=str(e))


@app.get("/api/model")
def get_model():
    return {"model_name": config.model}


if __name__ == "__main__":
    log_config = uvicorn.config.LOGGING_CONFIG
    log_config["formatters"]["access"]["fmt"] = (
        "%(asctime)s %(levelname)-8s %(message)s"
    )
    log_config["formatters"]["default"]["fmt"] = (
        "%(asctime)s %(levelname)-8s %(message)s"
    )
    uvicorn.run(app, host=HOLMES_HOST, port=HOLMES_PORT, log_config=log_config)<|MERGE_RESOLUTION|>--- conflicted
+++ resolved
@@ -150,18 +150,15 @@
 @app.post("/api/stream/investigate")
 def stream_investigate_issues(req: InvestigateRequest):
     try:
-<<<<<<< HEAD
+        ai, system_prompt, user_prompt, response_format, sections, runbooks = (
+            investigation.get_investigation_context(req, dal, config=config)
+        )
+
         if ROBUSTA_AI:
             return StreamingResponse(
                 ai.call_stream_robusta(system_prompt, user_prompt, None, runbooks),
                 media_type="text/event-stream",
             )
-=======
-        ai, system_prompt, user_prompt, response_format, sections, runbooks = (
-            investigation.get_investigation_context(req, dal, config=config)
-        )
-
->>>>>>> 1a3b7825
         return StreamingResponse(
             ai.call_stream(
                 system_prompt, user_prompt, response_format, sections, runbooks
